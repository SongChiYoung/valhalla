--- conflicted
+++ resolved
@@ -127,14 +127,11 @@
   optional float service_factor = 69;
   optional float closure_factor = 70;
   optional float private_access_penalty = 71;
-<<<<<<< HEAD
-  optional uint32 probability = 72;
-=======
   optional bool exclude_unpaved = 72;
   optional bool include_hot = 73;
   optional bool include_hov2 = 74;
   optional bool include_hov3 = 75;
->>>>>>> 0411743c
+  optional uint32 probability = 76;
 
   // these are not specified directly by the user but they get filled in as the request is parsed and fulfilled
   optional Costing costing = 90;
