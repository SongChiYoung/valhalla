--- conflicted
+++ resolved
@@ -346,34 +346,24 @@
   GetDirectedEdges(const uint32_t node_index, uint32_t& count, uint32_t& edge_index) const;
 
   /**
-<<<<<<< HEAD
-   * Convenience method to get the names for an edge given the offset to the
-   * edge information.
-   * @param  edgeinfo_offset  Offset to the edge info.   *
+   * Convenience method to get the names for an edge
+   * @param  edge  Directed edge
+   *
    * @return  Returns a list (vector) of names.
    */
-  std::vector<std::string> GetNames(const uint32_t edgeinfo_offset) const;
+  std::vector<std::string> GetNames(const DirectedEdge* edge) const;
 
   /**
    * Convenience method to get the tagged names for an edge given the offset to the
    * edge information.
-   * @param  edgeinfo_offset  Offset to the edge info.
+   * @param  edge  Directed edge
    * @param  only_pronunciations    Bool indicating whether or not to return only the pronunciation
    * names
    *
    * @return  Returns a list (vector) of names.
    */
-  std::vector<std::string> GetTaggedNames(const uint32_t edgeinfo_offset,
+  std::vector<std::string> GetTaggedNames(const DirectedEdge* edge,
                                           bool only_pronunciations = false) const;
-=======
-   * Convenience method to get the names for an edge
-   * @param  edge  Directed edge
-   * @param  only_tagged_names  Bool indicating whether or not to return only the tagged names
-   *
-   * @return  Returns a list (vector) of names.
-   */
-  std::vector<std::string> GetNames(const DirectedEdge* edge, bool only_tagged_names = false) const;
->>>>>>> c3978097
 
   /**
    * Convenience method to get the types for the names given the edge
