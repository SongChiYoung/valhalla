#ifndef VALHALLA_BALDR_GRAPHCONSTANTS_H_
#define VALHALLA_BALDR_GRAPHCONSTANTS_H_

#include <algorithm>
#include <limits>
#include <string>
#include <unordered_map>

namespace valhalla {
namespace baldr {

// OSM Ids can exceed 32 bits, but these are currently only Node Ids. Way Ids should still have
// room to grow before exceeding an unsigned 32 bit word.
constexpr uint32_t kMaxOSMWayId = 4294967295;

// Maximum tile id/index supported. 22 bits
constexpr uint32_t kMaxGraphTileId = 4194303;
// Maximum id/index within a tile. 21 bits
constexpr uint32_t kMaxGraphId = 2097151;

// Invalid edge label index
constexpr uint32_t kInvalidLabel = std::numeric_limits<uint32_t>::max();

// The largest path id that can be used in a multi path expansion
// Up to this many separate paths can be tracked concurrently with a single labelset/edgestatus
// The value is limited to fit into the 7 spare bits of a 32 bit tile/level id in edgestatus
constexpr uint8_t kMaxMultiPathId = 127;

// Invalid restriction index
constexpr uint8_t kInvalidRestriction = std::numeric_limits<uint8_t>::max();

// Access bit field constants. Access in directed edge allows 12 bits.
constexpr uint16_t kAutoAccess = 1;
constexpr uint16_t kPedestrianAccess = 2;
constexpr uint16_t kBicycleAccess = 4;
constexpr uint16_t kTruckAccess = 8;
constexpr uint16_t kEmergencyAccess = 16;
constexpr uint16_t kTaxiAccess = 32;
constexpr uint16_t kBusAccess = 64;
constexpr uint16_t kHOVAccess = 128;
constexpr uint16_t kWheelchairAccess = 256;
constexpr uint16_t kMopedAccess = 512;
constexpr uint16_t kMotorcycleAccess = 1024;
constexpr uint16_t kSpareAccess = 2048; // Unused so far
constexpr uint16_t kAllAccess = 4095;

// Constant representing vehicular access types
constexpr uint32_t kVehicularAccess = kAutoAccess | kTruckAccess | kMopedAccess | kMotorcycleAccess |
                                      kTaxiAccess | kBusAccess | kHOVAccess;

// Maximum number of transit records per tile and other max. transit
// field values.
constexpr uint32_t kMaxTransitDepartures = 16777215;
constexpr uint32_t kMaxTransitStops = 65535;
constexpr uint32_t kMaxTransitRoutes = 4095;
constexpr uint32_t kMaxTransitSchedules = 4095;
constexpr uint32_t kMaxTransitBlockId = 1048575;
constexpr uint32_t kMaxTransitLineId = 1048575;
constexpr uint32_t kMaxTransitDepartureTime = 131071;
constexpr uint32_t kMaxTransitElapsedTime = 131071;
constexpr uint32_t kMaxStartTime = 131071;
constexpr uint32_t kMaxEndTime = 131071;
constexpr uint32_t kMaxEndDay = 63;
constexpr uint32_t kScheduleEndDay = 60;
constexpr uint32_t kMaxFrequency = 8191;
constexpr uint32_t kMaxTransfers = 65535;
constexpr uint32_t kMaxTransferTime = 65535;
constexpr uint32_t kMaxTripId = 536870912; // 29 bits

// Maximum offset into the text/name list
constexpr uint32_t kMaxNameOffset = 16777215; // 24 bits

// Payment constants. Bit constants.
constexpr uint8_t kCoins = 1; // Coins
constexpr uint8_t kNotes = 2; // Bills
constexpr uint8_t kETC = 4;   // Electronic Toll Collector

// Edge traversability
enum class Traversability {
  kNone = 0,     // Edge is not traversable in either direction
  kForward = 1,  // Edge is traversable in the forward direction
  kBackward = 2, // Edge is traversable in the backward direction
  kBoth = 3      // Edge is traversable in both directions
};

// Maximum relative density at a node or within a tile
constexpr uint32_t kMaxDensity = 15;

// Unlimited speed limit. In OSM maxspeed=none. Set to max value to signify
// unlimited.
constexpr uint8_t kUnlimitedSpeedLimit = std::numeric_limits<uint8_t>::max();

// The max assumed speed we know from static data
constexpr uint8_t kMaxAssumedSpeed = 140; // ~85 MPH
// Actual speed from traffic
constexpr uint8_t kMaxTrafficSpeed = 252; // ~157 MPH
// Maximum speed. This impacts the effectiveness of A* for driving routes
// so it should be set as low as is reasonable. Speeds above this in OSM are
// clamped to this maximum value.
constexpr uint32_t kMaxSpeedKph = std::max(kMaxTrafficSpeed, kMaxAssumedSpeed);

// Minimum speed. This is a stop gap for dubious traffic data. While its possible
// to measure a probe going this slow via stop and go traffic over a long enough
// stretch, its unlikely to be good signal below this value
constexpr uint32_t kMinSpeedKph = 5; // ~3 MPH

inline bool valid_speed(float speed) {
  return speed > kMinSpeedKph && speed < kMaxAssumedSpeed;
}

// Maximum ferry speed
constexpr uint32_t kMaxFerrySpeedKph = 40; // 21 knots

// Special speeds for use with parking aisles, driveways, and drive thrus
constexpr uint32_t kParkingAisleSpeed = 15; // 15 KPH (10MPH)
constexpr uint32_t kDriveThruSpeed = 10;    // 10 KPH
constexpr uint32_t kDrivewaySpeed = 10;     // 10 KPH

// Road class or importance of an edge
enum class RoadClass : uint8_t {
  kMotorway = 0,
  kTrunk = 1,
  kPrimary = 2,
  kSecondary = 3,
  kTertiary = 4,
  kUnclassified = 5,
  kResidential = 6,
  kServiceOther = 7
};
inline RoadClass stringToRoadClass(const std::string& s) {
  static const std::unordered_map<std::string, RoadClass> stringToRoadClass =
      {{"Motorway", RoadClass::kMotorway},       {"Trunk", RoadClass::kTrunk},
       {"Primary", RoadClass::kPrimary},         {"Secondary", RoadClass::kSecondary},
       {"Tertiary", RoadClass::kTertiary},       {"Unclassified", RoadClass::kUnclassified},
       {"Residential", RoadClass::kResidential}, {"ServiceOther", RoadClass::kServiceOther}};

  return stringToRoadClass.find(s)->second;
}
inline std::string to_string(RoadClass r) {
  static const std::unordered_map<uint8_t, std::string> RoadClassStrings = {
      {static_cast<uint8_t>(RoadClass::kMotorway), "motorway"},
      {static_cast<uint8_t>(RoadClass::kTrunk), "trunk"},
      {static_cast<uint8_t>(RoadClass::kPrimary), "primary"},
      {static_cast<uint8_t>(RoadClass::kSecondary), "secondary"},
      {static_cast<uint8_t>(RoadClass::kTertiary), "tertiary"},
      {static_cast<uint8_t>(RoadClass::kUnclassified), "unclassified"},
      {static_cast<uint8_t>(RoadClass::kResidential), "residential"},
      {static_cast<uint8_t>(RoadClass::kServiceOther), "service_other"},
  };

  auto i = RoadClassStrings.find(static_cast<uint8_t>(r));
  if (i == RoadClassStrings.cend()) {
    return "null";
  }
  return i->second;
}

// Maximum length in meters of an internal intersection edge
constexpr float kMaxInternalLength = 32.0f;

// Maximum length in meters of a "link" that can be assigned use=kTurnChannel
// (vs. kRamp)
constexpr float kMaxTurnChannelLength = 200.0f;

// Bicycle Network constants. Bit constants.
constexpr uint8_t kNcn = 1; // Part of national bicycle network
constexpr uint8_t kRcn = 2; // Part of regional bicycle network
constexpr uint8_t kLcn = 4; // Part of local bicycle network
constexpr uint8_t kMcn = 8; // Part of mountain bicycle network
constexpr uint8_t kMaxBicycleNetwork = 15;

// Maximum offset to edge information
constexpr uint32_t kMaxEdgeInfoOffset = 33554431; // 2^25 bytes

// Maximum length of an edge
constexpr uint32_t kMaxEdgeLength = 16777215; // 2^24 meters

// Maximum number of edges allowed in a turn restriction mask
constexpr uint32_t kMaxTurnRestrictionEdges = 8;

// Maximum lane count
constexpr uint32_t kMaxLaneCount = 15;

// Number of edges considered for edge transitions
constexpr uint32_t kNumberOfEdgeTransitions = 8;

// Maximum shortcuts edges from a node. More than this can be
// added but this is the max. that can supersede an edge
constexpr uint32_t kMaxShortcutsFromNode = 7;

// Maximum stop impact
constexpr uint32_t kMaxStopImpact = 7;

// Maximum grade and curvature factors.
constexpr uint32_t kMaxGradeFactor = 15;
constexpr uint32_t kMaxCurvatureFactor = 15;

// Maximum added time along shortcuts to approximate transition costs
constexpr uint32_t kMaxAddedTime = 255;

// Elevation constants
constexpr float kNoElevationData = 32768.0f;

// Node types.
enum class NodeType : uint8_t {
  kStreetIntersection = 0, // Regular intersection of 2 roads
  kGate = 1,               // Gate or rising bollard
  kBollard = 2,            // Bollard (fixed obstruction)
  kTollBooth = 3,          // Toll booth / fare collection
  // TODO - for now there is no differentiation between bus and rail stops...
  kTransitEgress = 4,           // Transit egress
  kTransitStation = 5,          // Transit station
  kMultiUseTransitPlatform = 6, // Multi-use transit platform (rail and bus)
  kBikeShare = 7,               // Bike share location
  kParking = 8,                 // Parking location
  kMotorWayJunction = 9,        // Highway = motorway_junction
  kBorderControl = 10,          // Border control
  kTollGantry = 11,             // Toll gantry
  kSumpBuster = 12              // Sump Buster
};
inline std::string to_string(NodeType n) {
  static const std::unordered_map<uint8_t, std::string> NodeTypeStrings =
      {{static_cast<uint8_t>(NodeType::kStreetIntersection), "street_intersection"},
       {static_cast<uint8_t>(NodeType::kGate), "gate"},
       {static_cast<uint8_t>(NodeType::kBollard), "bollard"},
       {static_cast<uint8_t>(NodeType::kTollBooth), "toll_booth"},
       {static_cast<uint8_t>(NodeType::kTransitEgress), "transit_egress"},
       {static_cast<uint8_t>(NodeType::kTransitStation), "transit_station"},
       {static_cast<uint8_t>(NodeType::kMultiUseTransitPlatform), "multi_use_transit_platform"},
       {static_cast<uint8_t>(NodeType::kBikeShare), "bike_share"},
       {static_cast<uint8_t>(NodeType::kParking), "parking"},
       {static_cast<uint8_t>(NodeType::kMotorWayJunction), "motor_way_junction"},
       {static_cast<uint8_t>(NodeType::kBorderControl), "border_control"},
       {static_cast<uint8_t>(NodeType::kTollGantry), "toll_gantry"},
       {static_cast<uint8_t>(NodeType::kSumpBuster), "sump_buster"}};

  auto i = NodeTypeStrings.find(static_cast<uint8_t>(n));
  if (i == NodeTypeStrings.cend()) {
    return "null";
  }
  return i->second;
}

// Intersection types. Classifications of various intersections.
// Maximum value = 15 (DO NOT EXCEED!)
enum class IntersectionType : uint8_t {
  kRegular = 0, // Regular, unclassified intersection
  kFalse = 1,   // False intersection. Only 2 edges connect. Typically
                // where 2 ways are split or where attributes force a split.
  kDeadEnd = 2, // Node only connects to one edge ("dead-end").
  kFork = 3     // All edges are links OR all edges are not links
                // and node is a motorway_junction.
};
inline std::string to_string(IntersectionType x) {
  static const std::unordered_map<uint8_t, std::string> IntersectionTypeStrings = {
      {static_cast<uint8_t>(IntersectionType::kRegular), "regular"},
      {static_cast<uint8_t>(IntersectionType::kFalse), "false"},
      {static_cast<uint8_t>(IntersectionType::kDeadEnd), "dead-end"},
      {static_cast<uint8_t>(IntersectionType::kFork), "fork"},
  };

  auto i = IntersectionTypeStrings.find(static_cast<uint8_t>(x));
  if (i == IntersectionTypeStrings.cend()) {
    return "null";
  }
  return i->second;
}

// Edge use. Indicates specialized uses.
// Maximum value that can be stored for a directed edge is 63 - DO NOT EXCEED!
enum class Use : uint8_t {
  // Road specific uses
  kRoad = 0,
  kRamp = 1,            // Link - exits/entrance ramps.
  kTurnChannel = 2,     // Link - turn lane.
  kTrack = 3,           // Agricultural use, forest tracks
  kDriveway = 4,        // Driveway/private service
  kAlley = 5,           // Service road - limited route use
  kParkingAisle = 6,    // Access roads in parking areas
  kEmergencyAccess = 7, // Emergency vehicles only
  kDriveThru = 8,       // Commercial drive-thru (banks/fast-food)
  kCuldesac = 9,        // Cul-de-sac (edge that forms a loop and is only
                        // connected at one node to another edge.
  kLivingStreet = 10,   // Streets with preference towards bicyclists and pedestrians
  kServiceRoad = 11,    // Generic service road (not driveway, alley, parking aisle, etc.)

  // Bicycle specific uses
  kCycleway = 20,     // Dedicated bicycle path
  kMountainBike = 21, // Mountain bike trail

  kSidewalk = 24,

  // Pedestrian specific uses
  kFootway = 25,
  kSteps = 26, // Stairs
  kPath = 27,
  kPedestrian = 28,
  kBridleway = 29,
  kPedestrianCrossing = 32, // cross walks

  // Rest/Service Areas
  kRestArea = 30,
  kServiceArea = 31,

  // Other...
  kOther = 40,

  // Ferry and rail ferry
  kFerry = 41,
  kRailFerry = 42,

  // Transit specific uses. Must be last in the list
  kRail = 50,               // Rail line
  kBus = 51,                // Bus line
  kEgressConnection = 52,   // Connection to a egress node
  kPlatformConnection = 53, // Connection to a platform node
  kTransitConnection = 54,  // Connection to multi-use transit stop

};
inline std::string to_string(Use u) {
  static const std::unordered_map<uint8_t, std::string> UseStrings = {
      {static_cast<uint8_t>(Use::kRoad), "road"},
      {static_cast<uint8_t>(Use::kRamp), "ramp"},
      {static_cast<uint8_t>(Use::kTurnChannel), "turn_channel"},
      {static_cast<uint8_t>(Use::kTrack), "track"},
      {static_cast<uint8_t>(Use::kDriveway), "driveway"},
      {static_cast<uint8_t>(Use::kAlley), "alley"},
      {static_cast<uint8_t>(Use::kParkingAisle), "parking_aisle"},
      {static_cast<uint8_t>(Use::kEmergencyAccess), "emergency_access"},
      {static_cast<uint8_t>(Use::kDriveThru), "drive_through"},
      {static_cast<uint8_t>(Use::kCuldesac), "culdesac"},
      {static_cast<uint8_t>(Use::kLivingStreet), "living_street"},
      {static_cast<uint8_t>(Use::kServiceRoad), "service_road"},
      {static_cast<uint8_t>(Use::kCycleway), "cycleway"},
      {static_cast<uint8_t>(Use::kMountainBike), "mountain_bike"},
      {static_cast<uint8_t>(Use::kSidewalk), "sidewalk"},
      {static_cast<uint8_t>(Use::kFootway), "footway"},
      {static_cast<uint8_t>(Use::kSteps), "steps"},
      {static_cast<uint8_t>(Use::kPath), "path"},
      {static_cast<uint8_t>(Use::kPedestrian), "pedestrian"},
      {static_cast<uint8_t>(Use::kBridleway), "bridleway"},
      {static_cast<uint8_t>(Use::kRestArea), "rest_area"},
      {static_cast<uint8_t>(Use::kServiceArea), "service_area"},
      {static_cast<uint8_t>(Use::kOther), "other"},
      {static_cast<uint8_t>(Use::kRailFerry), "rail-ferry"},
      {static_cast<uint8_t>(Use::kFerry), "ferry"},
      {static_cast<uint8_t>(Use::kRail), "rail"},
      {static_cast<uint8_t>(Use::kBus), "bus"},
      {static_cast<uint8_t>(Use::kEgressConnection), "egress_connection"},
      {static_cast<uint8_t>(Use::kPlatformConnection), "platform_connnection"},
      {static_cast<uint8_t>(Use::kTransitConnection), "transit_connection"},
  };

  auto i = UseStrings.find(static_cast<uint8_t>(u));
  if (i == UseStrings.cend()) {
    return "null";
  }
  return i->second;
}

<<<<<<< HEAD
enum class TaggedName : uint8_t { // must start at 1 due to nulls
  kTunnel = 1,
  kBridge = 2,
  kPronunciation = 3
=======
enum class TaggedValue : uint8_t { // must start at 1 due to nulls
  kLayer = 1,
  // we used to have bug when we encoded 1 and 2 as their ASCII codes, but not actual 1 and 2 values
  // see https://github.com/valhalla/valhalla/issues/3262
  kTunnel = static_cast<uint8_t>('1'),
  kBridge = static_cast<uint8_t>('2'),
>>>>>>> 61402aeb
};

enum class PronunciationAlphabet : uint8_t { kIpa = 0, kXKatakana = 1, kXJeita = 2, kNtSampa = 3 };

// Speed type
enum class SpeedType : uint8_t {
  kTagged = 0,    // Tagged maximum speed
  kClassified = 1 // Speed assigned based on highway classification
};
inline std::string to_string(SpeedType s) {
  static const std::unordered_map<uint8_t, std::string> SpeedTypeStrings = {
      {static_cast<uint8_t>(SpeedType::kTagged), "tagged"},
      {static_cast<uint8_t>(SpeedType::kClassified), "classified"},
  };

  auto i = SpeedTypeStrings.find(static_cast<uint8_t>(s));
  if (i == SpeedTypeStrings.cend()) {
    return "null";
  }
  return i->second;
}

// Indication of the type of cycle lane (if any) present along an edge.
// Higher values are more favorable to safe bicycling.
// If edge is a cycleway, footway, or path, then there is an alternate meaning
enum class CycleLane : uint8_t {
  kNone = 0,      // No specified bicycle lane
  kShared = 1,    // Shared use lane (could be shared with pedestrians)
                  // Alternative: Shared path with pedestrians
  kDedicated = 2, // Dedicated cycle lane
                  // Alternative: Path with segregated lanes
  kSeparated = 3  // A separate cycle lane (physical separation from the
                  // main carriageway)
                  // Alternative: Path with no pedestrians on it
};
inline std::string to_string(CycleLane c) {
  static const std::unordered_map<uint8_t, std::string> CycleLaneStrings = {
      {static_cast<uint8_t>(CycleLane::kNone), "none"},
      {static_cast<uint8_t>(CycleLane::kShared), "shared"},
      {static_cast<uint8_t>(CycleLane::kDedicated), "dedicated"},
      {static_cast<uint8_t>(CycleLane::kSeparated), "separated"},
  };
  auto i = CycleLaneStrings.find(static_cast<uint8_t>(c));
  if (i == CycleLaneStrings.cend()) {
    return "null";
  }
  return i->second;
}

enum class SacScale : uint8_t {
  kNone = 0,
  kHiking = 1,
  kMountainHiking = 2,
  kDemandingMountainHiking = 3,
  kAlpineHiking = 4,
  kDemandingAlpineHiking = 5,
  kDifficultAlpineHiking = 6
};
inline std::string to_string(SacScale c) {
  static const std::unordered_map<uint8_t, std::string> SacScaleStrings = {
      {static_cast<uint8_t>(SacScale::kNone), "none"},
      {static_cast<uint8_t>(SacScale::kHiking), "hiking"},
      {static_cast<uint8_t>(SacScale::kMountainHiking), "mountain hiking"},
      {static_cast<uint8_t>(SacScale::kDemandingMountainHiking), "demanding mountain hiking"},
      {static_cast<uint8_t>(SacScale::kAlpineHiking), "alpine hiking"},
      {static_cast<uint8_t>(SacScale::kDemandingAlpineHiking), "demanding alpine hiking"},
      {static_cast<uint8_t>(SacScale::kDifficultAlpineHiking), "difficult alpine hiking"},
  };
  auto i = SacScaleStrings.find(static_cast<uint8_t>(c));
  if (i == SacScaleStrings.cend()) {
    return "null";
  }
  return i->second;
}

// Mountain bike scale
const uint32_t kMaxMtbScale = 6;
const uint32_t kMaxMtbUphillScale = 5;

// Generalized representation of surface types. Lower values indicate smoother
// surfaces. Vehicle or bicycle type can use this to avoid or disallow edges
// that are "too rough" or inappropriate for the vehicle to travel on.
enum class Surface : uint8_t {
  kPavedSmooth = 0,
  kPaved = 1,
  kPavedRough = 2,
  kCompacted = 3,
  kDirt = 4,
  kGravel = 5,
  kPath = 6,
  kImpassable = 7
};
inline std::string to_string(Surface s) {
  static const std::unordered_map<uint8_t, std::string> SurfaceStrings = {
      {static_cast<uint8_t>(Surface::kPavedSmooth), "paved_smooth"},
      {static_cast<uint8_t>(Surface::kPaved), "paved"},
      {static_cast<uint8_t>(Surface::kPavedRough), "paved_rough"},
      {static_cast<uint8_t>(Surface::kCompacted), "compacted"},
      {static_cast<uint8_t>(Surface::kDirt), "dirt"},
      {static_cast<uint8_t>(Surface::kGravel), "gravel"},
      {static_cast<uint8_t>(Surface::kPath), "path"},
      {static_cast<uint8_t>(Surface::kImpassable), "impassable"},
  };

  auto i = SurfaceStrings.find(static_cast<uint8_t>(s));
  if (i == SurfaceStrings.cend()) {
    return "null";
  }
  return i->second;
}

// Used for restrictions.  A restriction can start and end on a particular day
enum class DOW : uint8_t {
  kNone = 0,
  kSunday = 1,
  kMonday = 2,
  kTuesday = 3,
  kWednesday = 4,
  kThursday = 5,
  kFriday = 6,
  kSaturday = 7
};

// Used for restrictions.  A restriction can start and end on a particular month
enum class MONTH : uint8_t {
  kNone = 0,
  kJan = 1,
  kFeb = 2,
  kMar = 3,
  kApr = 4,
  kMay = 5,
  kJun = 6,
  kJul = 7,
  kAug = 8,
  kSep = 9,
  kOct = 10,
  kNov = 11,
  kDec = 12
};

// Used for transit. Types of transit currently supported.
enum class TransitType : uint8_t {
  kTram = 0,
  kMetro = 1,
  kRail = 2,
  kBus = 3,
  kFerry = 4,
  kCableCar = 5,
  kGondola = 6,
  kFunicular = 7
};

// This is our pivot date for transit.  No dates will be older than this date.
const std::string kPivotDate = "2014-01-01"; // January 1, 2014

// Used for day of week mask.
constexpr uint8_t kDOWNone = 0;
constexpr uint8_t kSunday = 1;
constexpr uint8_t kMonday = 2;
constexpr uint8_t kTuesday = 4;
constexpr uint8_t kWednesday = 8;
constexpr uint8_t kThursday = 16;
constexpr uint8_t kFriday = 32;
constexpr uint8_t kSaturday = 64;
constexpr uint8_t kAllDaysOfWeek = 127;

// Restriction types. If a restriction exists this value will be set.
// Restrictions with "Only" will restrict all turns not adhering to the
// only "to" road of the restriction.
enum class RestrictionType : uint8_t {
  kNoLeftTurn = 0,
  kNoRightTurn = 1,
  kNoStraightOn = 2,
  kNoUTurn = 3,
  kOnlyRightTurn = 4,
  kOnlyLeftTurn = 5,
  kOnlyStraightOn = 6,
  kNoEntry = 7,
  kNoExit = 8,
  kNoTurn = 9
};

// Access Restriction types. Maximum value supported is 31. DO NOT EXCEED.
enum class AccessType : uint8_t {
  kHazmat = 0,
  kMaxHeight = 1,
  kMaxWidth = 2,
  kMaxLength = 3,
  kMaxWeight = 4,
  kMaxAxleLoad = 5,
  kTimedAllowed = 6,
  kTimedDenied = 7,
  kDestinationAllowed = 8,
};

// Minimum meters offset from start/end of shape for finding heading
constexpr float kMinMetersOffsetForHeading = 15.0f;
inline float GetOffsetForHeading(RoadClass road_class, Use use) {
  uint8_t rc = static_cast<uint8_t>(road_class);
  float offset = kMinMetersOffsetForHeading;
  // Adjust offset based on road class
  if (rc < 2) {
    offset *= 1.6f;
  } else if (rc < 5) {
    offset *= 1.4f;
  }

  // Adjust offset based on use
  switch (use) {
    case Use::kCycleway:
    case Use::kMountainBike:
    case Use::kFootway:
    case Use::kSteps:
    case Use::kPath:
    case Use::kPedestrian:
    case Use::kBridleway: {
      offset *= 0.5f;
    }
    default:
      break;
  }

  return offset;
}

// ------------------------------- Transit information --------------------- //

constexpr uint32_t kOneStopIdSize = 256;

// Transit transfer types
enum class TransferType : uint8_t {
  kRecommended = 0, // Recommended transfer point between 2 routes
  kTimed = 1,       // Timed transfer between 2 routes. Departing vehicle
                    // is expected to wait, allowing sufficient time for
                    // passengers to transfer.
  kMinTime = 2,     // Transfer is expected to take the time specified.
  kNotPossible = 3  // Transfers not possible between routes
};

enum class CalendarExceptionType : uint8_t {
  kAdded = 1,  // Service added for the specified date
  kRemoved = 2 // Service removed for the specified date
};

// --------------------- Traffic information ------------------------ //

// Traffic type constants
constexpr uint8_t kNoFlowMask = 0;
constexpr uint8_t kFreeFlowMask = 1;
constexpr uint8_t kConstrainedFlowMask = 2;
constexpr uint8_t kPredictedFlowMask = 4;
constexpr uint8_t kCurrentFlowMask = 8;
constexpr uint8_t kDefaultFlowMask =
    kFreeFlowMask | kConstrainedFlowMask | kPredictedFlowMask | kCurrentFlowMask;
constexpr uint32_t kFreeFlowSecondOfDay = 60 * 60 * 0;         // midnight
constexpr uint32_t kConstrainedFlowSecondOfDay = 60 * 60 * 12; // noon
constexpr uint32_t kInvalidSecondsOfWeek = -1;                 // invalid

} // namespace baldr
} // namespace valhalla

#endif // VALHALLA_BALDR_GRAPHCONSTANTS_H_<|MERGE_RESOLUTION|>--- conflicted
+++ resolved
@@ -358,19 +358,13 @@
   return i->second;
 }
 
-<<<<<<< HEAD
-enum class TaggedName : uint8_t { // must start at 1 due to nulls
-  kTunnel = 1,
-  kBridge = 2,
-  kPronunciation = 3
-=======
 enum class TaggedValue : uint8_t { // must start at 1 due to nulls
   kLayer = 1,
+  kPronunciation = 2,
   // we used to have bug when we encoded 1 and 2 as their ASCII codes, but not actual 1 and 2 values
   // see https://github.com/valhalla/valhalla/issues/3262
   kTunnel = static_cast<uint8_t>('1'),
   kBridge = static_cast<uint8_t>('2'),
->>>>>>> 61402aeb
 };
 
 enum class PronunciationAlphabet : uint8_t { kIpa = 0, kXKatakana = 1, kXJeita = 2, kNtSampa = 3 };
