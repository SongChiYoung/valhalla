--- conflicted
+++ resolved
@@ -138,10 +138,6 @@
 
   /**
    * Convenience method to get the names for an edge
-<<<<<<< HEAD
-   *
-=======
->>>>>>> e5a58e13
    * @return   Returns a list (vector) of names.
    */
   std::vector<std::string> GetNames() const;
@@ -152,11 +148,7 @@
    *
    * @return   Returns a list (vector) of tagged names.
    */
-<<<<<<< HEAD
-  std::vector<std::string> GetTaggedNames(bool only_pronunciations = false) const;
-=======
   std::vector<std::string> GetTaggedValues(bool only_pronunciations = false) const;
->>>>>>> e5a58e13
 
   /**
    * Convenience method to get the names and route number flags for an edge.
@@ -166,8 +158,6 @@
    */
   std::vector<std::pair<std::string, bool>> GetNamesAndTypes(std::vector<uint8_t>& types,
                                                              bool include_tagged_names = false) const;
-<<<<<<< HEAD
-=======
 
   /**
    * Convenience method to get tags of the edge.
@@ -175,14 +165,6 @@
    * @return   Returns a map of tags
    */
   const std::multimap<TaggedValue, std::string>& GetTags() const;
->>>>>>> e5a58e13
-
-  /**
-   * Convenience method to get a pronunciation map for an edge.
-   * @return   Returns a unordered_map of type/name pairs with a key that references the name
-   * index from GetNamesAndTypes
-   */
-  std::unordered_map<uint8_t, std::pair<uint8_t, std::string>> GetPronunciationsMap() const;
 
   /**
    * Convenience method to get a pronunciation map for an edge.
