--- conflicted
+++ resolved
@@ -1602,8 +1602,6 @@
                          const size_t key,
                          const baldr::PronunciationAlphabet verbal_type) const;
 
-<<<<<<< HEAD
-=======
   /**
    * Sets layer index(Z-level) of the way.
    * @param layer
@@ -1618,7 +1616,6 @@
     return layer_;
   }
 
->>>>>>> e5a58e13
   /**
    * Get the names for the edge info based on the road class.
    * @param  ref              updated refs from relations.
@@ -1631,20 +1628,12 @@
                 uint16_t& types,
                 std::vector<std::string>& names,
                 std::vector<std::string>& pronunciations) const;
-<<<<<<< HEAD
-  void GetTaggedNames(const UniqueNames& name_offset_map,
-                      const OSMPronunciation& pronunciation,
-                      const size_t& names_size,
-                      std::vector<std::string>& names,
-                      std::vector<std::string>& pronunciations) const;
-=======
 
   void GetTaggedValues(const UniqueNames& name_offset_map,
                        const OSMPronunciation& pronunciation,
                        const size_t& names_size,
                        std::vector<std::string>& names,
                        std::vector<std::string>& pronunciations) const;
->>>>>>> e5a58e13
 
   // OSM way Id
   uint64_t osmwayid_;
