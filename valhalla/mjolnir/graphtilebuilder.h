--- conflicted
+++ resolved
@@ -222,19 +222,14 @@
                        const uint32_t spd,
                        const shape_container_t& lls,
                        const std::vector<std::string>& names,
-<<<<<<< HEAD
-                       const std::vector<std::string>& tagged_names,
+                       const std::vector<std::string>& tagged_values,
                        const std::vector<std::string>& pronunciations,
-=======
-                       const std::vector<std::string>& tagged_values,
->>>>>>> 61402aeb
                        const uint16_t types,
                        bool& added,
                        bool diff_names = false);
 
   /**
    * Add the edge info to the tile. This method accepts an encoded shape string.
-<<<<<<< HEAD
    * @param  edgeindex      The index of the edge - used with nodea and nodeb to
    *                        form tuple that uniquely identifies the edge info since
    *                        there are two directed edges per edge info.
@@ -250,36 +245,13 @@
    * @param  spd            Speed limit.
    * @param  llstr          The shape of the target edge as an encoded string.
    * @param  names          The names of the target edge.
-   * @param  tagged_names   The tagged names of the target edge.
+   * @param  tagged_values   The tagged names of the target edge.
    * @param  pronunciations The pronunciations of the target edge.
    * @param  types          Bits indicating if the name is a ref vs a name.
    * @param  added          Set to true if the target edge was newly added to the list,
    *                        set to false if the target edge was already in the list.
    * @param  diff_names     Indicates the opposing direction has different names.
    *                        If true a new EdgeInfo is always added.
-=======
-   * @param  edgeindex    The index of the edge - used with nodea and nodeb to
-   *                      form tuple that uniquely identifies the edge info since
-   *                      there are two directed edges per edge info.
-   * @param  nodea        One of two nodes - used with edgeindex and nodeb to
-   *                      form tuple that uniquely identifies the edge info since
-   *                      there are two directed edges per edge info.
-   * @param  nodeb        One of two nodes - used with edgeindex and nodea to
-   *                      form tuple that uniquely identifies the edge info since
-   *                      there are two directed edges per edge info.
-   * @param  wayid        The target edge is part of this the way id.
-   * @param  elev         Mean elevation.
-   * @param  bn           Bike network.
-   * @param  spd          Speed limit.
-   * @param  llstr        The shape of the target edge as an encoded string.
-   * @param  names        The names of the target edge.
-   * @param  tagged_values The tagged names of the target edge.
-   * @param  types        Bits indicating if the name is a ref vs a name.
-   * @param  added        Set to true if the target edge was newly added to the list,
-   *                      set to false if the target edge was already in the list.
-   * @param  diff_names   Indicates the opposing direction has different names.
-   *                      If true a new EdgeInfo is always added.
->>>>>>> 61402aeb
    * @return  The edge info offset that will be stored in the directed edge.
    */
   uint32_t AddEdgeInfo(const uint32_t edgeindex,
@@ -291,12 +263,8 @@
                        const uint32_t spd,
                        const std::string& llstr,
                        const std::vector<std::string>& names,
-<<<<<<< HEAD
-                       const std::vector<std::string>& tagged_names,
+                       const std::vector<std::string>& tagged_values,
                        const std::vector<std::string>& pronunciations,
-=======
-                       const std::vector<std::string>& tagged_values,
->>>>>>> 61402aeb
                        const uint16_t types,
                        bool& added,
                        bool diff_names = false);
