#include <algorithm>
#include <cstdint>
#include <functional>
#include <iostream>
#include <iterator>
#include <sstream>
#include <stdexcept>
#include <string>
#include <vector>

#include <boost/format.hpp>

#include "baldr/graphconstants.h"
#include "baldr/streetnames.h"
#include "baldr/streetnames_factory.h"
#include "baldr/streetnames_us.h"
#include "baldr/turn.h"
#include "baldr/turnlanes.h"
#include "baldr/verbal_text_formatter.h"
#include "baldr/verbal_text_formatter_factory.h"
#include "baldr/verbal_text_formatter_us.h"
#include "midgard/encoded.h"
#include "midgard/logging.h"
#include "midgard/pointll.h"
#include "midgard/util.h"
#include "worker.h"

#include "odin/maneuversbuilder.h"
#include "odin/sign.h"
#include "odin/signs.h"

#include "proto/directions.pb.h"
#include "proto/options.pb.h"

using namespace valhalla::midgard;
using namespace valhalla::baldr;
using namespace valhalla::odin;

namespace {

constexpr uint32_t kRelativeStraightTurnDegreeLowerBound = 330;
constexpr uint32_t kRelativeStraightTurnDegreeUpperBound = 30;

constexpr float kShortForkThreshold = 0.05f; // Kilometers

// Kilometers - picked since the next rounded maneuver announcement will happen
// in a quarter mile or 400 meters
constexpr float kShortContinueThreshold = 0.6f;

constexpr uint32_t kOverlaySignBoardEdgeMax =
    5; // Maximum number of edges to look for matching overlay

constexpr float kUpcomingLanesThreshold = 3.f; // Kilometers

std::vector<std::string> split(const std::string& source, char delimiter) {
  std::vector<std::string> tokens;
  std::string token;
  std::istringstream tokenStream(source);
  while (std::getline(tokenStream, token, delimiter)) {
    tokens.push_back(token);
  }
  return tokens;
}

bool is_pair(const std::vector<std::string>& tokens) {
  return (tokens.size() == 2);
}
} // namespace

namespace valhalla {
namespace odin {

ManeuversBuilder::ManeuversBuilder(const Options& options, EnhancedTripLeg* etp)
    : options_(options), trip_path_(etp) {
}

std::list<Maneuver> ManeuversBuilder::Build() {
  // Create the maneuvers
  std::list<Maneuver> maneuvers = Produce();

#ifdef LOGGING_LEVEL_TRACE
  int man_id = 1;
  LOG_TRACE("############################################");
  LOG_TRACE("INITIAL MANEUVERS");
  for (const Maneuver& maneuver : maneuvers) {
    LOG_TRACE("---------------------------------------------");
    LOG_TRACE(std::to_string(man_id++) + ":  ");
    LOG_TRACE(std::string("  maneuver_PARAMETERS=") + maneuver.ToParameterString());
    LOG_TRACE(std::string("  maneuver=") + maneuver.ToString());
  }
#endif

  // Combine maneuvers
  Combine(maneuvers);

  // Calculate the consecutive exit sign count and then sort
  CountAndSortSigns(maneuvers);

  // Confirm maneuver type assignment
  ConfirmManeuverTypeAssignment(maneuvers);

  // Mark the maneuvers that have traversable outbound intersecting edges
  SetTraversableOutboundIntersectingEdgeFlags(maneuvers);

  // Process roundabouts
  ProcessRoundabouts(maneuvers);

  // Process the 'to stay on' attribute
  SetToStayOnAttribute(maneuvers);

  // Enhance signless interchanges
  EnhanceSignlessInterchnages(maneuvers);

  // Process the guidance view junctions and signboards
  ProcessGuidanceViews(maneuvers);

  // Update the maneuver placement for internal intersection turns
  UpdateManeuverPlacementForInternalIntersectionTurns(maneuvers);

  // Process the turn lanes. Must happen after updating maneuver placement for internal edges so we
  // activate the correct lanes.
  ProcessTurnLanes(maneuvers);

#ifdef LOGGING_LEVEL_TRACE
  int final_man_id = 1;
  LOG_TRACE("############################################");
  LOG_TRACE("FINAL MANEUVERS");
  for (const Maneuver& maneuver : maneuvers) {
    LOG_TRACE("---------------------------------------------");
    LOG_TRACE(std::to_string(final_man_id++) + ":  ");
    LOG_TRACE(std::string("  maneuver_PARAMETERS=") + maneuver.ToParameterString());
    LOG_TRACE(std::string("  maneuver=") + maneuver.ToString());
  }
#endif

#ifdef LOGGING_LEVEL_DEBUG
  std::vector<PointLL> shape = midgard::decode<std::vector<PointLL>>(trip_path_->shape());
  // Shape by index
  //  int i = 0;
  //  for (PointLL ll : shape) {
  //    LOG_TRACE(std::string("shape lng/lat[") + std::to_string(i++) + "]=" +
  //    std::to_string(ll.lng()) + "," + std::to_string(ll.lat()));
  //  }
  // Shape by lat/lon pairs
  //  std::string shape_json("\"shape\":[");
  //  for (PointLL ll : shape) {
  //    shape_json += "{\"lat\":" + std::to_string(ll.lat()) + ",\"lon\":" +
  //    std::to_string(ll.lng()) + "},";
  //  }
  //  shape_json.pop_back();
  //  shape_json += "]";
  //  LOG_TRACE(shape_json);

  if (shape.empty() || (trip_path_->node_size() < 2))
    throw valhalla_exception_t{213};
  const auto& orig = trip_path_->GetOrigin();
  const auto& dest = trip_path_->GetDestination();
  std::string first_name = (trip_path_->GetCurrEdge(0)->name_size() == 0)
                               ? ""
                               : trip_path_->GetCurrEdge(0)->name(0).value();
  auto last_node_index = (trip_path_->node_size() - 2);
  std::string last_name = (trip_path_->GetCurrEdge(last_node_index)->name_size() == 0)
                              ? ""
                              : trip_path_->GetCurrEdge(last_node_index)->name(0).value();
  std::string units =
      (options_.has_units())
          ? ((options_.units() == valhalla::Options::kilometers) ? "kilometers" : "miles")
          : "miles";
  LOG_DEBUG((boost::format("ROUTE_REQUEST|-j "
                           "'{\"locations\":[{\"lat\":%1$.6f,\"lon\":%2$.6f,\"street\":\"%3%\"},{"
                           "\"lat\":%4$.6f,\"lon\":%5$.6f,\"street\":\"%6%\"}],\"costing\":"
                           "\"auto\",\"units\":\"%7%\"}'") %
             orig.ll().lat() % orig.ll().lng() % first_name % dest.ll().lat() % dest.ll().lng() %
             last_name % units)
                .str());
#endif

  return maneuvers;
}

std::list<Maneuver> ManeuversBuilder::Produce() {
  std::list<Maneuver> maneuvers;

  // Validate trip path node list
  if (trip_path_->node_size() < 1) {
    throw valhalla_exception_t{210};
  }

  // Check for a single node
  if (trip_path_->node_size() == 1) {
    // TODO - handle origin and destination are the same
    throw valhalla_exception_t{211};
  }

  // Validate location count
  if (trip_path_->location_size() < 2) {
    throw valhalla_exception_t{212};
  }

  // Process the Destination maneuver
  maneuvers.emplace_front();
  CreateDestinationManeuver(maneuvers.front());

  // TODO - handle no edges

  // Initialize maneuver prior to loop
  maneuvers.emplace_front();
  InitializeManeuver(maneuvers.front(), trip_path_->GetLastNodeIndex());

#ifdef LOGGING_LEVEL_TRACE
  LOG_TRACE("=============================================");
  LOG_TRACE(std::string("osm_changeset=") + std::to_string(trip_path_->osm_changeset()));
#endif

  // Step through nodes in reverse order to produce maneuvers
  // excluding the last and first nodes
  for (int i = (trip_path_->GetLastNodeIndex() - 1); i > 0; --i) {

#ifdef LOGGING_LEVEL_TRACE
    auto prev_edge = trip_path_->GetPrevEdge(i);
    auto curr_edge = trip_path_->GetCurrEdge(i);
    auto next_edge = trip_path_->GetNextEdge(i);
    auto prev2curr_turn_degree = GetTurnDegree(prev_edge->end_heading(), curr_edge->begin_heading());
    LOG_TRACE("---------------------------------------------");
    LOG_TRACE(std::to_string(i) + ":  ");
    LOG_TRACE(std::string("  curr_edge_PARAMETERS=") +
              (curr_edge ? curr_edge->ToParameterString() : "NONE"));
    LOG_TRACE(std::string("  curr_edge=") + (curr_edge ? curr_edge->ToString() : "NONE"));
    LOG_TRACE(std::string("  prev2curr_turn_degree=") + std::to_string(prev2curr_turn_degree) +
              " is a " + Turn::GetTypeString(Turn::GetType(prev2curr_turn_degree)));
    auto node = trip_path_->GetEnhancedNode(i);
    for (size_t z = 0; z < node->intersecting_edge_size(); ++z) {
      auto intersecting_edge = node->GetIntersectingEdge(z);
      auto xturn_degree = GetTurnDegree(prev_edge->end_heading(), intersecting_edge->begin_heading());
      LOG_TRACE(std::string("    intersectingEdge=") + intersecting_edge->ToString());
      LOG_TRACE(std::string("    prev2int_turn_degree=") + std::to_string(xturn_degree) + " is a " +
                Turn::GetTypeString(Turn::GetType(xturn_degree)));
    }
    LOG_TRACE(std::string("  node=") + node->ToString());
    IntersectingEdgeCounts xedge_counts;
    node->CalculateRightLeftIntersectingEdgeCounts(prev_edge->end_heading(), prev_edge->travel_mode(),
                                                   xedge_counts);
    LOG_TRACE(std::string("    right=") + std::to_string(xedge_counts.right) +
              std::string(" | right_similar=") + std::to_string(xedge_counts.right_similar) +
              std::string(" | right_traversable_outbound=") +
              std::to_string(xedge_counts.right_traversable_outbound) +
              std::string(" | right_similar_traversable_outbound=") +
              std::to_string(xedge_counts.right_similar_traversable_outbound));
    LOG_TRACE(std::string("    left =") + std::to_string(xedge_counts.left) +
              std::string(" | left_similar =") + std::to_string(xedge_counts.left_similar) +
              std::string(" | left_traversable_outbound =") +
              std::to_string(xedge_counts.left_traversable_outbound) +
              std::string(" | left_similar_traversable_outbound =") +
              std::to_string(xedge_counts.left_similar_traversable_outbound));
#endif

    if (CanManeuverIncludePrevEdge(maneuvers.front(), i)) {
      UpdateManeuver(maneuvers.front(), i);
    } else {
      // Finalize current maneuver
      FinalizeManeuver(maneuvers.front(), i);

      // Initialize new maneuver
      maneuvers.emplace_front();
      InitializeManeuver(maneuvers.front(), i);
    }
  }

#ifdef LOGGING_LEVEL_TRACE
  auto curr_edge = trip_path_->GetCurrEdge(0);
  LOG_TRACE("---------------------------------------------");
  LOG_TRACE(std::string("0") + ":  ");
  LOG_TRACE(std::string("  curr_edge_PARAMETERS=") +
            (curr_edge ? curr_edge->ToParameterString() : "NONE"));
  LOG_TRACE(std::string("  curr_edge=") + (curr_edge ? curr_edge->ToString() : "NONE"));
  auto node = trip_path_->GetEnhancedNode(0);
  for (size_t z = 0; z < node->intersecting_edge_size(); ++z) {
    auto intersecting_edge = node->GetIntersectingEdge(z);
    LOG_TRACE(std::string("    intersectingEdge=") + intersecting_edge->ToString());
  }
  LOG_TRACE("@@@@@@@@@@@@@@@@@@@@@@@@@@@@@@@@@@@@@@@@@@@@@");
  for (size_t z = 0; z < trip_path_->admin_size(); ++z) {
    auto admin = trip_path_->GetAdmin(z);
    LOG_TRACE("ADMIN " + std::to_string(z) + ": " + admin->ToString());
  }

#endif

  // Process the Start maneuver
  CreateStartManeuver(maneuvers.front());

  return maneuvers;
}

void ManeuversBuilder::Combine(std::list<Maneuver>& maneuvers) {
  bool maneuvers_have_been_combined = true;

  // Continue trying to combine maneuvers until no maneuvers have been combined
  while (maneuvers_have_been_combined) {
    maneuvers_have_been_combined = false;

    auto prev_man = maneuvers.begin();
    auto curr_man = maneuvers.begin();
    auto next_man = maneuvers.begin();

    if (next_man != maneuvers.end()) {
      ++next_man;
    }

    while (next_man != maneuvers.end()) {
      // Process common base names
      std::unique_ptr<StreetNames> common_base_names =
          curr_man->street_names().FindCommonBaseNames(next_man->street_names());

      // Get the begin edge of the next maneuver
      auto next_man_begin_edge = trip_path_->GetCurrEdge(next_man->begin_node_index());

      bool is_first_man = (curr_man == maneuvers.begin());

      LOG_TRACE("+++ Combine TOP ++++++++++++++++++++++++++++++++++++++++++++");
      // Collapse the TransitConnectionStart Maneuver
      // if the transit connection stop is a simple stop (not a station)
      if ((curr_man->type() == DirectionsLeg_Maneuver_Type_kTransitConnectionStart) &&
          next_man->IsTransit() &&
          curr_man->transit_connection_platform_info().type() == TransitPlatformInfo_Type_kStop) {
        LOG_TRACE("+++ Combine: Collapse the TransitConnectionStart Maneuver +++");
        curr_man = CollapseTransitConnectionStartManeuver(maneuvers, curr_man, next_man);
        maneuvers_have_been_combined = true;
        ++next_man;
      }
      // Collapse the TransitConnectionDestination Maneuver
      // if the transit connection stop is a simple stop (not a station)
      else if ((next_man->type() == DirectionsLeg_Maneuver_Type_kTransitConnectionDestination) &&
               curr_man->IsTransit() &&
               next_man->transit_connection_platform_info().type() ==
                   TransitPlatformInfo_Type_kStop) {
        LOG_TRACE("+++ Combine: Collapse the TransitConnectionDestination Maneuver +++");
        next_man = CollapseTransitConnectionDestinationManeuver(maneuvers, curr_man, next_man);
        maneuvers_have_been_combined = true;
      }
      // Do not combine
      // if any transit connection maneuvers
      else if (curr_man->transit_connection() || next_man->transit_connection()) {
        LOG_TRACE("+++ Do Not Combine: if any transit connection maneuvers +++");
        // Update with no combine
        prev_man = curr_man;
        curr_man = next_man;
        ++next_man;
      }
      // Do not combine
      // if driving side is different
      else if (curr_man->drive_on_right() != next_man->drive_on_right()) {
        LOG_TRACE("+++ Do Not Combine: if driving side is different +++");
        // Update with no combine
        prev_man = curr_man;
        curr_man = next_man;
        ++next_man;
      }
      // Do not combine
      // if travel mode is different
      // OR next maneuver is destination
      else if ((curr_man->travel_mode() != next_man->travel_mode()) ||
               (next_man->type() == DirectionsLeg_Maneuver_Type_kDestination)) {
        LOG_TRACE(
            "+++ Do Not Combine: if travel mode is different or next maneuver is destination +++");
        // Update with no combine
        prev_man = curr_man;
        curr_man = next_man;
        ++next_man;
      }
      // Combine current left unspecified internal maneuver with next left maneuver
      else if (PossibleUnspecifiedInternalManeuver(prev_man, curr_man, next_man) &&
               (ManeuversBuilder::DetermineRelativeDirection(curr_man->turn_degree()) ==
                Maneuver::RelativeDirection::kLeft) &&
               (ManeuversBuilder::DetermineRelativeDirection(next_man->turn_degree()) ==
                Maneuver::RelativeDirection::kLeft) &&
               (ManeuversBuilder::DetermineRelativeDirection(
                    GetTurnDegree(prev_man->end_heading(), next_man->begin_heading())) ==
                Maneuver::RelativeDirection::KReverse)) {
        LOG_TRACE(
            "+++ Combine: double L turns with short unspecified internal intersection as ManeuverType=UTURN_LEFT +++");
        curr_man = CombineUnspecifiedInternalManeuver(maneuvers, prev_man, curr_man, next_man,
                                                      DirectionsLeg_Maneuver_Type_kUturnLeft);
        maneuvers_have_been_combined = true;
        ++next_man;
      }
      // Combine current right unspecified internal maneuver with next right maneuver
      else if (PossibleUnspecifiedInternalManeuver(prev_man, curr_man, next_man) &&
               (ManeuversBuilder::DetermineRelativeDirection(curr_man->turn_degree()) ==
                Maneuver::RelativeDirection::kRight) &&
               (ManeuversBuilder::DetermineRelativeDirection(next_man->turn_degree()) ==
                Maneuver::RelativeDirection::kRight) &&
               (ManeuversBuilder::DetermineRelativeDirection(
                    GetTurnDegree(prev_man->end_heading(), next_man->begin_heading())) ==
                Maneuver::RelativeDirection::KReverse)) {
        LOG_TRACE(
            "+++ Combine: double R turns with short unspecified internal intersection as ManeuverType=UTURN_RIGHT +++");
        curr_man = CombineUnspecifiedInternalManeuver(maneuvers, prev_man, curr_man, next_man,
                                                      DirectionsLeg_Maneuver_Type_kUturnRight);
        maneuvers_have_been_combined = true;
        ++next_man;
      }
      // Do not combine
      // if next maneuver is a fork or a tee
      else if (next_man->fork() || next_man->tee()) {
        LOG_TRACE("+++ Do Not Combine: if next maneuver is a fork or a tee +++");
        // Update with no combine
        prev_man = curr_man;
        curr_man = next_man;
        ++next_man;
      }
      // Do not combine
      // if current or next maneuver is a ferry
      else if (curr_man->ferry() || next_man->ferry()) {
        LOG_TRACE("+++ Do Not Combine: if current or next maneuver is a ferry +++");
        // Update with no combine
        prev_man = curr_man;
        curr_man = next_man;
        ++next_man;
      }
      // Combine current internal maneuver with next maneuver
      else if (curr_man->internal_intersection() && (curr_man != next_man) &&
               !next_man->IsDestinationType()) {
        LOG_TRACE("+++ Combine: current internal maneuver with next maneuver +++");
        curr_man = CombineInternalManeuver(maneuvers, prev_man, curr_man, next_man, is_first_man);
        if (is_first_man) {
          prev_man = curr_man;
        }
        maneuvers_have_been_combined = true;
        ++next_man;
      }
      // Combine current turn channel maneuver with next maneuver
      else if (IsTurnChannelManeuverCombinable(prev_man, curr_man, next_man, is_first_man)) {
        LOG_TRACE("+++ Combine: current turn channel maneuver with next maneuver +++");
        curr_man = CombineTurnChannelManeuver(maneuvers, prev_man, curr_man, next_man, is_first_man);
        if (is_first_man) {
          prev_man = curr_man;
        }
        maneuvers_have_been_combined = true;
        ++next_man;
      }
      // Do not combine
      // if next maneuver has an intersecting forward link
      else if (next_man->intersecting_forward_edge()) {
        LOG_TRACE("+++ Do Not Combine: if next maneuver has an intersecting forward link +++");
        // Update with no combine
        prev_man = curr_man;
        curr_man = next_man;
        ++next_man;
      }
      // Do not combine
      // if trail type is different (unnamed/named pedestrian/bike/mtb)
      else if (curr_man->trail_type() != next_man->trail_type()) {
        LOG_TRACE("+++ Do Not Combine: if trail type is different +++");
        // Update with no combine
        prev_man = curr_man;
        curr_man = next_man;
        ++next_man;
      }
      // NOTE: Logic may have to be adjusted depending on testing
      // Maybe not intersecting forward link
      // Maybe first edge in next is internal
      // Maybe no signs
      // Combine the 'same name straight' next maneuver with the current maneuver
      // if begin edge of next maneuver is not a turn channel
      // and the next maneuver is not an internal intersection maneuver
      // and the current maneuver is not a ramp
      // and the next maneuver is not a ramp
      // and current and next maneuvers have a common base name
      else if ((next_man->begin_relative_direction() == Maneuver::RelativeDirection::kKeepStraight) &&
               (next_man_begin_edge && !next_man_begin_edge->IsTurnChannelUse()) &&
               !next_man->internal_intersection() && !curr_man->ramp() && !next_man->ramp() &&
               !curr_man->roundabout() && !next_man->roundabout() && !common_base_names->empty()) {

        LOG_TRACE("+++ Combine: Several factors +++");
        // If needed, set the begin street names
        if (!curr_man->HasBeginStreetNames() && !curr_man->portions_highway() &&
            (curr_man->street_names().size() > common_base_names->size())) {
          curr_man->set_begin_street_names(curr_man->street_names().clone());
        }

        // Update current maneuver street names
        curr_man->set_street_names(std::move(common_base_names));

        next_man = CombineManeuvers(maneuvers, curr_man, next_man);
        maneuvers_have_been_combined = true;
      }
      // Combine unnamed straight maneuvers
      else if ((next_man->begin_relative_direction() == Maneuver::RelativeDirection::kKeepStraight) &&
               !curr_man->HasStreetNames() && !next_man->HasStreetNames() && !curr_man->IsTransit() &&
               !next_man->IsTransit() &&
               (next_man_begin_edge && !next_man_begin_edge->IsTurnChannelUse()) &&
               !next_man->internal_intersection() && !curr_man->ramp() && !next_man->ramp() &&
               !curr_man->roundabout() && !next_man->roundabout()) {

        LOG_TRACE("+++ Combine: unnamed straight maneuvers +++");
        next_man = CombineManeuvers(maneuvers, curr_man, next_man);
        maneuvers_have_been_combined = true;
      }
      // Combine ramp maneuvers
      else if (AreRampManeuversCombinable(curr_man, next_man)) {
        LOG_TRACE("+++ Combine: ramp maneuvers +++");
        next_man = CombineManeuvers(maneuvers, curr_man, next_man);
        maneuvers_have_been_combined = true;
      }
      // Combine obvious maneuver
      else if (IsNextManeuverObvious(maneuvers, curr_man, next_man)) {
        // If current maneuver does not have street names then use the next maneuver street names
        if (!curr_man->HasStreetNames() && next_man->HasStreetNames()) {
          curr_man->set_street_names(next_man->street_names().clone());
        }

        // Mark that the current maneuver contains an obvious maneuver
        curr_man->set_contains_obvious_maneuver(true);

        // Disable turn channel
        curr_man->set_turn_channel(false);

        LOG_TRACE("+++ Combine: obvious maneuver +++");
        next_man = CombineManeuvers(maneuvers, curr_man, next_man);
        maneuvers_have_been_combined = true;
      }
      // Combine current short length non-internal edges (left or right) with next maneuver that is a
      // kRampStraight NOTE: This should already be marked internal for OSM data so shouldn't happen
      // for OSM
      else if (!curr_man->internal_intersection() &&
               ((curr_man->type() == DirectionsLeg_Maneuver_Type_kLeft ||
                 curr_man->begin_relative_direction() == Maneuver::RelativeDirection::kLeft) ||
                (curr_man->type() == DirectionsLeg_Maneuver_Type_kRight ||
                 curr_man->begin_relative_direction() == Maneuver::RelativeDirection::kRight)) &&
               next_man->type() == DirectionsLeg_Maneuver_Type_kRampStraight &&
               curr_man->length(Options::kilometers) <= (kMaxInternalLength * kKmPerMeter) &&
               curr_man != next_man && !next_man->IsDestinationType()) {
        LOG_TRACE(
            "+++ Combine: current non-internal turn that is very short in length with the next straight ramp maneuver +++");
        curr_man = CombineNonInternalManeuver(maneuvers, prev_man, curr_man, next_man, is_first_man);
        if (is_first_man) {
          prev_man = curr_man;
        }
        maneuvers_have_been_combined = true;
        ++next_man;
      } else {
        LOG_TRACE("+++ Do Not Combine +++");
        // Update with no combine
        prev_man = curr_man;
        curr_man = next_man;
        ++next_man;
      }

      LOG_TRACE("+++ Combine BOTTOM +++++++++++++++++++++++++++++++++++++++++");
    }
  }
}

std::list<Maneuver>::iterator
ManeuversBuilder::CollapseTransitConnectionStartManeuver(std::list<Maneuver>& maneuvers,
                                                         std::list<Maneuver>::iterator curr_man,
                                                         std::list<Maneuver>::iterator next_man) {

  // Set begin node index
  next_man->set_begin_node_index(curr_man->begin_node_index());

  // Set begin shape index
  next_man->set_begin_shape_index(curr_man->begin_shape_index());

  return maneuvers.erase(curr_man);
}

std::list<Maneuver>::iterator ManeuversBuilder::CollapseTransitConnectionDestinationManeuver(
    std::list<Maneuver>& maneuvers,
    std::list<Maneuver>::iterator curr_man,
    std::list<Maneuver>::iterator next_man) {

  // Set end node index
  curr_man->set_end_node_index(next_man->end_node_index());

  // Set end shape index
  curr_man->set_end_shape_index(next_man->end_shape_index());

  return maneuvers.erase(next_man);
}

<<<<<<< HEAD
// Collapses maneuvers for short distanced double turns that are on non-internal edges
std::list<Maneuver>::iterator
ManeuversBuilder::CombineNonInternalManeuver(std::list<Maneuver>& maneuvers,
                                             std::list<Maneuver>::iterator prev_man,
                                             std::list<Maneuver>::iterator curr_man,
                                             std::list<Maneuver>::iterator next_man,
                                             bool start_man) {

  if (start_man) {
    // Determine turn degree current maneuver and next maneuver
    next_man->set_turn_degree(GetTurnDegree(curr_man->end_heading(), next_man->begin_heading()));
  } else {
    // Determine turn degree based on previous maneuver and next maneuver
    next_man->set_turn_degree(GetTurnDegree(prev_man->end_heading(), next_man->begin_heading()));
  }
=======
bool ManeuversBuilder::PossibleUnspecifiedInternalManeuver(std::list<Maneuver>::iterator prev_man,
                                                           std::list<Maneuver>::iterator curr_man,
                                                           std::list<Maneuver>::iterator next_man) {
  if (!curr_man->internal_intersection() &&
      curr_man->travel_mode() == TripLeg_TravelMode::TripLeg_TravelMode_kDrive &&
      !prev_man->roundabout() && !curr_man->roundabout() && !next_man->roundabout() &&
      (curr_man->length(Options::kilometers) <= (kMaxInternalLength * kKmPerMeter)) &&
      prev_man->HasSimilarNames(&(*next_man), true) && curr_man != next_man &&
      !curr_man->IsStartType() && !next_man->IsDestinationType()) {
    return true;
  }
  return false;
}

// Collapses unspecified internal edge maneuvers
// TODO: Future refactor to pull out common code
std::list<Maneuver>::iterator ManeuversBuilder::CombineUnspecifiedInternalManeuver(
    std::list<Maneuver>& maneuvers,
    std::list<Maneuver>::iterator prev_man,
    std::list<Maneuver>::iterator curr_man,
    std::list<Maneuver>::iterator next_man,
    const DirectionsLeg_Maneuver_Type& maneuver_type) {

  // Determine turn degree based on previous maneuver and next maneuver
  next_man->set_turn_degree(GetTurnDegree(prev_man->end_heading(), next_man->begin_heading()));
>>>>>>> 6bd29e16

  // Set the cross street names
  if (curr_man->HasStreetNames()) {
    next_man->set_cross_street_names(curr_man->street_names().clone());
  }

  // Set relative direction
  next_man->set_begin_relative_direction(
      ManeuversBuilder::DetermineRelativeDirection(next_man->turn_degree()));

  // Add distance
  next_man->set_length(next_man->length() + curr_man->length());

  // Add time
  next_man->set_time(next_man->time() + curr_man->time());

  // Add basic time
  next_man->set_basic_time(next_man->basic_time() + curr_man->basic_time());

  // TODO - heading?

  // Set begin node index
  next_man->set_begin_node_index(curr_man->begin_node_index());

  // Set begin shape index
  next_man->set_begin_shape_index(curr_man->begin_shape_index());

<<<<<<< HEAD
  if (start_man) {
    next_man->set_type(DirectionsLeg_Maneuver_Type_kStart);
  } else {
    // Set maneuver type to 'none' so the type will be processed again
    next_man->set_type(DirectionsLeg_Maneuver_Type_kNone);
    SetManeuverType(*(next_man));
  }
=======
  // Set maneuver type to specified argument
  next_man->set_type(maneuver_type);
>>>>>>> 6bd29e16

  return maneuvers.erase(curr_man);
}

std::list<Maneuver>::iterator
ManeuversBuilder::CombineInternalManeuver(std::list<Maneuver>& maneuvers,
                                          std::list<Maneuver>::iterator prev_man,
                                          std::list<Maneuver>::iterator curr_man,
                                          std::list<Maneuver>::iterator next_man,
                                          bool start_man) {

  if (start_man) {
    // Determine turn degree current maneuver and next maneuver
    next_man->set_turn_degree(GetTurnDegree(curr_man->end_heading(), next_man->begin_heading()));
  } else {
    // Determine turn degree based on previous maneuver and next maneuver
    next_man->set_turn_degree(GetTurnDegree(prev_man->end_heading(), next_man->begin_heading()));
  }

  // Set the cross street names
  if (curr_man->HasUsableInternalIntersectionName()) {
    next_man->set_cross_street_names(curr_man->street_names().clone());
  }

  // Set the right and left internal turn counts
  next_man->set_internal_right_turn_count(curr_man->internal_right_turn_count());
  next_man->set_internal_left_turn_count(curr_man->internal_left_turn_count());

  // Set relative direction
  next_man->set_begin_relative_direction(
      ManeuversBuilder::DetermineRelativeDirection(next_man->turn_degree()));

  // If the relative direction is straight
  // and both internal left and right turns exist
  // then update the relative direction
  if ((next_man->begin_relative_direction() == Maneuver::RelativeDirection::kKeepStraight) &&
      (curr_man->internal_left_turn_count() > 0) && (curr_man->internal_right_turn_count() > 0)) {
    LOG_TRACE("both left and right internal turn counts are > 0");
    next_man->set_begin_relative_direction(ManeuversBuilder::DetermineRelativeDirection(
        GetTurnDegree(prev_man->end_heading(), curr_man->end_heading())));
  }

  // Add distance
  next_man->set_length(next_man->length() + curr_man->length());

  // Add time
  next_man->set_time(next_man->time() + curr_man->time());

  // Add basic time
  next_man->set_basic_time(next_man->basic_time() + curr_man->basic_time());

  // TODO - heading?

  // Set begin node index
  next_man->set_begin_node_index(curr_man->begin_node_index());

  // Set begin shape index
  next_man->set_begin_shape_index(curr_man->begin_shape_index());

  // NOTE: Do not copy signs from internal maneuver
  //       It would produce invalid results

  if (start_man) {
    next_man->set_type(DirectionsLeg_Maneuver_Type_kStart);
  } else {
    // Set maneuver type to 'none' so the type will be processed again
    next_man->set_type(DirectionsLeg_Maneuver_Type_kNone);
    SetManeuverType(*(next_man));
  }

  return maneuvers.erase(curr_man);
}

std::list<Maneuver>::iterator
ManeuversBuilder::CombineTurnChannelManeuver(std::list<Maneuver>& maneuvers,
                                             std::list<Maneuver>::iterator prev_man,
                                             std::list<Maneuver>::iterator curr_man,
                                             std::list<Maneuver>::iterator next_man,
                                             bool start_man) {

  if (start_man) {
    // Determine turn degree current maneuver and next maneuver
    next_man->set_turn_degree(GetTurnDegree(curr_man->end_heading(), next_man->begin_heading()));
  } else {
    // Determine turn degree based on previous maneuver and next maneuver
    next_man->set_turn_degree(GetTurnDegree(prev_man->end_heading(), next_man->begin_heading()));
  }

  // Set relative direction
  next_man->set_begin_relative_direction(curr_man->begin_relative_direction());

  // Add distance
  next_man->set_length(next_man->length() + curr_man->length());

  // Add time
  next_man->set_time(next_man->time() + curr_man->time());

  // Add basic time
  next_man->set_basic_time(next_man->basic_time() + curr_man->basic_time());

  // TODO - heading?

  // Set begin node index
  next_man->set_begin_node_index(curr_man->begin_node_index());

  // Set begin shape index
  next_man->set_begin_shape_index(curr_man->begin_shape_index());

  // Set signs, if needed
  if (curr_man->HasSigns() && !next_man->HasSigns()) {
    *(next_man->mutable_signs()) = curr_man->signs();
  }

  if (start_man) {
    next_man->set_type(DirectionsLeg_Maneuver_Type_kStart);
  } else {
    // Set maneuver type to 'none' so the type will be processed again
    next_man->set_type(DirectionsLeg_Maneuver_Type_kNone);
    SetManeuverType(*(next_man));
  }

  return maneuvers.erase(curr_man);
}

std::list<Maneuver>::iterator
ManeuversBuilder::CombineManeuvers(std::list<Maneuver>& maneuvers,
                                   std::list<Maneuver>::iterator curr_man,
                                   std::list<Maneuver>::iterator next_man) {

  // Add distance
  curr_man->set_length(curr_man->length() + next_man->length());

  // Add time
  curr_man->set_time(curr_man->time() + next_man->time());

  // Add basic time
  curr_man->set_basic_time(curr_man->basic_time() + next_man->basic_time());

  // Update end heading
  curr_man->set_end_heading(next_man->end_heading());

  // Update end node index
  curr_man->set_end_node_index(next_man->end_node_index());

  // Update end shape index
  curr_man->set_end_shape_index(next_man->end_shape_index());

  // If needed, set ramp
  if (next_man->ramp()) {
    curr_man->set_ramp(true);
  }

  // If needed, set ferry
  if (next_man->ferry()) {
    curr_man->set_ferry(true);
  }

  // If needed, set rail_ferry
  if (next_man->rail_ferry()) {
    curr_man->set_rail_ferry(true);
  }

  // If needed, set roundabout
  if (next_man->roundabout()) {
    curr_man->set_roundabout(true);
  }

  // If needed, set portions_toll
  if (next_man->portions_toll()) {
    curr_man->set_portions_toll(true);
  }

  if (next_man->has_time_restrictions()) {
    curr_man->set_has_time_restrictions(true);
  }

  // If needed, set portions_unpaved
  if (next_man->portions_unpaved()) {
    curr_man->set_portions_unpaved(true);
  }

  // If needed, set portions_highway
  if (next_man->portions_highway()) {
    curr_man->set_portions_highway(true);
  }

  // If needed, set contains_obvious_maneuver
  if (next_man->contains_obvious_maneuver()) {
    curr_man->set_contains_obvious_maneuver(true);
  }

  return maneuvers.erase(next_man);
}

void ManeuversBuilder::CountAndSortSigns(std::list<Maneuver>& maneuvers) {

  auto prev_man = maneuvers.rbegin();
  auto curr_man = maneuvers.rbegin();

  if (prev_man != maneuvers.rend()) {
    ++prev_man;
  }

  // Rank the exit signs
  while (prev_man != maneuvers.rend()) {

    // Increase the branch exit sign consecutive count
    // if it matches the succeeding named maneuver
    if (prev_man->HasExitBranchSign() && !curr_man->HasExitSign() && curr_man->HasStreetNames()) {
      for (Sign& sign : *(prev_man->mutable_signs()->mutable_exit_branch_list())) {
        for (const auto& street_name : curr_man->street_names()) {
          if (sign.text() == street_name->value()) {
            sign.set_consecutive_count(sign.consecutive_count() + 1);
          }
        }
      }
      Signs::Sort(prev_man->mutable_signs()->mutable_exit_branch_list());
    }
    // Increase the branch guide sign consecutive count
    // if it matches the succeeding named maneuver
    else if (prev_man->HasGuideBranchSign() && !curr_man->HasGuideSign() &&
             curr_man->HasStreetNames()) {
      for (Sign& sign : *(prev_man->mutable_signs()->mutable_guide_branch_list())) {
        for (const auto& street_name : curr_man->street_names()) {
          if (sign.text() == street_name->value()) {
            sign.set_consecutive_count(sign.consecutive_count() + 1);
          }
        }
      }
      Signs::Sort(prev_man->mutable_signs()->mutable_guide_branch_list());
    }
    // Increase the consecutive count of signs that match their neighbor
    else if (prev_man->HasSigns() && curr_man->HasSigns()) {

      // Process the exit number signs
      Signs::CountAndSort(prev_man->mutable_signs()->mutable_exit_number_list(),
                          curr_man->mutable_signs()->mutable_exit_number_list());

      // Process the exit branch signs
      Signs::CountAndSort(prev_man->mutable_signs()->mutable_exit_branch_list(),
                          curr_man->mutable_signs()->mutable_exit_branch_list());

      // Process the exit toward signs
      Signs::CountAndSort(prev_man->mutable_signs()->mutable_exit_toward_list(),
                          curr_man->mutable_signs()->mutable_exit_toward_list());

      // Process the exit name signs
      Signs::CountAndSort(prev_man->mutable_signs()->mutable_exit_name_list(),
                          curr_man->mutable_signs()->mutable_exit_name_list());

      // Process the guide branch signs
      Signs::CountAndSort(prev_man->mutable_signs()->mutable_guide_branch_list(),
                          curr_man->mutable_signs()->mutable_guide_branch_list());

      // Process the guide toward signs
      Signs::CountAndSort(prev_man->mutable_signs()->mutable_guide_toward_list(),
                          curr_man->mutable_signs()->mutable_guide_toward_list());

      // Process the named junction signs
      Signs::CountAndSort(prev_man->mutable_signs()->mutable_junction_name_list(),
                          curr_man->mutable_signs()->mutable_junction_name_list());
    }

    // Update iterators
    curr_man = prev_man;
    ++prev_man;
  }
}

void ManeuversBuilder::ConfirmManeuverTypeAssignment(std::list<Maneuver>& maneuvers) {

  for (auto& maneuver : maneuvers) {
    SetManeuverType(maneuver, false);
  }
}

void ManeuversBuilder::CreateDestinationManeuver(Maneuver& maneuver) {
  int node_index = trip_path_->GetLastNodeIndex();

  // Determine if the destination has a side of street
  // and set the appropriate destination maneuver type
  switch (trip_path_->GetDestination().side_of_street()) {
    case Location::kLeft: {
      maneuver.set_type(DirectionsLeg_Maneuver_Type_kDestinationLeft);
      LOG_TRACE("ManeuverType=DESTINATION_LEFT");
      break;
    }
    case Location::kRight: {
      maneuver.set_type(DirectionsLeg_Maneuver_Type_kDestinationRight);
      LOG_TRACE("ManeuverType=DESTINATION_RIGHT");
      break;
    }
    default: {
      maneuver.set_type(DirectionsLeg_Maneuver_Type_kDestination);
      LOG_TRACE("ManeuverType=DESTINATION");
    }
  }

  // Set the begin and end node index
  maneuver.set_begin_node_index(node_index);
  maneuver.set_end_node_index(node_index);

  // Set the begin and end shape index
  auto prev_edge = trip_path_->GetPrevEdge(node_index);
  maneuver.set_begin_shape_index(prev_edge->end_shape_index());
  maneuver.set_end_shape_index(prev_edge->end_shape_index());

  // Travel mode
  maneuver.set_travel_mode(prev_edge->travel_mode());

  // Vehicle type
  if (prev_edge->has_vehicle_type()) {
    maneuver.set_vehicle_type(prev_edge->vehicle_type());
  }

  // Pedestrian type
  if (prev_edge->has_pedestrian_type()) {
    maneuver.set_pedestrian_type(prev_edge->pedestrian_type());
  }

  // Bicycle type
  if (prev_edge->has_bicycle_type()) {
    maneuver.set_bicycle_type(prev_edge->bicycle_type());
  }

  // Transit type
  if (prev_edge->has_transit_type()) {
    maneuver.set_transit_type(prev_edge->transit_type());
  }

  // Set the verbal text formatter
  maneuver.set_verbal_formatter(
      VerbalTextFormatterFactory::Create(trip_path_->GetCountryCode(node_index),
                                         trip_path_->GetStateCode(node_index)));
}

void ManeuversBuilder::CreateStartManeuver(Maneuver& maneuver) {
  int node_index = 0;

  // Determine if the origin has a side of street
  // and set the appropriate start maneuver type
  switch (trip_path_->GetOrigin().side_of_street()) {
    case Location::kLeft: {
      maneuver.set_type(DirectionsLeg_Maneuver_Type_kStartLeft);
      LOG_TRACE("ManeuverType=START_LEFT");
      break;
    }
    case Location::kRight: {
      maneuver.set_type(DirectionsLeg_Maneuver_Type_kStartRight);
      LOG_TRACE("ManeuverType=START_RIGHT");
      break;
    }
    default: {
      maneuver.set_type(DirectionsLeg_Maneuver_Type_kStart);
      LOG_TRACE("ManeuverType=START");
    }
  }

  FinalizeManeuver(maneuver, node_index);
}

void ManeuversBuilder::InitializeManeuver(Maneuver& maneuver, int node_index) {

  auto prev_edge = trip_path_->GetPrevEdge(node_index);
  auto curr_edge = trip_path_->GetCurrEdge(node_index);

  // Set the end heading
  maneuver.set_end_heading(prev_edge->end_heading());

  // Set the end node index
  maneuver.set_end_node_index(node_index);

  // Set the end shape index
  maneuver.set_end_shape_index(prev_edge->end_shape_index());

  // Ramp
  if (prev_edge->IsRampUse()) {
    maneuver.set_ramp(true);
  }

  // Turn Channel
  if (prev_edge->IsTurnChannelUse()) {
    maneuver.set_turn_channel(true);
  }

  // Ferry
  if (prev_edge->IsFerryUse()) {
    maneuver.set_ferry(true);
  }

  // Rail Ferry
  if (prev_edge->IsRailFerryUse()) {
    maneuver.set_rail_ferry(true);
  }

  // Roundabout
  if (AreRoundaboutsProcessable(prev_edge->travel_mode()) && prev_edge->roundabout()) {
    maneuver.set_roundabout(true);
    maneuver.set_roundabout_exit_count(1);
  }

  // Internal Intersection - excluding the first and last edges
  if (prev_edge->internal_intersection() && !trip_path_->IsLastNodeIndex(node_index) &&
      !trip_path_->IsFirstNodeIndex(node_index - 1)) {
    maneuver.set_internal_intersection(true);
  }

  // Travel mode
  maneuver.set_travel_mode(prev_edge->travel_mode());

  // Driving side
  maneuver.set_drive_on_right(prev_edge->drive_on_right());

  // Vehicle type
  if (prev_edge->has_vehicle_type()) {
    maneuver.set_vehicle_type(prev_edge->vehicle_type());
  }

  // Pedestrian type
  if (prev_edge->has_pedestrian_type()) {
    maneuver.set_pedestrian_type(prev_edge->pedestrian_type());
  }

  // Bicycle type
  if (prev_edge->has_bicycle_type()) {
    maneuver.set_bicycle_type(prev_edge->bicycle_type());
  }

  // Transit type
  if (prev_edge->has_transit_type()) {
    maneuver.set_transit_type(prev_edge->transit_type());
  }

  // Set trail type
  if (prev_edge->IsFootwayUse()) {
    maneuver.set_trail_type(prev_edge->IsUnnamed() ? TrailType::kUnnamedWalkway
                                                   : TrailType::kNamedWalkway);
  } else if (prev_edge->IsMountainBikeUse()) {
    maneuver.set_trail_type(prev_edge->IsUnnamed() ? TrailType::kUnnamedMtbTrail
                                                   : TrailType::kNamedMtbTrail);
  } else if (prev_edge->IsCyclewayUse()) {
    maneuver.set_trail_type(prev_edge->IsUnnamed() ? TrailType::kUnnamedCycleway
                                                   : TrailType::kNamedCycleway);
  } else {
    maneuver.set_trail_type(TrailType::kNone);
  }

  // Transit info
  if (prev_edge->travel_mode() == TripLeg_TravelMode_kTransit) {
    maneuver.set_rail(prev_edge->IsRailUse());
    maneuver.set_bus(prev_edge->IsBusUse());
    auto* transit_info = maneuver.mutable_transit_info();
    const auto& pe_transit_info = prev_edge->transit_route_info();
    transit_info->onestop_id = pe_transit_info.onestop_id();
    transit_info->block_id = pe_transit_info.block_id();
    transit_info->trip_id = pe_transit_info.trip_id();
    transit_info->short_name = pe_transit_info.short_name();
    transit_info->long_name = pe_transit_info.long_name();
    transit_info->headsign = pe_transit_info.headsign();
    transit_info->color = pe_transit_info.color();
    transit_info->text_color = pe_transit_info.text_color();
    transit_info->description = pe_transit_info.description();
    transit_info->operator_onestop_id = pe_transit_info.operator_onestop_id();
    transit_info->operator_name = pe_transit_info.operator_name();
    transit_info->operator_url = pe_transit_info.operator_url();
    LOG_TRACE("TransitInfo=" + transit_info->ToParameterString());
  }

  // Transit connection
  if (prev_edge->IsTransitConnection()) {
    maneuver.set_transit_connection(true);

    // If previous edge is transit connection platform
    // and current edge is transit then mark maneuver as transit connection start
    if (prev_edge->IsPlatformConnectionUse() && curr_edge &&
        (curr_edge->travel_mode() == TripLeg_TravelMode_kTransit)) {
      maneuver.set_type(DirectionsLeg_Maneuver_Type_kTransitConnectionStart);
      LOG_TRACE("ManeuverType=TRANSIT_CONNECTION_START");
      auto node = trip_path_->GetEnhancedNode(node_index);
      maneuver.set_transit_connection_platform_info(node->transit_platform_info());
    }
    // else mark it as transit connection destination
    else {
      maneuver.set_type(DirectionsLeg_Maneuver_Type_kTransitConnectionDestination);
      LOG_TRACE("ManeuverType=TRANSIT_CONNECTION_DESTINATION");
    }
  }

  // TODO - what about street names; maybe check name flag
  UpdateManeuver(maneuver, node_index);
}

void ManeuversBuilder::UpdateManeuver(Maneuver& maneuver, int node_index) {

  auto prev_edge = trip_path_->GetPrevEdge(node_index);

  // Street names
  // Set if street names are empty and maneuver is not internal intersection
  // or usable internal intersection name exists
  if ((maneuver.street_names().empty() && !maneuver.internal_intersection()) ||
      UsableInternalIntersectionName(maneuver, node_index)) {
    maneuver.set_street_names(
        StreetNamesFactory::Create(trip_path_->GetCountryCode(node_index), prev_edge->GetNameList()));
  }

  // Update the internal turn count
  UpdateInternalTurnCount(maneuver, node_index);

  // Distance in kilometers
  maneuver.set_length(maneuver.length() + prev_edge->length_km());

  // Basic time (len/speed on each edge with no stop impact) in seconds
  // TODO: update GetTime and GetSpeed to double precision
  maneuver.set_basic_time(
      maneuver.basic_time() +
      GetTime(prev_edge->length_km(), GetSpeed(maneuver.travel_mode(), prev_edge->default_speed())));

  // Portions Toll
  if (prev_edge->toll()) {
    maneuver.set_portions_toll(true);
  }
  if (prev_edge->has_time_restrictions()) {
    maneuver.set_has_time_restrictions(true);
  }

  // Portions unpaved
  if (prev_edge->unpaved()) {
    maneuver.set_portions_unpaved(true);
  }

  // Portions highway
  if (prev_edge->IsHighway()) {
    maneuver.set_portions_highway(true);
  }

  // Roundabouts
  if (AreRoundaboutsProcessable(prev_edge->travel_mode()) && prev_edge->roundabout()) {
    TripLeg_TravelMode mode = prev_edge->travel_mode();

    // Adjust bicycle travel mode if roundabout is a road
    if ((mode == TripLeg_TravelMode_kBicycle) && (prev_edge->IsRoadUse())) {
      mode = TripLeg_TravelMode_kDrive;
    }
    // TODO might have to adjust for pedestrian too

    IntersectingEdgeCounts xedge_counts;
    trip_path_->GetEnhancedNode(node_index)
        ->CalculateRightLeftIntersectingEdgeCounts(prev_edge->end_heading(), mode, xedge_counts);
    if (prev_edge->drive_on_right()) {
      maneuver.set_roundabout_exit_count(maneuver.roundabout_exit_count() +
                                         xedge_counts.right_traversable_outbound);
    } else {
      maneuver.set_roundabout_exit_count(maneuver.roundabout_exit_count() +
                                         xedge_counts.left_traversable_outbound);
    }
  }

  // Signs
  if (prev_edge->has_sign()) {
    // Exit number
    for (const auto& exit_number : prev_edge->sign().exit_numbers()) {
      maneuver.mutable_signs()
          ->mutable_exit_number_list()
          ->emplace_back(exit_number.text(), exit_number.is_route_number());
    }

    // Exit branch
    for (const auto& exit_onto_street : prev_edge->sign().exit_onto_streets()) {
      maneuver.mutable_signs()
          ->mutable_exit_branch_list()
          ->emplace_back(exit_onto_street.text(), exit_onto_street.is_route_number());
    }

    // Exit toward
    for (const auto& exit_toward_location : prev_edge->sign().exit_toward_locations()) {
      maneuver.mutable_signs()
          ->mutable_exit_toward_list()
          ->emplace_back(exit_toward_location.text(), exit_toward_location.is_route_number());
    }

    // Exit name
    for (const auto& exit_name : prev_edge->sign().exit_names()) {
      maneuver.mutable_signs()->mutable_exit_name_list()->emplace_back(exit_name.text(),
                                                                       exit_name.is_route_number());
    }
  }

  // Insert transit stop into the transit maneuver
  if (prev_edge->travel_mode() == TripLeg_TravelMode_kTransit) {
    auto node = trip_path_->GetEnhancedNode(node_index);
    maneuver.InsertTransitStop(node->transit_platform_info());
  }
}

void ManeuversBuilder::FinalizeManeuver(Maneuver& maneuver, int node_index) {

  auto prev_edge = trip_path_->GetPrevEdge(node_index);
  auto curr_edge = trip_path_->GetCurrEdge(node_index);
  auto node = trip_path_->GetEnhancedNode(node_index);

  // Set begin cardinal direction
  maneuver.set_begin_cardinal_direction(DetermineCardinalDirection(curr_edge->begin_heading()));

  // Set the begin heading
  maneuver.set_begin_heading(curr_edge->begin_heading());

  // Set the begin node index
  maneuver.set_begin_node_index(node_index);

  // Set the begin shape index
  maneuver.set_begin_shape_index(curr_edge->begin_shape_index());

  // Set the time based on the delta of the elapsed time between the begin
  // and end nodes
  maneuver.set_time(trip_path_->node(maneuver.end_node_index()).cost().elapsed_cost().seconds() -
                    trip_path_->node(maneuver.begin_node_index()).cost().elapsed_cost().seconds());

  // if possible, set the turn degree and relative direction
  if (prev_edge) {
    maneuver.set_turn_degree(GetTurnDegree(prev_edge->end_heading(), curr_edge->begin_heading()));

    // Calculate and set the relative direction for the specified maneuver
    DetermineRelativeDirection(maneuver);

    // TODO - determine if we want to count right traversable at entrance node
    // Roundabouts
    //    if (AreRoundaboutsProcessable(prev_edge->travel_mode()) && curr_edge->roundabout()) {
    //      IntersectingEdgeCounts xedge_counts;
    //      trip_path_->GetEnhancedNode(node_index)
    //            ->CalculateRightLeftIntersectingEdgeCounts(prev_edge->end_heading(),
    //                                                       prev_edge->travel_mode(),
    //                                                       xedge_counts);
    //      if (curr_edge->drive_on_right()) {
    //        maneuver.set_roundabout_exit_count(maneuver.roundabout_exit_count()
    //                                           + xedge_counts.right_traversable_outbound);
    //      } else {
    //        maneuver.set_roundabout_exit_count(maneuver.roundabout_exit_count()
    //                                           + xedge_counts.left_traversable_outbound);
    //      }
    //    }
  }

  // Mark transit connection transfer
  if ((maneuver.type() == DirectionsLeg_Maneuver_Type_kTransitConnectionStart) && prev_edge &&
      (prev_edge->travel_mode() == TripLeg_TravelMode_kTransit)) {
    maneuver.set_type(DirectionsLeg_Maneuver_Type_kTransitConnectionTransfer);
    LOG_TRACE("ManeuverType=TRANSIT_CONNECTION_TRANSFER");
  }

  // Add transit connection stop to a transit connection destination
  if ((maneuver.type() == DirectionsLeg_Maneuver_Type_kTransitConnectionDestination) && prev_edge &&
      (prev_edge->travel_mode() == TripLeg_TravelMode_kTransit)) {
    auto node = trip_path_->GetEnhancedNode(node_index);
    maneuver.set_transit_connection_platform_info(node->transit_platform_info());
    LOG_TRACE("DirectionsLeg_Maneuver_Type_kTransitConnectionDestination "
              "set_transit_connection_platform_info");
  }

  // Insert first transit stop
  if (maneuver.travel_mode() == TripLeg_TravelMode_kTransit) {
    auto node = trip_path_->GetEnhancedNode(node_index);
    maneuver.InsertTransitStop(node->transit_platform_info());
  }

  // Set the begin intersecting edge name consistency
  maneuver.set_begin_intersecting_edge_name_consistency(node->HasIntersectingEdgeNameConsistency());

  // Set begin street names
  if (!curr_edge->IsHighway() && !curr_edge->internal_intersection() &&
      (curr_edge->name_size() > 1)) {
    std::unique_ptr<StreetNames> curr_edge_names =
        StreetNamesFactory::Create(trip_path_->GetCountryCode(node_index), curr_edge->GetNameList());
    std::unique_ptr<StreetNames> common_base_names =
        curr_edge_names->FindCommonBaseNames(maneuver.street_names());
    if (curr_edge_names->size() > common_base_names->size()) {
      maneuver.set_begin_street_names(std::move(curr_edge_names));
    }
  }

  if (node->type() == TripLeg_Node_Type::TripLeg_Node_Type_kBikeShare && prev_edge &&
      (prev_edge->travel_mode() == TripLeg_TravelMode::TripLeg_TravelMode_kBicycle) &&
      maneuver.travel_mode() == TripLeg_TravelMode::TripLeg_TravelMode_kPedestrian) {
    maneuver.set_bss_maneuver_type(DirectionsLeg_Maneuver_BssManeuverType_kReturnBikeAtBikeShare);
  }
  if (node->type() == TripLeg_Node_Type::TripLeg_Node_Type_kBikeShare && prev_edge &&
      (prev_edge->travel_mode() == TripLeg_TravelMode::TripLeg_TravelMode_kPedestrian) &&
      maneuver.travel_mode() == TripLeg_TravelMode::TripLeg_TravelMode_kBicycle) {
    maneuver.set_bss_maneuver_type(DirectionsLeg_Maneuver_BssManeuverType_kRentBikeAtBikeShare);
  }

  // Set the verbal text formatter
  maneuver.set_verbal_formatter(
      VerbalTextFormatterFactory::Create(trip_path_->GetCountryCode(node_index),
                                         trip_path_->GetStateCode(node_index)));

  // Guide signs
  if (curr_edge->has_sign()) {
    // Guide branch
    for (const auto& guide_onto_street : curr_edge->sign().guide_onto_streets()) {
      maneuver.mutable_signs()
          ->mutable_guide_branch_list()
          ->emplace_back(guide_onto_street.text(), guide_onto_street.is_route_number());
    }

    // Guide toward
    for (const auto& guide_toward_location : curr_edge->sign().guide_toward_locations()) {
      maneuver.mutable_signs()
          ->mutable_guide_toward_list()
          ->emplace_back(guide_toward_location.text(), guide_toward_location.is_route_number());
    }

    // Junction name
    for (const auto& junction_name : curr_edge->sign().junction_names()) {
      maneuver.mutable_signs()
          ->mutable_junction_name_list()
          ->emplace_back(junction_name.text(), junction_name.is_route_number());
    }
  }

  // Set the maneuver type
  SetManeuverType(maneuver);
}

void ManeuversBuilder::SetManeuverType(Maneuver& maneuver, bool none_type_allowed) {
  // If the type is already set then just return
  if (maneuver.type() != DirectionsLeg_Maneuver_Type_kNone) {
    return;
  }

  auto prev_edge = trip_path_->GetPrevEdge(maneuver.begin_node_index());
  auto curr_edge = trip_path_->GetCurrEdge(maneuver.begin_node_index());

  // Process the different transit types
  if (maneuver.travel_mode() == TripLeg_TravelMode_kTransit) {
    if (prev_edge && prev_edge->travel_mode() == TripLeg_TravelMode_kTransit) {
      // Process transit remain on
      if ((maneuver.transit_info().block_id != 0) &&
          (maneuver.transit_info().block_id == prev_edge->transit_route_info().block_id()) &&
          (maneuver.transit_info().trip_id != prev_edge->transit_route_info().trip_id())) {
        maneuver.set_type(DirectionsLeg_Maneuver_Type_kTransitRemainOn);
        LOG_TRACE("ManeuverType=TRANSIT_REMAIN_ON");
      }
      // Process transit transfer at same platform
      else {
        maneuver.set_type(DirectionsLeg_Maneuver_Type_kTransitTransfer);
        LOG_TRACE("ManeuverType=TRANSIT_TRANSFER");
      }
    }
    // Process simple transit
    else {
      maneuver.set_type(DirectionsLeg_Maneuver_Type_kTransit);
      LOG_TRACE("ManeuverType=TRANSIT");
    }
  }
  // Process post transit connection destination
  else if (prev_edge && prev_edge->IsTransitConnectionUse() &&
           (maneuver.travel_mode() != TripLeg_TravelMode_kTransit)) {
    maneuver.set_type(DirectionsLeg_Maneuver_Type_kPostTransitConnectionDestination);
    LOG_TRACE("ManeuverType=POST_TRANSIT_CONNECTION_DESTINATION");
  }
  // Process enter roundabout
  else if (maneuver.roundabout()) {
    maneuver.set_type(DirectionsLeg_Maneuver_Type_kRoundaboutEnter);
    LOG_TRACE("ManeuverType=ROUNDABOUT_ENTER");
  }
  // Process exit roundabout
  else if (prev_edge && AreRoundaboutsProcessable(prev_edge->travel_mode()) &&
           prev_edge->roundabout()) {
    maneuver.set_type(DirectionsLeg_Maneuver_Type_kRoundaboutExit);
    LOG_TRACE("ManeuverType=ROUNDABOUT_EXIT");
  }
  // Process fork
  else if (maneuver.fork()) {
    switch (maneuver.begin_relative_direction()) {
      case Maneuver::RelativeDirection::kKeepRight:
      case Maneuver::RelativeDirection::kRight: {
        maneuver.set_type(DirectionsLeg_Maneuver_Type_kStayRight);
        LOG_TRACE("ManeuverType=FORK_STAY_RIGHT");
        break;
      }
      case Maneuver::RelativeDirection::kKeepLeft:
      case Maneuver::RelativeDirection::kLeft: {
        maneuver.set_type(DirectionsLeg_Maneuver_Type_kStayLeft);
        LOG_TRACE("ManeuverType=FORK_STAY_LEFT");
        break;
      }
      default: {
        maneuver.set_type(DirectionsLeg_Maneuver_Type_kStayStraight);
        LOG_TRACE("ManeuverType=FORK_STAY_STRAIGHT");
      }
    }
  }
  // Process Internal Intersection
  else if (none_type_allowed && maneuver.internal_intersection()) {
    maneuver.set_type(DirectionsLeg_Maneuver_Type_kNone);
    LOG_TRACE("ManeuverType=INTERNAL_INTERSECTION");
  }
  // Process Turn Channel
  else if (none_type_allowed && maneuver.turn_channel()) {
    maneuver.set_type(DirectionsLeg_Maneuver_Type_kNone);
    LOG_TRACE("ManeuverType=TURN_CHANNNEL");
  }
  // Process exit
  // if maneuver is ramp
  // and previous edge is a highway or maneuver has an exit number
  // or previous edge is not a ramp and ramp does not lead to a highway
  //    and the maneuver relative direction is a keep left or keep right
  else if (maneuver.ramp() && prev_edge &&
           (prev_edge->IsHighway() || maneuver.HasExitNumberSign() ||
            (!prev_edge->IsRampUse() && !RampLeadsToHighway(maneuver) &&
             ((maneuver.begin_relative_direction() == Maneuver::RelativeDirection::kKeepRight) ||
              (maneuver.begin_relative_direction() == Maneuver::RelativeDirection::kKeepLeft))))) {
    switch (maneuver.begin_relative_direction()) {
      case Maneuver::RelativeDirection::kKeepRight:
      case Maneuver::RelativeDirection::kRight: {
        maneuver.set_type(DirectionsLeg_Maneuver_Type_kExitRight);
        LOG_TRACE("ManeuverType=EXIT_RIGHT");
        break;
      }
      case Maneuver::RelativeDirection::kKeepLeft:
      case Maneuver::RelativeDirection::kLeft: {
        maneuver.set_type(DirectionsLeg_Maneuver_Type_kExitLeft);
        LOG_TRACE("ManeuverType=EXIT_LEFT");
        break;
      }
      default: {
        LOG_TRACE(std::string("EXIT RelativeDirection=") +
                  std::to_string(static_cast<int>(maneuver.begin_relative_direction())));
        // TODO: determine how to handle, for now set to right
        if (maneuver.drive_on_right()) {
          maneuver.set_type(DirectionsLeg_Maneuver_Type_kExitRight);
          LOG_TRACE("ManeuverType=EXIT_RIGHT");
        } else {
          maneuver.set_type(DirectionsLeg_Maneuver_Type_kExitLeft);
          LOG_TRACE("ManeuverType=EXIT_LEFT");
        }
      }
    }
  }
  // Process on ramp
  else if (maneuver.ramp() && prev_edge && !prev_edge->IsHighway()) {
    switch (maneuver.begin_relative_direction()) {
      case Maneuver::RelativeDirection::kKeepRight:
      case Maneuver::RelativeDirection::kRight: {
        maneuver.set_type(DirectionsLeg_Maneuver_Type_kRampRight);
        LOG_TRACE("ManeuverType=RAMP_RIGHT");
        break;
      }
      case Maneuver::RelativeDirection::kKeepLeft:
      case Maneuver::RelativeDirection::kLeft: {
        maneuver.set_type(DirectionsLeg_Maneuver_Type_kRampLeft);
        LOG_TRACE("ManeuverType=RAMP_LEFT");
        break;
      }
      case Maneuver::RelativeDirection::kKeepStraight: {
        maneuver.set_type(DirectionsLeg_Maneuver_Type_kRampStraight);
        LOG_TRACE("ManeuverType=RAMP_STRAIGHT");
        break;
      }
      case Maneuver::RelativeDirection::KReverse: {
        switch (Turn::GetType(maneuver.turn_degree())) {
          case Turn::Type::kSharpLeft: {
            maneuver.set_type(DirectionsLeg_Maneuver_Type_kRampLeft);
            LOG_TRACE("ManeuverType=RAMP_LEFT");
            break;
          }
          // For now default to right
          default: {
            maneuver.set_type(DirectionsLeg_Maneuver_Type_kRampRight);
            LOG_TRACE("ManeuverType=RAMP_RIGHT");
          }
        }
        break;
      }
      default: {
        LOG_TRACE(std::string("RAMP RelativeDirection=") +
                  std::to_string(static_cast<int>(maneuver.begin_relative_direction())));
        // TODO: determine how to handle, for now set to right
        maneuver.set_type(DirectionsLeg_Maneuver_Type_kRampRight);
        LOG_TRACE("ManeuverType=RAMP_RIGHT");
      }
    }
  }
  // Process merge
  else if (IsMergeManeuverType(maneuver, prev_edge.get(), curr_edge.get())) {
    switch (maneuver.merge_to_relative_direction()) {
      case Maneuver::RelativeDirection::kKeepRight: {
        maneuver.set_type(DirectionsLeg_Maneuver_Type_kMergeRight);
        LOG_TRACE("ManeuverType=MERGE_RIGHT");
        break;
      }
      case Maneuver::RelativeDirection::kKeepLeft: {
        maneuver.set_type(DirectionsLeg_Maneuver_Type_kMergeLeft);
        LOG_TRACE("ManeuverType=MERGE_LEFT");
        break;
      }
      default: {
        maneuver.set_type(DirectionsLeg_Maneuver_Type_kMerge);
        LOG_TRACE("ManeuverType=MERGE");
      }
    }
  }
  // Process enter ferry
  else if (maneuver.ferry() || maneuver.rail_ferry()) {
    maneuver.set_type(DirectionsLeg_Maneuver_Type_kFerryEnter);
    LOG_TRACE("ManeuverType=FERRY_ENTER");
  }
  // Process exit ferry
  else if (prev_edge && (prev_edge->IsFerryUse() || prev_edge->IsRailFerryUse())) {
    maneuver.set_type(DirectionsLeg_Maneuver_Type_kFerryExit);
    LOG_TRACE("ManeuverType=FERRY_EXIT");
  }
  // Process simple direction
  else {
    LOG_TRACE("ManeuverType=SIMPLE");
    SetSimpleDirectionalManeuverType(maneuver, prev_edge.get(), curr_edge.get());
  }
}

void ManeuversBuilder::SetSimpleDirectionalManeuverType(Maneuver& maneuver,
                                                        EnhancedTripLeg_Edge* prev_edge,
                                                        EnhancedTripLeg_Edge* curr_edge) {
  switch (Turn::GetType(maneuver.turn_degree())) {
    case Turn::Type::kStraight: {
      maneuver.set_type(DirectionsLeg_Maneuver_Type_kContinue);
      LOG_TRACE("ManeuverType=CONTINUE");

      if (trip_path_) {
        auto man_begin_edge = trip_path_->GetCurrEdge(maneuver.begin_node_index());
        auto node = trip_path_->GetEnhancedNode(maneuver.begin_node_index());
        if (!node || !prev_edge || !curr_edge) {
          break;
        }

        ////////////////////////////////////////////////////////////////////
        // If the maneuver begin edge is a turn channel
        // and the relative direction is not a keep straight
        // then set as slight right based on a relative keep right direction
        //  OR  set as slight left based on a relative keep left direction
        if (man_begin_edge && man_begin_edge->IsTurnChannelUse() &&
            (maneuver.begin_relative_direction() != Maneuver::RelativeDirection::kKeepStraight)) {
          if (maneuver.begin_relative_direction() == Maneuver::RelativeDirection::kKeepRight) {
            maneuver.set_type(DirectionsLeg_Maneuver_Type_kSlightRight);
            LOG_TRACE("ManeuverType=SLIGHT_RIGHT");
          } else if (maneuver.begin_relative_direction() == Maneuver::RelativeDirection::kKeepLeft) {
            maneuver.set_type(DirectionsLeg_Maneuver_Type_kSlightLeft);
            LOG_TRACE("ManeuverType=SLIGHT_LEFT");
          }
        }
        ////////////////////////////////////////////////////////////////////
        // If internal intersection at beginning of maneuver
        else if (curr_edge->internal_intersection()) {
          ////////////////////////////////////////////////////////////////////
          // Straight turn type but left relative direction
          if ((maneuver.begin_relative_direction() == Maneuver::RelativeDirection::kLeft) ||
              (maneuver.begin_relative_direction() == Maneuver::RelativeDirection::kKeepLeft)) {
            maneuver.set_type(DirectionsLeg_Maneuver_Type_kSlightLeft);
            LOG_TRACE("ManeuverType=SLIGHT_LEFT");
          }
          ////////////////////////////////////////////////////////////////////
          // Straight turn type but right relative direction
          else if ((maneuver.begin_relative_direction() == Maneuver::RelativeDirection::kRight) ||
                   (maneuver.begin_relative_direction() == Maneuver::RelativeDirection::kKeepRight)) {
            maneuver.set_type(DirectionsLeg_Maneuver_Type_kSlightRight);
            LOG_TRACE("ManeuverType=SLIGHT_RIGHT");
          }
        } else if (curr_edge->IsHighway() &&
                   (maneuver.length(Options_Units_kilometers) < kShortContinueThreshold)) {
          // Keep as short continue - no adjustment needed
          break;
        } else if ((maneuver.begin_relative_direction() == Maneuver::RelativeDirection::kKeepRight) &&
                   node->HasSimilarStraightSignificantRoadClassXEdge(maneuver.turn_degree(),
                                                                     prev_edge->end_heading(),
                                                                     prev_edge->travel_mode(),
                                                                     prev_edge->road_class())) {
          // Handle highways
          if (curr_edge->IsHighway() ||
              node->HasForwardTraversableUseXEdge(prev_edge->end_heading(), prev_edge->travel_mode(),
                                                  TripLeg_Use_kRampUse)) {
            // Only certain highways should change from continue
            if (node->HasSimilarStraightNonRampOrSameNameRampXEdge(maneuver.turn_degree(),
                                                                   prev_edge->end_heading(),
                                                                   prev_edge->travel_mode())) {
              maneuver.set_type(DirectionsLeg_Maneuver_Type_kStayRight);
              LOG_TRACE("ManeuverType=STAY_RIGHT");
            }
          } else {
            maneuver.set_type(DirectionsLeg_Maneuver_Type_kSlightRight);
            LOG_TRACE("ManeuverType=SLIGHT_RIGHT");
          }
        } else if ((maneuver.begin_relative_direction() == Maneuver::RelativeDirection::kKeepLeft) &&
                   node->HasSimilarStraightSignificantRoadClassXEdge(maneuver.turn_degree(),
                                                                     prev_edge->end_heading(),
                                                                     prev_edge->travel_mode(),
                                                                     prev_edge->road_class())) {
          // Handle highways
          if (curr_edge->IsHighway() ||
              node->HasForwardTraversableUseXEdge(prev_edge->end_heading(), prev_edge->travel_mode(),
                                                  TripLeg_Use_kRampUse)) {
            // Only certain highways should change from continue
            if (node->HasSimilarStraightNonRampOrSameNameRampXEdge(maneuver.turn_degree(),
                                                                   prev_edge->end_heading(),
                                                                   prev_edge->travel_mode())) {
              maneuver.set_type(DirectionsLeg_Maneuver_Type_kStayLeft);
              LOG_TRACE("ManeuverType=STAY_LEFT");
            }
          } else {
            maneuver.set_type(DirectionsLeg_Maneuver_Type_kSlightLeft);
            LOG_TRACE("ManeuverType=SLIGHT_LEFT");
          }
        }
      }
      break;
    }
    case Turn::Type::kSlightRight: {
      maneuver.set_type(DirectionsLeg_Maneuver_Type_kSlightRight);
      LOG_TRACE("ManeuverType=SLIGHT_RIGHT");

      // TODO refactor with enhanced trip path clean up
      IntersectingEdgeCounts xedge_counts;
      auto node = trip_path_->GetEnhancedNode(maneuver.begin_node_index());
      if (!node || !prev_edge || !curr_edge) {
        break;
      }
      node->CalculateRightLeftIntersectingEdgeCounts(prev_edge->end_heading(),
                                                     prev_edge->travel_mode(), xedge_counts);
      if ((maneuver.begin_relative_direction() == Maneuver::RelativeDirection::kKeepStraight) &&
          !node->HasForwardTraversableSignificantRoadClassXEdge(prev_edge->end_heading(),
                                                                prev_edge->travel_mode(),
                                                                prev_edge->road_class()) &&
          ((xedge_counts.right > 0) || ((xedge_counts.right == 0) && (xedge_counts.left == 0)))) {
        // Even though there is a slight right along the path - a continue maneuver is appropriate
        maneuver.set_type(DirectionsLeg_Maneuver_Type_kContinue);
        LOG_TRACE("ManeuverType=CONTINUE (Turn::Type::kSlightRight)");
      }
      break;
    }
    case Turn::Type::kRight: {
      maneuver.set_type(DirectionsLeg_Maneuver_Type_kRight);
      LOG_TRACE("ManeuverType=RIGHT");

      auto node = trip_path_->GetEnhancedNode(maneuver.begin_node_index());
      if (!node || !prev_edge || !curr_edge) {
        break;
      }
      if (node->HasTraversableOutboundIntersectingEdge(maneuver.travel_mode())) {
        auto right_most_turn_degree =
            node->GetRightMostTurnDegree(maneuver.turn_degree(), prev_edge->end_heading(),
                                         maneuver.travel_mode());
        if (maneuver.turn_degree() == right_most_turn_degree) {
          maneuver.set_type(DirectionsLeg_Maneuver_Type_kRight);
          LOG_TRACE("ManeuverType=RIGHT");
          break;
        } else if ((maneuver.turn_degree() < right_most_turn_degree) &&
                   !node->HasSpecifiedTurnXEdge(Turn::Type::kSlightRight, prev_edge->end_heading(),
                                                maneuver.travel_mode())) {
          maneuver.set_type(DirectionsLeg_Maneuver_Type_kSlightRight);
          LOG_TRACE("ManeuverType=SLIGHT_RIGHT");
          break;
        } else if ((maneuver.turn_degree() > right_most_turn_degree) &&
                   !node->HasSpecifiedTurnXEdge(Turn::Type::kSharpRight, prev_edge->end_heading(),
                                                maneuver.travel_mode())) {
          maneuver.set_type(DirectionsLeg_Maneuver_Type_kSharpRight);
          LOG_TRACE("ManeuverType=SHARP_RIGHT");
          break;
        }
      }
      break;
    }
    case Turn::Type::kSharpRight: {
      maneuver.set_type(DirectionsLeg_Maneuver_Type_kSharpRight);
      LOG_TRACE("ManeuverType=SHARP_RIGHT");
      break;
    }
    case Turn::Type::kReverse: {
      if (maneuver.internal_left_turn_count() > maneuver.internal_right_turn_count()) {
        maneuver.set_type(DirectionsLeg_Maneuver_Type_kUturnLeft);
        LOG_TRACE("kReverse: 1 ManeuverType=UTURN_LEFT");
      } else if (maneuver.internal_right_turn_count() > maneuver.internal_left_turn_count()) {
        maneuver.set_type(DirectionsLeg_Maneuver_Type_kUturnRight);
        LOG_TRACE("kReverse: 1 ManeuverType=UTURN_RIGHT");
      } else if (maneuver.begin_relative_direction() == Maneuver::RelativeDirection::kKeepLeft) {
        maneuver.set_type(DirectionsLeg_Maneuver_Type_kUturnLeft);
        LOG_TRACE("kReverse: 2 ManeuverType=UTURN_LEFT");
      } else if (maneuver.begin_relative_direction() == Maneuver::RelativeDirection::kKeepRight) {
        maneuver.set_type(DirectionsLeg_Maneuver_Type_kUturnRight);
        LOG_TRACE("kReverse: 2 ManeuverType=UTURN_RIGHT");
      } else if (trip_path_->GetCurrEdge(maneuver.begin_node_index())->drive_on_right()) {
        if (maneuver.turn_degree() < 180) {
          maneuver.set_type(DirectionsLeg_Maneuver_Type_kUturnRight);
          LOG_TRACE("kReverse: 3 ManeuverType=UTURN_RIGHT");
        } else {
          maneuver.set_type(DirectionsLeg_Maneuver_Type_kUturnLeft);
          LOG_TRACE("kReverse: 3 ManeuverType=UTURN_LEFT");
        }
      } else {
        if (maneuver.turn_degree() > 180) {
          maneuver.set_type(DirectionsLeg_Maneuver_Type_kUturnLeft);
          LOG_TRACE("kReverse: 4 ManeuverType=UTURN_LEFT");
        } else {
          maneuver.set_type(DirectionsLeg_Maneuver_Type_kUturnRight);
          LOG_TRACE("kReverse: 4 ManeuverType=UTURN_RIGHT");
        }
      }
      break;
    }
    case Turn::Type::kSharpLeft: {
      maneuver.set_type(DirectionsLeg_Maneuver_Type_kSharpLeft);
      LOG_TRACE("ManeuverType=SHARP_LEFT");
      break;
    }
    case Turn::Type::kLeft: {
      maneuver.set_type(DirectionsLeg_Maneuver_Type_kLeft);
      LOG_TRACE("ManeuverType=LEFT");

      auto node = trip_path_->GetEnhancedNode(maneuver.begin_node_index());
      if (!node || !prev_edge || !curr_edge) {
        break;
      }

      if (node->HasTraversableOutboundIntersectingEdge(maneuver.travel_mode())) {
        auto left_most_turn_degree =
            node->GetLeftMostTurnDegree(maneuver.turn_degree(), prev_edge->end_heading(),
                                        maneuver.travel_mode());
        if (maneuver.turn_degree() == left_most_turn_degree) {
          maneuver.set_type(DirectionsLeg_Maneuver_Type_kLeft);
          LOG_TRACE("ManeuverType=LEFT");
          break;
        } else if ((maneuver.turn_degree() > left_most_turn_degree) &&
                   !node->HasSpecifiedTurnXEdge(Turn::Type::kSlightLeft, prev_edge->end_heading(),
                                                maneuver.travel_mode())) {
          maneuver.set_type(DirectionsLeg_Maneuver_Type_kSlightLeft);
          LOG_TRACE("ManeuverType=SLIGHT_LEFT");
          break;
        } else if ((maneuver.turn_degree() < left_most_turn_degree) &&
                   !node->HasSpecifiedTurnXEdge(Turn::Type::kSharpLeft, prev_edge->end_heading(),
                                                maneuver.travel_mode())) {
          maneuver.set_type(DirectionsLeg_Maneuver_Type_kSharpLeft);
          LOG_TRACE("ManeuverType=SHARP_LEFT");
          break;
        }
      }
      break;
    }
    case Turn::Type::kSlightLeft: {
      maneuver.set_type(DirectionsLeg_Maneuver_Type_kSlightLeft);
      LOG_TRACE("ManeuverType=SLIGHT_LEFT");

      // TODO refactor with enhanced trip path clean up
      IntersectingEdgeCounts xedge_counts;
      auto node = trip_path_->GetEnhancedNode(maneuver.begin_node_index());
      if (!node || !prev_edge || !curr_edge) {
        break;
      }

      node->CalculateRightLeftIntersectingEdgeCounts(prev_edge->end_heading(),
                                                     prev_edge->travel_mode(), xedge_counts);
      if ((maneuver.begin_relative_direction() == Maneuver::RelativeDirection::kKeepStraight) &&
          !node->HasForwardTraversableSignificantRoadClassXEdge(prev_edge->end_heading(),
                                                                prev_edge->travel_mode(),
                                                                prev_edge->road_class()) &&
          ((xedge_counts.left > 0) || ((xedge_counts.right == 0) && (xedge_counts.left == 0)))) {
        // Even though there is a slight left along the path - a continue maneuver is appropriate
        maneuver.set_type(DirectionsLeg_Maneuver_Type_kContinue);
        LOG_TRACE("ManeuverType=CONTINUE (Turn::Type::kSlightLeft)");
      }
      break;
    }
  }
}

DirectionsLeg_Maneuver_CardinalDirection
ManeuversBuilder::DetermineCardinalDirection(uint32_t heading) {
  if ((heading > 336) || (heading < 24)) {
    return DirectionsLeg_Maneuver_CardinalDirection_kNorth;
  } else if ((heading > 23) && (heading < 67)) {
    return DirectionsLeg_Maneuver_CardinalDirection_kNorthEast;
  } else if ((heading > 66) && (heading < 114)) {
    return DirectionsLeg_Maneuver_CardinalDirection_kEast;
  } else if ((heading > 113) && (heading < 157)) {
    return DirectionsLeg_Maneuver_CardinalDirection_kSouthEast;
  } else if ((heading > 156) && (heading < 204)) {
    return DirectionsLeg_Maneuver_CardinalDirection_kSouth;
  } else if ((heading > 203) && (heading < 247)) {
    return DirectionsLeg_Maneuver_CardinalDirection_kSouthWest;
  } else if ((heading > 246) && (heading < 294)) {
    return DirectionsLeg_Maneuver_CardinalDirection_kWest;
  } else if ((heading > 293) && (heading < 337)) {
    return DirectionsLeg_Maneuver_CardinalDirection_kNorthWest;
  }
  throw valhalla_exception_t{220};
}

bool ManeuversBuilder::CanManeuverIncludePrevEdge(Maneuver& maneuver, int node_index) {
  auto prev_edge = trip_path_->GetPrevEdge(node_index);
  auto curr_edge = trip_path_->GetCurrEdge(node_index);
  auto node = trip_path_->GetEnhancedNode(node_index);
  auto turn_degree = GetTurnDegree(prev_edge->end_heading(), curr_edge->begin_heading());

  if (node->type() == TripLeg_Node_Type::TripLeg_Node_Type_kBikeShare) {
    return false;
  }
  /////////////////////////////////////////////////////////////////////////////
  // Process transit
  if ((maneuver.travel_mode() == TripLeg_TravelMode_kTransit) &&
      (prev_edge->travel_mode() != TripLeg_TravelMode_kTransit)) {
    return false;
  }
  if ((prev_edge->travel_mode() == TripLeg_TravelMode_kTransit) &&
      (maneuver.travel_mode() != TripLeg_TravelMode_kTransit)) {
    return false;
  }
  if ((maneuver.travel_mode() == TripLeg_TravelMode_kTransit) &&
      (prev_edge->travel_mode() == TripLeg_TravelMode_kTransit)) {

    // Both block id and trip id must be the same so we can combine...
    if ((maneuver.transit_info().block_id == prev_edge->transit_route_info().block_id()) &&
        (maneuver.transit_info().trip_id == prev_edge->transit_route_info().trip_id())) {
      return true;
    }
    // ...otherwise, it is a transfer or remain on
    // therefore, we can not combine
    else {
      return false;
    }
  }

  /////////////////////////////////////////////////////////////////////////////
  // Process transit connection
  // If maneuver and prev edge are transit connections
  if (maneuver.transit_connection() && prev_edge->IsTransitConnection()) {

    // Logic for a transit entrance in reverse
    if (prev_edge->IsEgressConnectionUse() && curr_edge->IsPlatformConnectionUse()) {
      return true;
    } else if (prev_edge->IsTransitConnectionUse() && curr_edge->IsEgressConnectionUse()) {
      return true;
    }

    // Logic for a transit exit in reverse
    if (prev_edge->IsEgressConnectionUse() && curr_edge->IsTransitConnectionUse()) {
      return true;
    } else if (prev_edge->IsPlatformConnectionUse() && curr_edge->IsEgressConnectionUse()) {
      return true;
    }

    // Combine for station transfer
    if (prev_edge->IsPlatformConnectionUse() && curr_edge->IsPlatformConnectionUse()) {
      return true;
    }

    // If the expected order of transit connection types was not found
    // then do not combine
    return false;
  } else if (maneuver.transit_connection() || prev_edge->IsTransitConnection()) {
    return false;
  }

  /////////////////////////////////////////////////////////////////////////////
  // Process driving side
  if (maneuver.drive_on_right() != prev_edge->drive_on_right()) {
    return false;
  }

  /////////////////////////////////////////////////////////////////////////////
  // Process travel mode and travel types (unnamed pedestrian and bike)
  if (maneuver.travel_mode() != prev_edge->travel_mode()) {
    return false;
  }
  if (maneuver.unnamed_walkway() != prev_edge->IsUnnamedWalkway()) {
    return false;
  }
  if (maneuver.unnamed_cycleway() != prev_edge->IsUnnamedCycleway()) {
    return false;
  }
  if (maneuver.unnamed_mountain_bike_trail() != prev_edge->IsUnnamedMountainBikeTrail()) {
    return false;
  }

  /////////////////////////////////////////////////////////////////////////////
  // Process roundabouts
  if (AreRoundaboutsProcessable(prev_edge->travel_mode())) {
    if (maneuver.roundabout() && !prev_edge->roundabout()) {
      return false;
    }
    if (prev_edge->roundabout() && !maneuver.roundabout()) {
      return false;
    }
    if (maneuver.roundabout() && prev_edge->roundabout()) {
      return true;
    }
  }

  /////////////////////////////////////////////////////////////////////////////
  // Process fork
  if (IsFork(node_index, prev_edge.get(), curr_edge.get()) ||
      IsPedestrianFork(node_index, prev_edge.get(), curr_edge.get())) {
    maneuver.set_fork(true);
    return false;
  }

  /////////////////////////////////////////////////////////////////////////////
  // Process internal intersection
  // Cannot be the first edge in the trip
  if (prev_edge->internal_intersection() && !maneuver.internal_intersection()) {
    return false;
  } else if (!prev_edge->internal_intersection() && maneuver.internal_intersection()) {
    return false;
  } else if (prev_edge->internal_intersection() && !trip_path_->IsFirstNodeIndex(node_index - 1) &&
             maneuver.internal_intersection()) {
    return true;
  }

  /////////////////////////////////////////////////////////////////////////////
  // Process simple turn channel
  if (prev_edge->IsTurnChannelUse() && !maneuver.turn_channel()) {
    return false;
  } else if (!prev_edge->IsTurnChannelUse() && maneuver.turn_channel()) {
    return false;
  } else if (prev_edge->IsTurnChannelUse() && maneuver.turn_channel()) {
    return true;
  }

  /////////////////////////////////////////////////////////////////////////////
  // Process exit signs
  if (maneuver.HasExitSign()) {
    return false;
  }

  /////////////////////////////////////////////////////////////////////////////
  // Process ramps
  if (maneuver.ramp() && !prev_edge->IsRampUse()) {
    return false;
  }
  if (prev_edge->IsRampUse() && !maneuver.ramp()) {
    return false;
  }
  if (maneuver.ramp() && prev_edge->IsRampUse()) {
    // Do not combine if ramp to ramp is not forward
    if (!curr_edge->IsForward(turn_degree)) {
      return false;
    }
    return true;
  }

  /////////////////////////////////////////////////////////////////////////////
  // Process ferries
  if (maneuver.ferry() && !prev_edge->IsFerryUse()) {
    return false;
  }
  if (prev_edge->IsFerryUse() && !maneuver.ferry()) {
    return false;
  }
  if (maneuver.ferry() && prev_edge->IsFerryUse()) {
    return true;
  }

  /////////////////////////////////////////////////////////////////////////////
  // Process rail ferries
  if (maneuver.rail_ferry() && !prev_edge->IsRailFerryUse()) {
    return false;
  }
  if (prev_edge->IsRailFerryUse() && !maneuver.rail_ferry()) {
    return false;
  }
  if (maneuver.rail_ferry() && prev_edge->IsRailFerryUse()) {
    return true;
  }

  /////////////////////////////////////////////////////////////////////////////
  // Process simple u-turns
  if (turn_degree == 180) {
    // If drive on right then left u-turn
    if (prev_edge->drive_on_right()) {
      maneuver.set_type(DirectionsLeg_Maneuver_Type_kUturnLeft);
      LOG_TRACE("ManeuverType=SIMPLE_UTURN_LEFT");
    } else {
      maneuver.set_type(DirectionsLeg_Maneuver_Type_kUturnRight);
      LOG_TRACE("ManeuverType=SIMPLE_UTURN_RIGHT");
    }
    return false;
  }

  /////////////////////////////////////////////////////////////////////////////
  // Process pencil point u-turns
  if (IsLeftPencilPointUturn(node_index, prev_edge.get(), curr_edge.get())) {
    maneuver.set_type(DirectionsLeg_Maneuver_Type_kUturnLeft);
    LOG_TRACE("ManeuverType=PENCIL_POINT_UTURN_LEFT");
    return false;
  }
  if (IsRightPencilPointUturn(node_index, prev_edge.get(), curr_edge.get())) {
    maneuver.set_type(DirectionsLeg_Maneuver_Type_kUturnRight);
    LOG_TRACE("ManeuverType=PENCIL_POINT_UTURN_RIGHT");
    return false;
  }

  /////////////////////////////////////////////////////////////////////////////
  // Intersecting forward edge
  if (IsIntersectingForwardEdge(node_index, prev_edge.get(), curr_edge.get())) {
    maneuver.set_intersecting_forward_edge(true);
    return false;
  }

  /////////////////////////////////////////////////////////////////////////////
  // Process 'T' intersection
  if (IsTee(node_index, prev_edge.get(), curr_edge.get())) {
    maneuver.set_tee(true);
    return false;
  }

  /////////////////////////////////////////////////////////////////////////////
  // Process non-forward transition with intersecting traversable edge
  if (!curr_edge->IsStraightest(turn_degree,
                                node->GetStraightestTraversableIntersectingEdgeTurnDegree(
                                    prev_edge->end_heading(), prev_edge->travel_mode())) &&
      !node->HasForwardTraversableIntersectingEdge(prev_edge->end_heading(),
                                                   prev_edge->travel_mode()) &&
      node->HasTraversableIntersectingEdge(prev_edge->travel_mode())) {
    return false;
  }

  std::unique_ptr<StreetNames> prev_edge_names =
      StreetNamesFactory::Create(trip_path_->GetCountryCode(node_index), prev_edge->GetNameList());

  /////////////////////////////////////////////////////////////////////////////
  // Process common base names
  std::unique_ptr<StreetNames> common_base_names =
      prev_edge_names->FindCommonBaseNames(maneuver.street_names());
  if (!common_base_names->empty()) {
    maneuver.set_street_names(std::move(common_base_names));
    return true;
  }

  /////////////////////////////////////////////////////////////////////////////
  // Process unnamed edge
  if (!maneuver.HasStreetNames() && prev_edge->IsUnnamed() &&
      IncludeUnnamedPrevEdge(node_index, prev_edge.get(), curr_edge.get())) {
    return true;
  }

  return false;
}

bool ManeuversBuilder::IncludeUnnamedPrevEdge(int node_index,
                                              EnhancedTripLeg_Edge* prev_edge,
                                              EnhancedTripLeg_Edge* curr_edge) const {

  auto node = trip_path_->GetEnhancedNode(node_index);

  if (!node->HasIntersectingEdges()) {
    return true;
  } else if (curr_edge->IsStraightest(GetTurnDegree(prev_edge->end_heading(),
                                                    curr_edge->begin_heading()),
                                      node->GetStraightestIntersectingEdgeTurnDegree(
                                          prev_edge->end_heading()))) {
    return true;
  }

  return false;
}

Maneuver::RelativeDirection
ManeuversBuilder::DetermineMergeToRelativeDirection(EnhancedTripLeg_Node* node,
                                                    EnhancedTripLeg_Edge* prev_edge) const {

  IntersectingEdgeCounts xedge_counts;
  node->CalculateRightLeftIntersectingEdgeCounts(prev_edge->end_heading(), prev_edge->travel_mode(),
                                                 xedge_counts);
  if ((xedge_counts.left > 0) && (xedge_counts.left_similar == 0) && (xedge_counts.right == 0)) {
    // If intersecting edge to the left and not the right then merge to the left
    return Maneuver::RelativeDirection::kKeepLeft;
  } else if ((xedge_counts.right > 0) && (xedge_counts.right_similar == 0) &&
             (xedge_counts.left == 0)) {
    // If intersecting edge to the right and not the left then merge to the right
    return Maneuver::RelativeDirection::kKeepRight;
  }
  // default to none
  return Maneuver::RelativeDirection::kNone;
}

bool ManeuversBuilder::IsMergeManeuverType(Maneuver& maneuver,
                                           EnhancedTripLeg_Edge* prev_edge,
                                           EnhancedTripLeg_Edge* curr_edge) const {
  auto node = trip_path_->GetEnhancedNode(maneuver.begin_node_index());
  // Previous edge is ramp and current edge is not a ramp
  // Current edge is a highway OR
  // Current edge is a trunk or primary, oneway, forward turn degree, and
  // consistent name with intersecting edge
  if (prev_edge && prev_edge->IsRampUse() && !curr_edge->IsRampUse() &&
      (curr_edge->IsHighway() ||
       (((curr_edge->road_class() == RoadClass::kTrunk) ||
         (curr_edge->road_class() == RoadClass::kPrimary)) &&
        curr_edge->IsOneway() && curr_edge->IsForward(maneuver.turn_degree()) &&
        node->HasIntersectingEdgeCurrNameConsistency()))) {
    maneuver.set_merge_to_relative_direction(
        DetermineMergeToRelativeDirection(node.get(), prev_edge));
    return true;
  }

  return false;
}

bool ManeuversBuilder::IsFork(int node_index,
                              EnhancedTripLeg_Edge* prev_edge,
                              EnhancedTripLeg_Edge* curr_edge) const {

  auto node = trip_path_->GetEnhancedNode(node_index);

  // Must have 1 or 2 intersecting edges
  if ((node->intersecting_edge_size() < 1) || (node->intersecting_edge_size() > 2)) {
    return false;
  }

  // If node is fork
  // and prev to curr edge is relative straight
  // and the intersecting edge count is less than 3
  // and there is a relative straight intersecting edge
  if (node->fork() &&
      curr_edge->IsWiderForward(
          GetTurnDegree(prev_edge->end_heading(), curr_edge->begin_heading())) &&
      node->HasWiderForwardTraversableIntersectingEdge(prev_edge->end_heading(),
                                                       curr_edge->travel_mode())) {
    // If the above criteria is met then check the following criteria...

    // If node is a motorway junction
    // and current edge is not a service road class
    // and an intersecting edge is a service road class
    // then not a fork
    if (node->IsMotorwayJunction() && (curr_edge->road_class() != RoadClass::kServiceOther) &&
        node->HasSpecifiedRoadClassXEdge(RoadClass::kServiceOther)) {
      return false;
    }

    IntersectingEdgeCounts xedge_counts;
    // TODO: update to pass similar turn threshold
    node->CalculateRightLeftIntersectingEdgeCounts(prev_edge->end_heading(), prev_edge->travel_mode(),
                                                   xedge_counts);

    // if there is a similar traversable intersecting edge
    //   or there is a traversable intersecting edge and curr edge is link(ramp)
    //      and the straightest intersecting edge is not in the reversed direction
    //   or curr_edge is fork forward and xedge only has forward edge
    if (((xedge_counts.left_similar_traversable_outbound > 0) ||
         (xedge_counts.right_similar_traversable_outbound > 0)) ||
        (((xedge_counts.left_traversable_outbound > 0) ||
          (xedge_counts.right_traversable_outbound > 0)) &&
         curr_edge->IsRampUse() &&
         !node->IsStraightestTraversableIntersectingEdgeReversed(prev_edge->end_heading(),
                                                                 prev_edge->travel_mode())) ||
        (curr_edge->IsForkForward(
             GetTurnDegree(prev_edge->end_heading(), curr_edge->begin_heading())) &&
         node->HasOnlyForwardTraversableRoadClassXEdges(prev_edge->end_heading(),
                                                        prev_edge->travel_mode(),
                                                        prev_edge->road_class()))) {
      return true;
    }
  }
  // Possibly move some logic to data processing in the future
  // Verify that both previous and current edges are highways
  // and the path is in the forward direction
  // and there are at most 2 intersecting edges
  // and there is an intersecting highway edge in the forward direction
  else if (prev_edge->IsHighway() && curr_edge->IsHighway() &&
           curr_edge->IsWiderForward(
               GetTurnDegree(prev_edge->end_heading(), curr_edge->begin_heading())) &&
           node->HasWiderForwardTraversableHighwayXEdge(prev_edge->end_heading(),
                                                        prev_edge->travel_mode())) {
    return true;
  }
  // Verify road class
  // and not turn channel, not ramp, not ferry, not rail ferry
  // and path is in forward direction
  // and only intersecting forward traversable edge
  else if ((prev_edge->road_class() >= curr_edge->road_class()) && !prev_edge->IsRampUse() &&
           !prev_edge->IsTurnChannelUse() && !prev_edge->IsFerryUse() &&
           !prev_edge->IsRailFerryUse() && !curr_edge->IsRampUse() &&
           !curr_edge->IsTurnChannelUse() && !curr_edge->IsFerryUse() &&
           !curr_edge->IsRailFerryUse() &&
           curr_edge->IsForkForward(
               GetTurnDegree(prev_edge->end_heading(), curr_edge->begin_heading())) &&
           node->HasOnlyForwardTraversableRoadClassXEdges(prev_edge->end_heading(),
                                                          prev_edge->travel_mode(),
                                                          prev_edge->road_class())) {
    return true;
  }

  return false;
}

bool ManeuversBuilder::IsPedestrianFork(int node_index,
                                        EnhancedTripLeg_Edge* prev_edge,
                                        EnhancedTripLeg_Edge* curr_edge) const {
  auto is_relative_straight = [](uint32_t turn_degree) -> bool {
    return ((turn_degree > 315) || (turn_degree < 45));
  };
  auto node = trip_path_->GetEnhancedNode(node_index);
  uint32_t path_turn_degree = GetTurnDegree(prev_edge->end_heading(), curr_edge->begin_heading());
  bool is_pedestrian_travel_mode = ((prev_edge->travel_mode() == TripLeg_TravelMode_kPedestrian) &&
                                    (curr_edge->travel_mode() == TripLeg_TravelMode_kPedestrian));

  // Must be pedestrian travel mode
  // and the path turn degree is relative straight
  // and less than 3 intersecting edges
  if (is_pedestrian_travel_mode && is_relative_straight(path_turn_degree) &&
      (node->intersecting_edge_size() < 3)) {
    // If the above criteria is met then check the following criteria...
    IntersectingEdgeCounts xedge_counts;
    node->CalculateRightLeftIntersectingEdgeCounts(prev_edge->end_heading(), prev_edge->travel_mode(),
                                                   xedge_counts);

    TripLeg_Use xedge_use;
    uint32_t straightest_traversable_xedge_turn_degree =
        node->GetStraightestTraversableIntersectingEdgeTurnDegree(prev_edge->end_heading(),
                                                                  prev_edge->travel_mode(),
                                                                  &xedge_use);
    // if there is a similar traversable intersecting edge
    //    or there is a relative straight traversable intersecting edge
    //    and the current edge use has to be the same as the intersecting edge use
    // or the previous edge is a roundabout and the current edge is not a roundabout
    // then we have a pedestrian fork
    if (((((xedge_counts.left_similar_traversable_outbound > 0) ||
           (xedge_counts.right_similar_traversable_outbound > 0)) ||
          is_relative_straight(straightest_traversable_xedge_turn_degree)) &&
         (curr_edge->use() == xedge_use)) ||
        (prev_edge->roundabout() && !curr_edge->roundabout())) {
      return true;
    }
  }

  return false;
}

bool ManeuversBuilder::IsTee(int node_index,
                             EnhancedTripLeg_Edge* prev_edge,
                             EnhancedTripLeg_Edge* curr_edge) const {

  auto node = trip_path_->GetEnhancedNode(node_index);
  // Verify only one intersecting edge
  if (node->intersecting_edge_size() == 1) {
    // Assign turn type
    Turn::Type turn_type =
        Turn::GetType(GetTurnDegree(prev_edge->end_heading(), curr_edge->begin_heading()));
    // Assign intersecting turn type
    Turn::Type xturn_type = Turn::GetType(
        GetTurnDegree(prev_edge->end_heading(), node->intersecting_edge(0).begin_heading()));

    // Intersecting edge must be traversable
    if (!(node->GetIntersectingEdge(0)->IsTraversable(prev_edge->travel_mode()))) {
      return false;
    }

    // Determine if 'T' intersection
    if ((turn_type == Turn::Type::kRight) && (xturn_type == Turn::Type::kLeft)) {
      return true;
    } else if ((turn_type == Turn::Type::kLeft) && (xturn_type == Turn::Type::kRight)) {
      return true;
    }
  }
  return false;
}

bool ManeuversBuilder::IsLeftPencilPointUturn(int node_index,
                                              EnhancedTripLeg_Edge* prev_edge,
                                              EnhancedTripLeg_Edge* curr_edge) const {

  uint32_t turn_degree = GetTurnDegree(prev_edge->end_heading(), curr_edge->begin_heading());

  // If drive on right
  // and the the turn is a sharp left (179 < turn < 226)
  // and oneway edges
  if (curr_edge->drive_on_right() && (turn_degree > 179) && (turn_degree < 226) &&
      prev_edge->IsOneway() && curr_edge->IsOneway()) {
    // If the above criteria is met then check the following criteria...

    IntersectingEdgeCounts xedge_counts;
    auto node = trip_path_->GetEnhancedNode(node_index);
    node->CalculateRightLeftIntersectingEdgeCounts(prev_edge->end_heading(), prev_edge->travel_mode(),
                                                   xedge_counts);

    std::unique_ptr<StreetNames> prev_edge_names =
        StreetNamesFactory::Create(trip_path_->GetCountryCode(node_index), prev_edge->GetNameList());

    std::unique_ptr<StreetNames> curr_edge_names =
        StreetNamesFactory::Create(trip_path_->GetCountryCode(node_index), curr_edge->GetNameList());

    // Process common base names
    std::unique_ptr<StreetNames> common_base_names =
        prev_edge_names->FindCommonBaseNames(*curr_edge_names);

    // If no intersecting traversable left road exists
    // and the from and to edges have a common base name
    // then it is a left pencil point u-turn
    if ((xedge_counts.left_traversable_outbound == 0) && !common_base_names->empty()) {
      return true;
    }
  }

  return false;
}

bool ManeuversBuilder::IsRightPencilPointUturn(int node_index,
                                               EnhancedTripLeg_Edge* prev_edge,
                                               EnhancedTripLeg_Edge* curr_edge) const {

  uint32_t turn_degree = GetTurnDegree(prev_edge->end_heading(), curr_edge->begin_heading());

  // If drive on left
  // and the turn is a sharp right (134 < turn < 181)
  // and oneway edges
  if (curr_edge->drive_on_right() && (turn_degree > 134) && (turn_degree < 181) &&
      prev_edge->IsOneway() && curr_edge->IsOneway()) {
    // If the above criteria is met then check the following criteria...

    IntersectingEdgeCounts xedge_counts;
    auto node = trip_path_->GetEnhancedNode(node_index);
    node->CalculateRightLeftIntersectingEdgeCounts(prev_edge->end_heading(), prev_edge->travel_mode(),
                                                   xedge_counts);

    std::unique_ptr<StreetNames> prev_edge_names =
        StreetNamesFactory::Create(trip_path_->GetCountryCode(node_index), prev_edge->GetNameList());

    std::unique_ptr<StreetNames> curr_edge_names =
        StreetNamesFactory::Create(trip_path_->GetCountryCode(node_index), curr_edge->GetNameList());

    // Process common base names
    std::unique_ptr<StreetNames> common_base_names =
        prev_edge_names->FindCommonBaseNames(*curr_edge_names);

    // If no intersecting traversable right road exists
    // and the from and to edges have a common base name
    // then it is a right pencil point u-turn
    if ((xedge_counts.right_traversable_outbound == 0) && !common_base_names->empty()) {
      return true;
    }
  }

  return false;
}

bool ManeuversBuilder::IsIntersectingForwardEdge(int node_index,
                                                 EnhancedTripLeg_Edge* prev_edge,
                                                 EnhancedTripLeg_Edge* curr_edge) const {
  auto node = trip_path_->GetEnhancedNode(node_index);
  uint32_t turn_degree = GetTurnDegree(prev_edge->end_heading(), curr_edge->begin_heading());

  if (node->HasIntersectingEdges() && !node->IsMotorwayJunction() && !node->fork() &&
      !(curr_edge->IsHighway() && prev_edge->IsHighway())) {
    // if path edge is not forward
    // and forward intersecting edge exists
    // then return true
    if (!curr_edge->IsForward(turn_degree) &&
        node->HasFowardIntersectingEdge(prev_edge->end_heading())) {
      return true;
    }
    // if path edge is forward
    // and forward traversable significant road class intersecting edge exists
    // and path edge is not the straightest
    // then return true
    else if (curr_edge->IsForward(turn_degree) &&
             node->HasForwardTraversableSignificantRoadClassXEdge(prev_edge->end_heading(),
                                                                  prev_edge->travel_mode(),
                                                                  prev_edge->road_class()) &&
             !curr_edge->IsStraightest(turn_degree,
                                       node->GetStraightestTraversableIntersectingEdgeTurnDegree(
                                           prev_edge->end_heading(), prev_edge->travel_mode()))) {
      return true;
    }
  }

  return false;
}

void ManeuversBuilder::DetermineRelativeDirection(Maneuver& maneuver) {
  auto prev_edge = trip_path_->GetPrevEdge(maneuver.begin_node_index());
  auto curr_edge = trip_path_->GetCurrEdge(maneuver.begin_node_index());

  IntersectingEdgeCounts xedge_counts;
  auto node = trip_path_->GetEnhancedNode(maneuver.begin_node_index());
  node->CalculateRightLeftIntersectingEdgeCounts(prev_edge->end_heading(), prev_edge->travel_mode(),
                                                 xedge_counts);

  Maneuver::RelativeDirection relative_direction =
      ManeuversBuilder::DetermineRelativeDirection(maneuver.turn_degree());
  maneuver.set_begin_relative_direction(relative_direction);

  // Adjust keep straight, if needed
  if (relative_direction == Maneuver::RelativeDirection::kKeepStraight) {
    if ((xedge_counts.right_similar_traversable_outbound == 0) &&
        (xedge_counts.left_similar_traversable_outbound > 0)) {
      maneuver.set_begin_relative_direction(Maneuver::RelativeDirection::kKeepRight);
    } else if ((xedge_counts.right_similar_traversable_outbound > 0) &&
               (xedge_counts.left_similar_traversable_outbound == 0)) {
      maneuver.set_begin_relative_direction(Maneuver::RelativeDirection::kKeepLeft);
    } else if ((xedge_counts.left_similar_traversable_outbound == 0) &&
               (xedge_counts.left_traversable_outbound > 0) &&
               (xedge_counts.right_traversable_outbound == 0)) {
      if (!curr_edge->IsStraightest(maneuver.turn_degree(),
                                    node->GetStraightestTraversableIntersectingEdgeTurnDegree(
                                        prev_edge->end_heading(), prev_edge->travel_mode()))) {
        maneuver.set_begin_relative_direction(Maneuver::RelativeDirection::kKeepRight);
      } else if (maneuver.turn_channel() &&
                 (Turn::GetType(maneuver.turn_degree()) != Turn::Type::kStraight)) {
        maneuver.set_begin_relative_direction(Maneuver::RelativeDirection::kKeepRight);
      } else if (maneuver.fork()) {
        maneuver.set_begin_relative_direction(Maneuver::RelativeDirection::kKeepRight);
      }
    } else if ((xedge_counts.right_similar_traversable_outbound == 0) &&
               (xedge_counts.right_traversable_outbound > 0) &&
               (xedge_counts.left_traversable_outbound == 0)) {
      if (!curr_edge->IsStraightest(maneuver.turn_degree(),
                                    node->GetStraightestTraversableIntersectingEdgeTurnDegree(
                                        prev_edge->end_heading(), prev_edge->travel_mode()))) {
        maneuver.set_begin_relative_direction(Maneuver::RelativeDirection::kKeepLeft);
      } else if (maneuver.turn_channel() &&
                 (Turn::GetType(maneuver.turn_degree()) != Turn::Type::kStraight)) {
        maneuver.set_begin_relative_direction(Maneuver::RelativeDirection::kKeepLeft);
      } else if (maneuver.fork()) {
        maneuver.set_begin_relative_direction(Maneuver::RelativeDirection::kKeepLeft);
      }
    }
  } else if ((relative_direction == Maneuver::RelativeDirection::kLeft) &&
             (Turn::GetType(maneuver.turn_degree()) == Turn::Type::kSlightLeft) &&
             node->HasSpecifiedTurnXEdge(Turn::Type::kLeft, prev_edge->end_heading(),
                                         maneuver.travel_mode())) {
    maneuver.set_begin_relative_direction(Maneuver::RelativeDirection::kKeepLeft);
  } else if ((relative_direction == Maneuver::RelativeDirection::kRight) &&
             (Turn::GetType(maneuver.turn_degree()) == Turn::Type::kSlightRight) &&
             node->HasSpecifiedTurnXEdge(Turn::Type::kRight, prev_edge->end_heading(),
                                         maneuver.travel_mode())) {
    maneuver.set_begin_relative_direction(Maneuver::RelativeDirection::kKeepRight);
  }
}

Maneuver::RelativeDirection ManeuversBuilder::DetermineRelativeDirection(uint32_t turn_degree) {
  if ((turn_degree > 329) || (turn_degree < 31)) {
    return Maneuver::RelativeDirection::kKeepStraight;
  } else if ((turn_degree > 30) && (turn_degree < 160)) {
    return Maneuver::RelativeDirection::kRight;
  } else if ((turn_degree > 159) && (turn_degree < 201)) {
    return Maneuver::RelativeDirection::KReverse;
  } else if ((turn_degree > 200) && (turn_degree < 330)) {
    return Maneuver::RelativeDirection::kLeft;
  } else {
    return Maneuver::RelativeDirection::kNone;
  }
}

bool ManeuversBuilder::UsableInternalIntersectionName(Maneuver& maneuver, int node_index) const {
  auto prev_edge = trip_path_->GetPrevEdge(node_index);
  auto prev_prev_edge = trip_path_->GetPrevEdge(node_index, 2);
  uint32_t prev_prev_2prev_turn_degree = 0;
  if (prev_prev_edge) {
    prev_prev_2prev_turn_degree =
        GetTurnDegree(prev_prev_edge->end_heading(), prev_edge->begin_heading());
  }
  Maneuver::RelativeDirection relative_direction =
      ManeuversBuilder::DetermineRelativeDirection(prev_prev_2prev_turn_degree);

  // Criteria for usable internal intersection name:
  // The maneuver is an internal intersection
  // Left turn for right side of the street driving
  // Right turn for left side of the street driving
  if (maneuver.internal_intersection() &&
      ((prev_edge->drive_on_right() && (relative_direction == Maneuver::RelativeDirection::kLeft)) ||
       (!prev_edge->drive_on_right() &&
        (relative_direction == Maneuver::RelativeDirection::kRight)))) {
    return true;
  }
  return false;
}

void ManeuversBuilder::UpdateInternalTurnCount(Maneuver& maneuver, int node_index) const {
  auto prev_edge = trip_path_->GetPrevEdge(node_index);
  auto prev_prev_edge = trip_path_->GetPrevEdge(node_index, 2);
  uint32_t prev_prev_2prev_turn_degree = 0;
  if (prev_prev_edge) {
    prev_prev_2prev_turn_degree =
        GetTurnDegree(prev_prev_edge->end_heading(), prev_edge->begin_heading());
  }
  Maneuver::RelativeDirection relative_direction =
      ManeuversBuilder::DetermineRelativeDirection(prev_prev_2prev_turn_degree);

  if (relative_direction == Maneuver::RelativeDirection::kRight) {
    maneuver.set_internal_right_turn_count(maneuver.internal_right_turn_count() + 1);
  }
  if (relative_direction == Maneuver::RelativeDirection::kLeft) {
    maneuver.set_internal_left_turn_count(maneuver.internal_left_turn_count() + 1);
  }
}

float ManeuversBuilder::GetSpeed(TripLeg_TravelMode travel_mode, float edge_speed) const {
  // TODO use pedestrian and bicycle speeds from costing options?
  if (travel_mode == TripLeg_TravelMode_kPedestrian) {
    return 5.1f;
  } else if (travel_mode == TripLeg_TravelMode_kBicycle) {
    return 20.0f;
  } else {
    return edge_speed;
  }
}

bool ManeuversBuilder::IsTurnChannelManeuverCombinable(std::list<Maneuver>::iterator prev_man,
                                                       std::list<Maneuver>::iterator curr_man,
                                                       std::list<Maneuver>::iterator next_man,
                                                       bool start_man) const {

  // Current maneuver must be a turn channel and not equal to the next maneuver
  if (curr_man->turn_channel() && (curr_man != next_man) && !next_man->IsDestinationType()) {

    uint32_t new_turn_degree;
    if (start_man) {
      // Determine turn degree current maneuver and next maneuver
      new_turn_degree = GetTurnDegree(curr_man->end_heading(), next_man->begin_heading());
    } else {
      // Determine turn degree based on previous maneuver and next maneuver
      new_turn_degree = GetTurnDegree(prev_man->end_heading(), next_man->begin_heading());
    }

    Turn::Type new_turn_type = Turn::GetType(new_turn_degree);

    // Process simple right turn channel
    // Combineable if begin of turn channel is relative right
    // and next maneuver is not relative left direction
    // and final turn type is right or straight (not left)
    if (((curr_man->begin_relative_direction() == Maneuver::RelativeDirection::kKeepRight) ||
         (curr_man->begin_relative_direction() == Maneuver::RelativeDirection::kRight)) &&
        (next_man->begin_relative_direction() != Maneuver::RelativeDirection::kLeft) &&
        ((new_turn_type == Turn::Type::kSlightRight) || (new_turn_type == Turn::Type::kRight) ||
         (new_turn_type == Turn::Type::kSharpRight) || (new_turn_type == Turn::Type::kStraight))) {
      return true;
    }

    // Process simple left turn channel
    // Combineable if begin of turn channel is relative left
    // and next maneuver is not relative right direction
    // and final turn type is left or straight (not right)
    if (((curr_man->begin_relative_direction() == Maneuver::RelativeDirection::kKeepLeft) ||
         (curr_man->begin_relative_direction() == Maneuver::RelativeDirection::kLeft)) &&
        (next_man->begin_relative_direction() != Maneuver::RelativeDirection::kRight) &&
        ((new_turn_type == Turn::Type::kSlightLeft) || (new_turn_type == Turn::Type::kLeft) ||
         (new_turn_type == Turn::Type::kSharpLeft) || (new_turn_type == Turn::Type::kStraight))) {
      return true;
    }

    // Process simple straight "turn channel"
    if ((curr_man->begin_relative_direction() == Maneuver::RelativeDirection::kKeepStraight) &&
        (new_turn_type == Turn::Type::kStraight)) {
      return true;
    }
  }
  return false;
}

bool ManeuversBuilder::AreRampManeuversCombinable(std::list<Maneuver>::iterator curr_man,
                                                  std::list<Maneuver>::iterator next_man) const {
  if (curr_man->ramp() && next_man->ramp() && !next_man->fork() &&
      !curr_man->internal_intersection() && !next_man->internal_intersection()) {
    auto node = trip_path_->GetEnhancedNode(next_man->begin_node_index());
    if (!node->HasTraversableOutboundIntersectingEdge(next_man->travel_mode()) ||
        node->IsStraightestTraversableIntersectingEdgeReversed(curr_man->end_heading(),
                                                               next_man->travel_mode()) ||
        (next_man->type() == DirectionsLeg_Maneuver_Type_kRampStraight)) {
      return true;
    }
  }
  return false;
}

bool ManeuversBuilder::IsNextManeuverObvious(const std::list<Maneuver>& maneuvers,
                                             std::list<Maneuver>::const_iterator curr_man,
                                             std::list<Maneuver>::const_iterator next_man) const {
  // The next maneuver must be a continue maneuver
  if ((next_man->type() == DirectionsLeg_Maneuver_Type_kContinue)) {
    // Get the node between the the current and next maneuver
    auto node = trip_path_->GetEnhancedNode(next_man->begin_node_index());

    // Return true if there are no traversable intersecting edges
    if (node && !node->HasTraversableIntersectingEdge(next_man->travel_mode())) {
      return true;
    }

    // Return false if the maneuver has an exit number
    if (next_man->HasExitNumberSign()) {
      return false;
    }

    // Process ramp forks
    if (curr_man->ramp() && curr_man->fork() && !curr_man->contains_obvious_maneuver()) {
      // Obvious if Keep straight and continue
      if (curr_man->type() == DirectionsLeg_Maneuver_Type_kStayStraight) {
        return true;
      } else {
        if (node) {
          IntersectingEdgeCounts xedge_counts;
          node->CalculateRightLeftIntersectingEdgeCounts(curr_man->end_heading(),
                                                         curr_man->travel_mode(), xedge_counts);

          // TODO: we could enhance in the future
          // Obvious if left fork and no left edges at intersection
          if ((curr_man->type() == DirectionsLeg_Maneuver_Type_kStayLeft) &&
              (xedge_counts.left == 0)) {
            return true;
          }

          // Obvious if right fork and no right edges at intersection
          if ((curr_man->type() == DirectionsLeg_Maneuver_Type_kStayRight) &&
              (xedge_counts.right == 0)) {
            return true;
          }
        }
      }
      return false;
    }

    // Return true if a short continue maneuver
    // and the following maneuver is not a continue
    if (next_man->length(Options_Units_kilometers) < kShortContinueThreshold) {
      auto next_next_man = std::next(next_man);
      if ((next_next_man != maneuvers.end()) &&
          (next_next_man->type() != DirectionsLeg_Maneuver_Type_kContinue)) {
        return true;
      }
    }

    // Return false at motorway junction
    if (node && (node->type() == TripLeg_Node_Type_kMotorwayJunction)) {
      return false;
    }

    // Return true if not a non-backward traversable same name intersecting edge
    if (node &&
        !node->HasNonBackwardTraversableSameNameRampIntersectingEdge(curr_man->end_heading(),
                                                                     next_man->travel_mode())) {
      return true;
    }
  }
  return false;
}

bool ManeuversBuilder::AreRoundaboutsProcessable(const TripLeg_TravelMode travel_mode) const {
  if ((travel_mode == TripLeg_TravelMode_kDrive) || (travel_mode == TripLeg_TravelMode_kBicycle)) {
    return true;
  }
  return false;
}

void ManeuversBuilder::ProcessRoundabouts(std::list<Maneuver>& maneuvers) {
  // Set previous maneuver
  auto prev_man = maneuvers.begin();

  // Set current maneuver
  auto curr_man = maneuvers.begin();
  auto next_man = maneuvers.begin();
  if (next_man != maneuvers.end()) {
    ++next_man;
    curr_man = next_man;
  }

  // Set next maneuver
  if (next_man != maneuvers.end()) {
    ++next_man;
  }

  // Walk the maneuvers to find roundabout maneuvers
  while (next_man != maneuvers.end()) {

    // Process roundabout maneuvers
    if (curr_man->roundabout()) {
      // Get the non route numbers for the roundabout
      std::unique_ptr<StreetNames> non_route_numbers = curr_man->street_names().GetNonRouteNumbers();

      // Clear out the current street name values
      curr_man->ClearStreetNames();
      curr_man->ClearBeginStreetNames();

      if (!non_route_numbers->empty()) {
        // Determine if there are street name matches between incoming and outgoing names
        std::unique_ptr<StreetNames> prev_common_base_names =
            non_route_numbers->FindCommonBaseNames(prev_man->street_names());
        std::unique_ptr<StreetNames> next_common_base_names =
            non_route_numbers->FindCommonBaseNames(next_man->street_names());
        // Use roundabout name if did not match incoming and outgoing names
        if (prev_common_base_names->empty() && next_common_base_names->empty()) {
          // Set roundabout name
          curr_man->set_street_names(std::move(non_route_numbers));
        }
      }

      // Process roundabout exit names and signs
      if (next_man->type() == DirectionsLeg_Maneuver_Type_kRoundaboutExit) {
        if (next_man->HasBeginStreetNames()) {
          if (next_man->contains_obvious_maneuver()) {
            // If the next_man contains an obvious maneuver
            // then use the begin street names as the street names
            curr_man->set_roundabout_exit_street_names(next_man->begin_street_names().clone());
          } else {
            curr_man->set_roundabout_exit_begin_street_names(next_man->begin_street_names().clone());
            curr_man->set_roundabout_exit_street_names(next_man->street_names().clone());
          }
        } else {
          curr_man->set_roundabout_exit_street_names(next_man->street_names().clone());
        }
        if (next_man->HasSigns()) {
          *(curr_man->mutable_roundabout_exit_signs()) = next_man->signs();
        }

        // Suppress roundabout exit maneuver if user requested
        if (!options_.roundabout_exits()) {
          // Mark that the maneuver has a combined enter and exit roundabout instruction
          curr_man->set_has_combined_enter_exit_roundabout(true);

          // Set the roundabout length
          curr_man->set_roundabout_length(curr_man->length());

          // Set the roundabout exit length
          curr_man->set_roundabout_exit_length(next_man->length());

          // Store the next maneuver's begin heading. This can be used to
          // calculate correct turn angles when exit roundabout maneuver is
          // suppressed
          curr_man->set_roundabout_exit_begin_heading(next_man->begin_heading());

          // Set the traversable_outbound_intersecting_edge booleans
          curr_man->set_has_left_traversable_outbound_intersecting_edge(
              next_man->has_left_traversable_outbound_intersecting_edge());
          curr_man->set_has_right_traversable_outbound_intersecting_edge(
              next_man->has_right_traversable_outbound_intersecting_edge());

          next_man = CombineManeuvers(maneuvers, curr_man, next_man);
        }
      }
    }

    // on to the next maneuver...
    prev_man = curr_man;
    curr_man = next_man;
    ++next_man;
  }
}

void ManeuversBuilder::SetToStayOnAttribute(std::list<Maneuver>& maneuvers) {
  // Set previous maneuver
  auto prev_man = maneuvers.begin();

  // Set current maneuver
  auto curr_man = maneuvers.begin();
  auto next_man = maneuvers.begin();
  if (next_man != maneuvers.end()) {
    ++next_man;
    curr_man = next_man;
  }

  // Set next maneuver
  if (next_man != maneuvers.end()) {
    ++next_man;
  }

  // Walk the maneuvers to find 'to stay on' maneuvers
  while (next_man != maneuvers.end()) {
    switch (curr_man->type()) {
      case DirectionsLeg_Maneuver_Type_kSlightRight:
      case DirectionsLeg_Maneuver_Type_kSlightLeft:
      case DirectionsLeg_Maneuver_Type_kRight:
      case DirectionsLeg_Maneuver_Type_kSharpRight:
      case DirectionsLeg_Maneuver_Type_kSharpLeft:
      case DirectionsLeg_Maneuver_Type_kLeft: {
        if (!curr_man->HasBeginStreetNames() && curr_man->HasSimilarNames(&(*prev_man), true)) {
          curr_man->set_to_stay_on(true);
        }
        break;
      }
      case DirectionsLeg_Maneuver_Type_kStayStraight:
      case DirectionsLeg_Maneuver_Type_kStayRight:
      case DirectionsLeg_Maneuver_Type_kStayLeft: {
        if (curr_man->HasSimilarNames(&(*prev_man), true)) {
          if (!curr_man->ramp()) {
            curr_man->set_to_stay_on(true);
          } else if (curr_man->HasSimilarNames(&(*next_man), true)) {
            curr_man->set_to_stay_on(true);
          }
        }
        break;
      }
      case DirectionsLeg_Maneuver_Type_kUturnRight:
      case DirectionsLeg_Maneuver_Type_kUturnLeft: {
        if (curr_man->HasSameNames(&(*prev_man), true)) {
          curr_man->set_to_stay_on(true);
        }
        break;
      }
      default:
        break;
    }
    // on to the next maneuver...
    prev_man = curr_man;
    curr_man = next_man;
    ++next_man;
  }
}

void ManeuversBuilder::EnhanceSignlessInterchnages(std::list<Maneuver>& maneuvers) {
  auto prev_man = maneuvers.begin();
  auto curr_man = maneuvers.begin();
  auto next_man = maneuvers.begin();

  if (next_man != maneuvers.end()) {
    ++next_man;
  }

  // Walk the maneuvers to find signless interchange maneuvers to enhance
  while (next_man != maneuvers.end()) {

    // If the current maneuver is a ramp OR nameless fork and does not have any signage
    // and the previous maneuver is not a ramp or fork
    // and the next maneuver is a 'Merge maneuver'
    // then add the first street name from the next maneuver
    // to the current maneuver branch sign list
    if ((curr_man->ramp() || (curr_man->fork() && !curr_man->HasStreetNames())) &&
        !curr_man->HasExitSign() && !(prev_man->ramp() || prev_man->fork()) &&
        next_man->IsMergeType() && next_man->HasStreetNames()) {
      curr_man->mutable_signs()
          ->mutable_exit_branch_list()
          ->emplace_back(next_man->street_names().front()->value(),
                         next_man->street_names().front()->is_route_number());
    }

    // on to the next maneuver...
    prev_man = curr_man;
    curr_man = next_man;
    ++next_man;
  }
}

uint16_t
ManeuversBuilder::GetExpectedTurnLaneDirection(std::unique_ptr<EnhancedTripLeg_Edge>& turn_lane_edge,
                                               const Maneuver& maneuver) const {
  if (turn_lane_edge) {
    switch (maneuver.type()) {
      case valhalla::DirectionsLeg_Maneuver_Type_kUturnLeft:
        if (turn_lane_edge->HasTurnLane(kTurnLaneReverse)) {
          return kTurnLaneReverse;
        } else if (turn_lane_edge->HasTurnLane(kTurnLaneLeft)) {
          return kTurnLaneLeft;
        }
        break;
      case valhalla::DirectionsLeg_Maneuver_Type_kSharpLeft:
        if (turn_lane_edge->HasTurnLane(kTurnLaneSharpLeft)) {
          return kTurnLaneSharpLeft;
        } else if (turn_lane_edge->HasTurnLane(kTurnLaneLeft)) {
          return kTurnLaneLeft;
        }
        break;
      case valhalla::DirectionsLeg_Maneuver_Type_kLeft:
        if (turn_lane_edge->HasTurnLane(kTurnLaneLeft)) {
          return kTurnLaneLeft;
        } else if (turn_lane_edge->HasTurnLane(kTurnLaneSlightLeft) &&
                   (maneuver.turn_degree() > 270)) {
          return kTurnLaneSlightLeft;
        } else if (turn_lane_edge->HasTurnLane(kTurnLaneSharpLeft) &&
                   (maneuver.turn_degree() < 270)) {
          return kTurnLaneSharpLeft;
        }
        break;
      case valhalla::DirectionsLeg_Maneuver_Type_kSlightLeft:
      case valhalla::DirectionsLeg_Maneuver_Type_kExitLeft:
        if (turn_lane_edge->HasTurnLane(kTurnLaneSlightLeft)) {
          return kTurnLaneSlightLeft;
        } else if (turn_lane_edge->HasTurnLane(kTurnLaneLeft)) {
          return kTurnLaneLeft;
        }
        break;
      case valhalla::DirectionsLeg_Maneuver_Type_kRampLeft:
        if ((maneuver.begin_relative_direction() == Maneuver::RelativeDirection::kLeft) &&
            turn_lane_edge->HasTurnLane(kTurnLaneLeft)) {
          return kTurnLaneLeft;
        } else if (turn_lane_edge->HasTurnLane(kTurnLaneSlightLeft)) {
          return kTurnLaneSlightLeft;
        } else if (turn_lane_edge->HasTurnLane(kTurnLaneLeft)) {
          return kTurnLaneLeft;
        }
        break;
      case valhalla::DirectionsLeg_Maneuver_Type_kStayLeft:
        if (turn_lane_edge->HasTurnLane(kTurnLaneSlightLeft)) {
          return kTurnLaneSlightLeft;
        } else if (turn_lane_edge->HasTurnLane(kTurnLaneLeft)) {
          return kTurnLaneLeft;
        } else if (turn_lane_edge->HasTurnLane(kTurnLaneThrough) &&
                   (turn_lane_edge->HasTurnLane(kTurnLaneRight) ||
                    turn_lane_edge->HasTurnLane(kTurnLaneSlightRight))) {
          return kTurnLaneThrough;
        }
        break;
      case valhalla::DirectionsLeg_Maneuver_Type_kBecomes:
      case valhalla::DirectionsLeg_Maneuver_Type_kContinue:
      case valhalla::DirectionsLeg_Maneuver_Type_kRampStraight:
      case valhalla::DirectionsLeg_Maneuver_Type_kStayStraight:
        return kTurnLaneThrough;
      case valhalla::DirectionsLeg_Maneuver_Type_kStayRight:
        if (turn_lane_edge->HasTurnLane(kTurnLaneSlightRight)) {
          return kTurnLaneSlightRight;
        } else if (turn_lane_edge->HasTurnLane(kTurnLaneRight)) {
          return kTurnLaneRight;
        } else if (turn_lane_edge->HasTurnLane(kTurnLaneThrough) &&
                   (turn_lane_edge->HasTurnLane(kTurnLaneLeft) ||
                    turn_lane_edge->HasTurnLane(kTurnLaneSlightLeft))) {
          return kTurnLaneThrough;
        }
        break;
      case valhalla::DirectionsLeg_Maneuver_Type_kSlightRight:
      case valhalla::DirectionsLeg_Maneuver_Type_kExitRight:
        if (turn_lane_edge->HasTurnLane(kTurnLaneSlightRight)) {
          return kTurnLaneSlightRight;
        } else if (turn_lane_edge->HasTurnLane(kTurnLaneRight)) {
          return kTurnLaneRight;
        }
        break;
      case valhalla::DirectionsLeg_Maneuver_Type_kRampRight:
        if ((maneuver.begin_relative_direction() == Maneuver::RelativeDirection::kRight) &&
            turn_lane_edge->HasTurnLane(kTurnLaneRight)) {
          return kTurnLaneRight;
        } else if (turn_lane_edge->HasTurnLane(kTurnLaneSlightRight)) {
          return kTurnLaneSlightRight;
        } else if (turn_lane_edge->HasTurnLane(kTurnLaneRight)) {
          return kTurnLaneRight;
        }
        break;
      case valhalla::DirectionsLeg_Maneuver_Type_kRight:
        if (turn_lane_edge->HasTurnLane(kTurnLaneRight)) {
          return kTurnLaneRight;
        } else if (turn_lane_edge->HasTurnLane(kTurnLaneSlightRight) &&
                   (maneuver.turn_degree() < 90)) {
          return kTurnLaneSlightRight;
        } else if (turn_lane_edge->HasTurnLane(kTurnLaneSharpRight) &&
                   (maneuver.turn_degree() > 90)) {
          return kTurnLaneSharpRight;
        }
        break;
      case valhalla::DirectionsLeg_Maneuver_Type_kSharpRight:
        if (turn_lane_edge->HasTurnLane(kTurnLaneSharpRight)) {
          return kTurnLaneSharpRight;
        } else if (turn_lane_edge->HasTurnLane(kTurnLaneRight)) {
          return kTurnLaneRight;
        }
        break;
      case valhalla::DirectionsLeg_Maneuver_Type_kUturnRight:
        if (turn_lane_edge->HasTurnLane(kTurnLaneReverse)) {
          return kTurnLaneReverse;
        } else if (turn_lane_edge->HasTurnLane(kTurnLaneRight)) {
          return kTurnLaneRight;
        }
        break;
      default:
        return kTurnLaneNone;
    }
  }
  return kTurnLaneNone;
}

void ManeuversBuilder::ProcessTurnLanes(std::list<Maneuver>& maneuvers) {
  auto prev_man = maneuvers.begin();
  auto curr_man = maneuvers.begin();
  auto next_man = maneuvers.begin();

  // Set current maneuver
  if (next_man != maneuvers.end()) {
    ++next_man;
    curr_man = next_man;
  }

  // Set next maneuver
  if (next_man != maneuvers.end()) {
    ++next_man;
  }

  // Walk the maneuvers to activate turn lanes
  while (curr_man != maneuvers.end()) {

    // Only process driving maneuvers
    if (curr_man->travel_mode() == TripLeg_TravelMode::TripLeg_TravelMode_kDrive) {

      // Walk maneuvers by node (prev_edge of node has the turn lane info)
      // Assign turn lane at transition point
      auto prev_edge = trip_path_->GetPrevEdge(curr_man->begin_node_index());
      if (prev_edge && (prev_edge->turn_lanes_size() > 0)) {
        // If not a short fork then process for turn lanes
        if (!((curr_man->length() < kShortForkThreshold) &&
              ((curr_man->type() == DirectionsLeg_Maneuver_Type_kStayLeft) ||
               (curr_man->type() == DirectionsLeg_Maneuver_Type_kStayRight) ||
               (curr_man->type() == DirectionsLeg_Maneuver_Type_kStayStraight)))) {
          prev_edge->ActivateTurnLanes(GetExpectedTurnLaneDirection(prev_edge, *(curr_man)),
                                       curr_man->length(), curr_man->type(), next_man->type());
        }
      }

      // Track whether there is an intermediate traversable intersecting edge in the same
      // direction as the next maneuver
      bool has_directional_intersecting_edge = false;

      // Keep track of the remaining step distance in kilometers
      float remaining_step_distance = 0.f;
      // Add the prev_edge length as we skip it in the loop below
      if (prev_edge) {
        remaining_step_distance += prev_edge->length_km();
      }

      // Assign turn lanes within step, walking backwards from end to begin node
      for (uint32_t index = (prev_man->end_node_index() - 1); index > prev_man->begin_node_index();
           --index) {
        auto node = trip_path_->GetEnhancedNode(index);
        auto prev_edge = trip_path_->GetPrevEdge(index);
        if (prev_edge) {
          // If we haven't found an intersecting edge yet, check if any exist
          if (!has_directional_intersecting_edge) {
            IntersectingEdgeCounts xedge_counts;
            node->CalculateRightLeftIntersectingEdgeCounts(prev_edge->end_heading(),
                                                           prev_edge->travel_mode(), xedge_counts);
            if (xedge_counts.right_traversable_outbound > 0 && curr_man->IsRightType()) {
              has_directional_intersecting_edge = true;
            } else if (xedge_counts.left_traversable_outbound > 0 && curr_man->IsLeftType()) {
              has_directional_intersecting_edge = true;
            }
          }

          // Activate lanes on intermediate edges:
          // - if remaining step distance is short
          // - and there are no intermediate traversable intersecting edges
          // - and there are lanes matching the next maneuver direction
          // - then activate the lanes matching maneuver direction
          // - else activate one or all through lanes
          if (prev_edge->turn_lanes_size() > 0) {
            auto turn_lane_direction = GetExpectedTurnLaneDirection(prev_edge, *(curr_man));
            if (remaining_step_distance < kUpcomingLanesThreshold &&
                !has_directional_intersecting_edge && turn_lane_direction != kTurnLaneNone) {
              // Activate lanes matching upcoming turn direction
              prev_edge->ActivateTurnLanes(turn_lane_direction, curr_man->length(), curr_man->type(),
                                           next_man->type());
            } else {
              // Activate through lanes
              prev_edge->ActivateTurnLanes(kTurnLaneThrough, remaining_step_distance,
                                           prev_man->type(), curr_man->type());
            }
          }

          // Update the remaining step distance
          remaining_step_distance += prev_edge->length_km();
        }
      }
    }
    // on to the next maneuver...
    prev_man = curr_man;
    curr_man = next_man;
    ++next_man;
  }
}

void ManeuversBuilder::ProcessGuidanceViews(std::list<Maneuver>& maneuvers) {
  // Walk the maneuvers to match find guidance view junctions
  for (Maneuver& maneuver : maneuvers) {

    // Only process driving maneuvers
    if (maneuver.travel_mode() == TripLeg_TravelMode::TripLeg_TravelMode_kDrive) {
      auto prev_edge = trip_path_->GetPrevEdge(maneuver.begin_node_index());
      if (prev_edge && (prev_edge->has_sign())) {
        // Process base guidance view junctions
        for (const auto& base_guidance_view_junction : prev_edge->sign().guidance_view_junctions()) {
          auto base_tokens = split(base_guidance_view_junction.text(), ';');
          // If base(is_route_number) guidance view junction and a pair...
          if (base_guidance_view_junction.is_route_number() && is_pair(base_tokens)) {
            // ...find matching overlay
            MatchGuidanceViewJunctions(maneuver, base_tokens.at(0), base_tokens.at(1));
          }
        } // end for loop over base guidance view junction
      }

      // Signboards only have base images so we need to check the current edge and not the previous
      ProcessGuidanceViewSignboards(maneuver);
    }
  }
}

void ManeuversBuilder::MatchGuidanceViewJunctions(Maneuver& maneuver,
                                                  const std::string& base_prefix,
                                                  const std::string& base_suffix) {
  // Loop over edges
  uint32_t edge_count = 0;
  for (uint32_t node_index = maneuver.begin_node_index();
       ((node_index < maneuver.end_node_index()) && (edge_count < kOverlaySignBoardEdgeMax));
       ++node_index, edge_count++) {
    // Loop over guidance view junctions
    auto curr_edge = trip_path_->GetCurrEdge(node_index);
    if (curr_edge && (curr_edge->has_sign())) {
      // Process overlay guidance view junctions
      for (const auto& overlay_guidance_view_junction : curr_edge->sign().guidance_view_junctions()) {
        auto overlay_tokens = split(overlay_guidance_view_junction.text(), ';');
        // If overlay(!is_route_number) guidance view junction and a pair...
        if (!overlay_guidance_view_junction.is_route_number() && is_pair(overlay_tokens) &&
            (base_prefix == overlay_tokens.at(0))) {
          DirectionsLeg_GuidanceView guidance_view;
          guidance_view.set_data_id(std::to_string(trip_path_->osm_changeset()));
          guidance_view.set_type(DirectionsLeg_GuidanceView_Type_kJunction);
          guidance_view.set_base_id(base_prefix + base_suffix);
          guidance_view.add_overlay_ids(overlay_tokens.at(0) + overlay_tokens.at(1));
          maneuver.mutable_guidance_views()->emplace_back(guidance_view);
          return;
        }
      } // end for loop over base guidance view junction
    }
  }
}

void ManeuversBuilder::ProcessGuidanceViewSignboards(Maneuver& maneuver) {
  // Loop over edges
  uint32_t edge_count = 0;
  for (uint32_t node_index = maneuver.begin_node_index();
       ((node_index < maneuver.end_node_index()) && (edge_count < kOverlaySignBoardEdgeMax));
       ++node_index, edge_count++) {
    // Loop over guidance view signboards
    auto curr_edge = trip_path_->GetCurrEdge(node_index);
    if (curr_edge && (curr_edge->has_sign())) {
      // Process overlay guidance view signboards
      for (const auto& base_guidance_view_signboard : curr_edge->sign().guidance_view_signboards()) {
        auto base_tokens = split(base_guidance_view_signboard.text(), ';');
        // If base(is_route_number) guidance view board and a pair...
        if (base_guidance_view_signboard.is_route_number() && is_pair(base_tokens)) {
          DirectionsLeg_GuidanceView guidance_view;
          guidance_view.set_data_id(std::to_string(trip_path_->osm_changeset()));
          guidance_view.set_type(DirectionsLeg_GuidanceView_Type_kSignboard);
          guidance_view.set_base_id(base_tokens.at(0) + base_tokens.at(1));
          maneuver.mutable_guidance_views()->emplace_back(guidance_view);
        }
      }
    }
  }
}

bool ManeuversBuilder::RampLeadsToHighway(Maneuver& maneuver) const {
  // Verify that the specified maneuver is a ramp
  if (maneuver.ramp()) {
    // Loop over edges
    for (uint32_t node_index = maneuver.end_node_index(); node_index < trip_path_->GetLastNodeIndex();
         ++node_index) {
      auto curr_edge = trip_path_->GetCurrEdge(node_index);
      if (curr_edge && (curr_edge->IsRampUse() || curr_edge->IsTurnChannelUse() ||
                        curr_edge->internal_intersection())) {
        // Skip ramp, turn channel, and internal edges
        continue;
      } else if (curr_edge && curr_edge->IsHighway()) {
        // Ramp leads to highway
        return true;
      } else {
        // Ramp does not lead to highway
        return false;
      }
    }
  }
  // Not a ramp
  return false;
}

void ManeuversBuilder::SetTraversableOutboundIntersectingEdgeFlags(std::list<Maneuver>& maneuvers) {
  // Process each maneuver for traversable outbound intersecting edges
  for (Maneuver& maneuver : maneuvers) {
    bool found_first_edge_to_process = false;
    for (int node_index = maneuver.begin_node_index(); node_index < maneuver.end_node_index();
         ++node_index) {
      if (!found_first_edge_to_process) {
        auto curr_edge = trip_path_->GetCurrEdge(node_index);
        // Skip the initial internal and turn channel edges
        if (curr_edge->internal_intersection() || curr_edge->IsTurnChannelUse()) {
          continue;
        }
        // we can process the next edge - set flag and continue
        found_first_edge_to_process = true;
        continue;
      }
      auto node = trip_path_->GetEnhancedNode(node_index);
      auto prev_edge = trip_path_->GetPrevEdge(node_index);
      if (node && prev_edge) {
        IntersectingEdgeCounts xedge_counts;
        node->CalculateRightLeftIntersectingEdgeCounts(prev_edge->end_heading(),
                                                       prev_edge->travel_mode(), xedge_counts);
        if (xedge_counts.right_traversable_outbound > 0) {
          maneuver.set_has_right_traversable_outbound_intersecting_edge(true);
        }
        if (xedge_counts.left_traversable_outbound > 0) {
          maneuver.set_has_left_traversable_outbound_intersecting_edge(true);
        }
        // If both are already marks then we can stop processing
        if (maneuver.has_right_traversable_outbound_intersecting_edge() &&
            maneuver.has_left_traversable_outbound_intersecting_edge()) {
          break;
        }
      }
    }
  }
}

void ManeuversBuilder::UpdateManeuverPlacementForInternalIntersectionTurns(
    std::list<Maneuver>& maneuvers) {

  auto is_turn_maneuver = [](DirectionsLeg_Maneuver_Type maneuver_type) -> bool {
    switch (maneuver_type) {
      case DirectionsLeg_Maneuver_Type_kSlightRight:
      case DirectionsLeg_Maneuver_Type_kRight:
      case DirectionsLeg_Maneuver_Type_kSharpRight:
      case DirectionsLeg_Maneuver_Type_kUturnRight:
      case DirectionsLeg_Maneuver_Type_kUturnLeft:
      case DirectionsLeg_Maneuver_Type_kSharpLeft:
      case DirectionsLeg_Maneuver_Type_kLeft:
      case DirectionsLeg_Maneuver_Type_kSlightLeft:
      case DirectionsLeg_Maneuver_Type_kRampRight:
      case DirectionsLeg_Maneuver_Type_kRampLeft:
      case DirectionsLeg_Maneuver_Type_kStayRight:
      case DirectionsLeg_Maneuver_Type_kStayLeft:
        return true;
      default:
        return false;
    }
  };

  auto is_relative_straight = [](uint32_t turn_degree) -> bool {
    return ((turn_degree >= kRelativeStraightTurnDegreeLowerBound) ||
            (turn_degree <= kRelativeStraightTurnDegreeUpperBound));
  };

  Maneuver* prev_maneuver = nullptr;
  for (auto& maneuver : maneuvers) {
    // Verify that the previous maneuver is set
    if (prev_maneuver) {
      // Skip destination maneuver
      if (maneuver.IsDestinationType()) {
        break;
      }

      // Maneuver must be a turn
      if (is_turn_maneuver(maneuver.type())) {
        auto original_maneuver_end_node_index = maneuver.end_node_index();

        // Iterate over edges
        for (auto node_index = maneuver.begin_node_index();
             node_index < original_maneuver_end_node_index; ++node_index) {
          auto new_node_index = node_index + 1;
          auto prev_edge = trip_path_->GetPrevEdge(node_index);
          auto edge = trip_path_->GetCurrEdge(node_index);

          // New node index must less than original maneuver end node index (cannot move all edges)
          // maneuvers must be the same travel mode and
          // edge must be internal and straight from previous maneuver
          if ((new_node_index < original_maneuver_end_node_index) &&
              (prev_maneuver->travel_mode() == maneuver.travel_mode()) &&
              edge->internal_intersection() &&
              is_relative_straight(GetTurnDegree(prev_edge->end_heading(), edge->begin_heading()))) {
            // Add straight internal edge to previous maneuver
            MoveInternalEdgeToPreviousManeuver(*prev_maneuver, maneuver, new_node_index,
                                               prev_edge.get(), edge.get());
          } else {
            // Exit form the edge loop
            break;
          }
        } // end edge loop
      }
    }

    // Update previous maneuver
    prev_maneuver = &maneuver;

  } // end maneuver loop
}

void ManeuversBuilder::MoveInternalEdgeToPreviousManeuver(Maneuver& prev_maneuver,
                                                          Maneuver& maneuver,
                                                          uint32_t new_node_index,
                                                          EnhancedTripLeg_Edge* prev_edge,
                                                          EnhancedTripLeg_Edge* edge) {
  /////////////////////////////////////////////////////////////////////////////
  // Update the previous maneuver

  // Increase distance in kilometers
  prev_maneuver.set_length(prev_maneuver.length() + edge->length_km());

  // Increase basic time (len/speed on each edge with no stop impact) in seconds
  prev_maneuver.set_basic_time(
      prev_maneuver.basic_time() +
      GetTime(edge->length_km(), GetSpeed(prev_maneuver.travel_mode(), edge->default_speed())));

  // Set the end node index
  prev_maneuver.set_end_node_index(new_node_index);

  // Set the end shape index
  prev_maneuver.set_end_shape_index(edge->end_shape_index());

  // Update the time based on the delta of the elapsed time between the begin
  // and end nodes
  prev_maneuver.set_time(
      trip_path_->node(prev_maneuver.end_node_index()).cost().elapsed_cost().seconds() -
      trip_path_->node(prev_maneuver.begin_node_index()).cost().elapsed_cost().seconds());

  /////////////////////////////////////////////////////////////////////////////
  // Update the maneuver

  // Decrease distance in kilometers
  maneuver.set_length(maneuver.length() - edge->length_km());

  // Decrease basic time (len/speed on each edge with no stop impact) in seconds
  maneuver.set_basic_time(
      maneuver.basic_time() -
      GetTime(edge->length_km(), GetSpeed(maneuver.travel_mode(), edge->default_speed())));

  // Set the begin node index
  maneuver.set_begin_node_index(new_node_index);

  // Set the begin shape index
  maneuver.set_begin_shape_index(edge->end_shape_index());

  // Update the time based on the delta of the elapsed time between the begin
  // and end nodes
  maneuver.set_time(trip_path_->node(maneuver.end_node_index()).cost().elapsed_cost().seconds() -
                    trip_path_->node(maneuver.begin_node_index()).cost().elapsed_cost().seconds());

  /////////////////////////////////////////////////////////////////////////////
  // If the internal edge does not have turn lanes
  // then copy the turn lanes from the previous edge
  if (edge->turn_lanes_size() == 0) {
    edge->mutable_turn_lanes()->CopyFrom(prev_edge->turn_lanes());
  }
}

} // namespace odin
} // namespace valhalla<|MERGE_RESOLUTION|>--- conflicted
+++ resolved
@@ -370,6 +370,7 @@
       }
       // Combine current left unspecified internal maneuver with next left maneuver
       else if (PossibleUnspecifiedInternalManeuver(prev_man, curr_man, next_man) &&
+               prev_man->HasSimilarNames(&(*next_man), true) &&
                (ManeuversBuilder::DetermineRelativeDirection(curr_man->turn_degree()) ==
                 Maneuver::RelativeDirection::kLeft) &&
                (ManeuversBuilder::DetermineRelativeDirection(next_man->turn_degree()) ==
@@ -386,6 +387,7 @@
       }
       // Combine current right unspecified internal maneuver with next right maneuver
       else if (PossibleUnspecifiedInternalManeuver(prev_man, curr_man, next_man) &&
+               prev_man->HasSimilarNames(&(*next_man), true) &&
                (ManeuversBuilder::DetermineRelativeDirection(curr_man->turn_degree()) ==
                 Maneuver::RelativeDirection::kRight) &&
                (ManeuversBuilder::DetermineRelativeDirection(next_man->turn_degree()) ==
@@ -523,17 +525,23 @@
       // Combine current short length non-internal edges (left or right) with next maneuver that is a
       // kRampStraight NOTE: This should already be marked internal for OSM data so shouldn't happen
       // for OSM
-      else if (!curr_man->internal_intersection() &&
-               ((curr_man->type() == DirectionsLeg_Maneuver_Type_kLeft ||
-                 curr_man->begin_relative_direction() == Maneuver::RelativeDirection::kLeft) ||
-                (curr_man->type() == DirectionsLeg_Maneuver_Type_kRight ||
-                 curr_man->begin_relative_direction() == Maneuver::RelativeDirection::kRight)) &&
-               next_man->type() == DirectionsLeg_Maneuver_Type_kRampStraight &&
-               curr_man->length(Options::kilometers) <= (kMaxInternalLength * kKmPerMeter) &&
-               curr_man != next_man && !next_man->IsDestinationType()) {
+      else if (PossibleUnspecifiedInternalManeuver(prev_man, curr_man, next_man) &&
+               ((ManeuversBuilder::DetermineRelativeDirection(curr_man->turn_degree()) ==
+                 Maneuver::RelativeDirection::kLeft) ||
+                (ManeuversBuilder::DetermineRelativeDirection(curr_man->turn_degree()) ==
+                 Maneuver::RelativeDirection::kRight)) &&
+               next_man->type() == DirectionsLeg_Maneuver_Type_kRampStraight) {
         LOG_TRACE(
             "+++ Combine: current non-internal turn that is very short in length with the next straight ramp maneuver +++");
-        curr_man = CombineNonInternalManeuver(maneuvers, prev_man, curr_man, next_man, is_first_man);
+        if (is_first_man) {
+          next_man->set_type(DirectionsLeg_Maneuver_Type_kStart);
+        } else {
+          // Set maneuver type to 'none' so the type will be processed again
+          next_man->set_type(DirectionsLeg_Maneuver_Type_kNone);
+        }
+        curr_man = CombineUnspecifiedInternalManeuver(maneuvers, prev_man, curr_man, next_man,
+                                                      next_man->type());
+
         if (is_first_man) {
           prev_man = curr_man;
         }
@@ -580,23 +588,6 @@
   return maneuvers.erase(next_man);
 }
 
-<<<<<<< HEAD
-// Collapses maneuvers for short distanced double turns that are on non-internal edges
-std::list<Maneuver>::iterator
-ManeuversBuilder::CombineNonInternalManeuver(std::list<Maneuver>& maneuvers,
-                                             std::list<Maneuver>::iterator prev_man,
-                                             std::list<Maneuver>::iterator curr_man,
-                                             std::list<Maneuver>::iterator next_man,
-                                             bool start_man) {
-
-  if (start_man) {
-    // Determine turn degree current maneuver and next maneuver
-    next_man->set_turn_degree(GetTurnDegree(curr_man->end_heading(), next_man->begin_heading()));
-  } else {
-    // Determine turn degree based on previous maneuver and next maneuver
-    next_man->set_turn_degree(GetTurnDegree(prev_man->end_heading(), next_man->begin_heading()));
-  }
-=======
 bool ManeuversBuilder::PossibleUnspecifiedInternalManeuver(std::list<Maneuver>::iterator prev_man,
                                                            std::list<Maneuver>::iterator curr_man,
                                                            std::list<Maneuver>::iterator next_man) {
@@ -604,8 +595,7 @@
       curr_man->travel_mode() == TripLeg_TravelMode::TripLeg_TravelMode_kDrive &&
       !prev_man->roundabout() && !curr_man->roundabout() && !next_man->roundabout() &&
       (curr_man->length(Options::kilometers) <= (kMaxInternalLength * kKmPerMeter)) &&
-      prev_man->HasSimilarNames(&(*next_man), true) && curr_man != next_man &&
-      !curr_man->IsStartType() && !next_man->IsDestinationType()) {
+      curr_man != next_man && !curr_man->IsStartType() && !next_man->IsDestinationType()) {
     return true;
   }
   return false;
@@ -622,7 +612,6 @@
 
   // Determine turn degree based on previous maneuver and next maneuver
   next_man->set_turn_degree(GetTurnDegree(prev_man->end_heading(), next_man->begin_heading()));
->>>>>>> 6bd29e16
 
   // Set the cross street names
   if (curr_man->HasStreetNames()) {
@@ -650,18 +639,8 @@
   // Set begin shape index
   next_man->set_begin_shape_index(curr_man->begin_shape_index());
 
-<<<<<<< HEAD
-  if (start_man) {
-    next_man->set_type(DirectionsLeg_Maneuver_Type_kStart);
-  } else {
-    // Set maneuver type to 'none' so the type will be processed again
-    next_man->set_type(DirectionsLeg_Maneuver_Type_kNone);
-    SetManeuverType(*(next_man));
-  }
-=======
   // Set maneuver type to specified argument
   next_man->set_type(maneuver_type);
->>>>>>> 6bd29e16
 
   return maneuvers.erase(curr_man);
 }
