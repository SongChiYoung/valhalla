#include "thor/worker.h"

#include <algorithm>
#include <memory>
#include <unordered_map>
#include <utility>
#include <vector>

#include "meili/map_matcher.h"

#include "thor/attributes_controller.h"
#include "thor/map_matcher.h"
#include "thor/match_result.h"
#include "thor/route_matcher.h"
#include "thor/triplegbuilder.h"

using namespace valhalla;
using namespace valhalla::baldr;
using namespace valhalla::sif;
using namespace valhalla::odin;
using namespace valhalla::thor;

namespace {

struct MapMatch {
  // Coordinate of the match point
  midgard::PointLL lnglat;
  // Which edge this match point stays
  baldr::GraphId edgeid;
  // Percentage distance along the edge
  float distance_along;
  int edge_index = -1;
};

// <Confidence score, raw score, match results, trip path> tuple indexes
constexpr size_t kConfidenceScoreIndex = 0;
constexpr size_t kRawScoreIndex = 1;
constexpr size_t kMatchResultsIndex = 2;
constexpr size_t kTripLegIndex = 3;

} // namespace

namespace valhalla {
namespace thor {

/*
 * The trace_route action takes a GPS trace and turns it into a route result.
 */
<<<<<<< HEAD
std::list<odin::TripPath> thor_worker_t::trace_route(valhalla_request_t& request) {
=======
odin::TripLeg thor_worker_t::trace_route(valhalla_request_t& request) {
>>>>>>> 1349ca35

  // Parse request
  parse_locations(request);
  parse_costing(request);
  parse_measurements(request);

  std::list<odin::TripPath> trip_paths;

  // Initialize the controller
<<<<<<< HEAD
=======
  odin::TripLeg trip_path;
>>>>>>> 1349ca35
  AttributesController controller;

  switch (request.options.shape_match()) {
    // If the exact points from a prior route that was run against the Valhalla road network,
    // then we can traverse the exact shape to form a path by using edge-walking algorithm
    case odin::ShapeMatch::edge_walk:
      try {
        trip_paths = route_match(request, controller);
        // TODO check each trippath?
        if (trip_paths.front().node().size() == 0) {
          throw std::exception{};
        }
      } catch (...) {
        throw valhalla_exception_t{
            443, odin::ShapeMatch_Name(request.options.shape_match()) +
                     " algorithm failed to find exact route match.  Try using "
                     "shape_match:'walk_or_snap' to fallback to map-matching algorithm"};
      }
      break;
    // If non-exact shape points are used, then we need to correct this shape by sending them
    // through the map-matching algorithm to snap the points to the correct shape
    case odin::ShapeMatch::map_snap:
      try {
        auto map_match_results = map_match(request, controller);
        if (!map_match_results.empty()) {
<<<<<<< HEAD
          trip_paths = std::get<kTripPathIndex>(map_match_results.at(0));
=======
          trip_path = std::get<kTripLegIndex>(map_match_results.at(0));
>>>>>>> 1349ca35
        }
      } catch (...) { throw valhalla_exception_t{442}; }
      break;
    // If we think that we have the exact shape but there ends up being no Valhalla route match,
    // then we want to fallback to try and use meili map matching to match to local route
    // network. No shortcuts are used and detailed information at every intersection becomes
    // available.
    case odin::ShapeMatch::walk_or_snap:
      trip_paths = route_match(request, controller);
      // TODO check each trippath?
      if (trip_paths.front().node().size() == 0) {
        LOG_WARN(odin::ShapeMatch_Name(request.options.shape_match()) +
                 " algorithm failed to find exact route match; Falling back to map_match...");
        try {
          auto map_match_results = map_match(request, controller);
          if (!map_match_results.empty()) {
<<<<<<< HEAD
            trip_paths = std::get<kTripPathIndex>(map_match_results.at(0));
=======
            trip_path = std::get<kTripLegIndex>(map_match_results.at(0));
>>>>>>> 1349ca35
          }
        } catch (...) { throw valhalla_exception_t{442}; }
      }
      break;
  }

  // TODO reenable
  // if (!request.options.do_not_track()) {
  //   log_admin(trip_path);
  // }

  return trip_paths;
}

/*
 * Returns trip path using an “edge-walking” algorithm.
 * This is for use when the input shape is exact shape from a prior Valhalla route.
 * This will walk the input shape and compare to Valhalla edge’s end node positions to
 * form the list of edges. It will return no nodes if path not found.
 *
 */
<<<<<<< HEAD
std::list<odin::TripPath> thor_worker_t::route_match(valhalla_request_t& request,
                                                     const AttributesController& controller) {
  odin::TripPath trip_path;
  std::list<odin::TripPath> trip_paths;
=======
odin::TripLeg thor_worker_t::route_match(valhalla_request_t& request,
                                         const AttributesController& controller) {
  odin::TripLeg trip_path;
>>>>>>> 1349ca35
  std::vector<PathInfo> path_infos;

  // TODO - make sure the trace has timestamps..
  bool use_timestamps = request.options.use_timestamps();
  if (RouteMatcher::FormPath(mode_costing, mode, *reader, trace, use_timestamps,
                             request.options.locations(), path_infos)) {
    // Form the trip path based on mode costing, origin, destination, and path edges
<<<<<<< HEAD
    trip_path = thor::TripPathBuilder::Build(controller, *reader, mode_costing, path_infos,
                                             *request.options.mutable_locations()->begin(),
                                             *request.options.mutable_locations()->rbegin(),
                                             std::list<odin::Location>{}, interrupt);
    trip_paths.emplace_back(trip_path);
=======
    trip_path = thor::TripLegBuilder::Build(controller, *reader, mode_costing, path_infos,
                                            *request.options.mutable_locations()->begin(),
                                            *request.options.mutable_locations()->rbegin(),
                                            std::list<odin::Location>{}, interrupt);
>>>>>>> 1349ca35
  }

  return trip_paths;
}

// Form the path from the map-matching results. This path gets sent to TripLegBuilder.
// PathInfo is primarily a list of edge Ids but it also include elapsed time to the end
// of each edge. We will need to use the existing costing method to form the elapsed time
// the path. We will start with just using edge costs and will add transition costs.
<<<<<<< HEAD
std::vector<std::tuple<float, float, std::vector<thor::MatchResult>, std::list<odin::TripPath>>>
thor_worker_t::map_match(valhalla_request_t& request,
                         const AttributesController& controller,
                         uint32_t best_paths) {
  std::vector<std::tuple<float, float, std::vector<thor::MatchResult>, std::list<odin::TripPath>>>
=======
std::vector<std::tuple<float, float, std::vector<thor::MatchResult>, odin::TripLeg>>
thor_worker_t::map_match(valhalla_request_t& request,
                         const AttributesController& controller,
                         uint32_t best_paths) {
  std::vector<std::tuple<float, float, std::vector<thor::MatchResult>, odin::TripLeg>>
>>>>>>> 1349ca35
      map_match_results;

  // Call Meili for map matching to get a collection of Location Edges
  matcher->set_interrupt(interrupt);
  // Create the vector of matched path results
  std::vector<meili::MatchResults> offline_results;
  if (trace.size() > 0) {
    offline_results = matcher->OfflineMatch(trace, best_paths);
  }

  // Process each score/match result
  for (const auto& result : offline_results) {
    const auto& match_results = result.results;
    const auto& edge_segments = result.segments;
    std::vector<thor::MatchResult> enhanced_match_results;
<<<<<<< HEAD
    odin::TripPath trip_path;
    std::list<odin::TripPath> trip_paths;
=======
    odin::TripLeg trip_path;
>>>>>>> 1349ca35
    std::unordered_map<size_t, std::pair<RouteDiscontinuity, RouteDiscontinuity>>
        route_discontinuities;

    // Form the path edges based on the matched points and populate disconnected edges
    std::vector<std::pair<GraphId, GraphId>> disconnected_edges;
    std::vector<PathInfo> path_edges =
        MapMatcher::FormPath(matcher.get(), match_results, edge_segments, mode_costing, mode,
                             disconnected_edges, request.options);

    // Throw exception if not trace attributes action and disconnected path.
    // TODO - perhaps also throw exception if use_timestamps and disconnected path?
    if (request.options.action() == odin::DirectionsOptions::trace_route &&
        disconnected_edges.size()) {
      throw valhalla_exception_t{442};
    };

    // OSRM map matching format has both the match points and the route, fill out the match points
    // here Note that we only support trace_route as OSRM format so best_paths == 1
    if (request.options.action() == odin::DirectionsOptions::trace_route &&
        request.options.format() == odin::DirectionsOptions::osrm) {
      const GraphTile* tile = nullptr;
      for (int i = 0; i < match_results.size(); ++i) {
        // Get the match
        const auto& match = match_results[i];
        if (!match.edgeid.Is_Valid()) {
          continue;
        }

        // Make one path edge from it
        reader->GetGraphTile(match.edgeid, tile);
        auto* pe = request.options.mutable_shape(i)->mutable_path_edges()->Add();
        pe->mutable_ll()->set_lat(match.lnglat.lat());
        pe->mutable_ll()->set_lng(match.lnglat.lng());
        for (const auto& n : reader->edgeinfo(match.edgeid).GetNames()) {
          pe->mutable_names()->Add()->assign(n);
        }

        // signal how many edge candidates there were at this stateid by adding empty path edges
        if (!match.HasState()) {
          continue;
        }
        for (int j = 0;
             j < matcher->state_container().state(match.stateid).candidate().edges.size() - 1; ++j) {
          request.options.mutable_shape(i)->mutable_path_edges()->Add();
        }
      }
    }

    // Associate match points to edges, if enabled
    if (request.options.action() == odin::DirectionsOptions::trace_attributes &&
        controller.category_attribute_enabled(kMatchedCategory)) {
      // Populate for matched points so we have 1:1 with trace points
      for (const auto& match_result : match_results) {
        // Matched type is set in constructor
        enhanced_match_results.emplace_back(match_result);
      }

      // Iterate over results to set edge_index, if found
      int edge_index = 0;
      int last_matched_edge_index = edge_index;
      auto edge = path_edges.cbegin();
      auto last_matched_edge = edge;
      for (auto& enhanced_match_result : enhanced_match_results) {
        // Reset edge and edge_index to last matched for every matched result
        edge = last_matched_edge;
        edge_index = last_matched_edge_index;

        // Check for result for valid edge id
        if (enhanced_match_result.edgeid.Is_Valid()) {
          // Walk edges to find matching id
          while (edge != path_edges.cend()) {
            // Find matching edge id in path
            if (enhanced_match_result.edgeid == edge->edgeid) {
              // Set match result with matched edge index and break out of the loop
              enhanced_match_result.edge_index = edge_index;

              // Set the last matched edge and edge_index so we skip matched transition edges
              last_matched_edge = edge;
              last_matched_edge_index = edge_index;
              break;
            } else {
              // Increment to next edge and edge_index
              ++edge;
              ++edge_index;
            }
          }
        }
      }

      // Mark the disconnected route boundaries
      auto curr_match_result = enhanced_match_results.begin();
      auto prev_match_result = curr_match_result;
      for (auto& disconnected_edge_pair : disconnected_edges) {

        // Find previous(first) edge within the match results
        while (curr_match_result != enhanced_match_results.end()) {
          if (curr_match_result->edgeid == disconnected_edge_pair.first.value) {
            // Found previous edge therefore stop looking
            break;
          }
          // Increment previous and current match results to continue looking
          prev_match_result = curr_match_result;
          ++curr_match_result;
        }

        // Find the last match result of the previous edge
        while (curr_match_result != enhanced_match_results.end()) {
          if (curr_match_result->edgeid != disconnected_edge_pair.first.value) {
            // Set previous match result as disconnected path and break
            prev_match_result->begin_route_discontinuity = true;

            // The begin route discontinuity is the edge end info
            // therefore the second item in the pair
            if (route_discontinuities.count(prev_match_result->edge_index) > 0) {
              // Update edge_end_info values
              auto& edge_end_info = route_discontinuities.at(prev_match_result->edge_index).second;
              edge_end_info.exists = true;
              edge_end_info.vertex = prev_match_result->lnglat;
              edge_end_info.distance_along = prev_match_result->distance_along;
            } else {
              // Add new item
              // Begin distance along defaulted to 0
              route_discontinuities.insert(
                  {prev_match_result->edge_index,
                   {{false, {}, 0.f},
                    {true, prev_match_result->lnglat, prev_match_result->distance_along}}});
            }
            break;
          }
          // Increment previous and current match results to continue looking
          prev_match_result = curr_match_result;
          ++curr_match_result;
        }

        // Find the current(second) edge within the match results
        while (curr_match_result != enhanced_match_results.end()) {
          if (curr_match_result->edgeid == disconnected_edge_pair.second.value) {
            // Set current match result as disconnected and break
            curr_match_result->end_route_discontinuity = true;

            // The end route discontinuity is the edge begin info
            // therefore the first item in the pair
            if (route_discontinuities.count(curr_match_result->edge_index) > 0) {
              // Update edge_begin_info values
              auto& edge_begin_info = route_discontinuities.at(curr_match_result->edge_index).first;
              edge_begin_info.exists = true;
              edge_begin_info.vertex = curr_match_result->lnglat;
              edge_begin_info.distance_along = curr_match_result->distance_along;
            } else {
              // Add new item
              // End distance along defaulted to 1
              route_discontinuities.insert(
                  {curr_match_result->edge_index,
                   {{true, curr_match_result->lnglat, curr_match_result->distance_along},
                    {false, {}, 1.f}}});
            }
            break;
          }
          // Increment previous and current match results to continue looking
          prev_match_result = curr_match_result;
          ++curr_match_result;
        }
      }

#ifdef LOGGING_LEVEL_TRACE
      ////////////////////////////////////////////////////////////////////////////
      // This trace block is used to visualize the trace and matched points
      // Print geojson header
      printf("\n{\"type\":\"FeatureCollection\",\"features\":[\n");

      // Print trace points
      int index = 0;
      for (const auto& trace_point : trace) {
        printf("{\"type\":\"Feature\",\"geometry\":{\"type\":\"Point\",\"coordinates\":[%.6f,%.6f]}"
               ",\"properties\":{\"marker-color\":\"#abd9e9\",\"marker-size\":\"small\",\"trace_"
               "point_index\":%d}},\n",
               trace_point.lnglat().first, trace_point.lnglat().second, index++);
      }

      // Print matched points
      index = 0;
      std::string marker_color;
      std::string marker_size;
      std::string matched_point_type;
      for (const auto& match_result : enhanced_match_results) {
        if (match_result.begin_route_discontinuity || match_result.end_route_discontinuity) {
          marker_color = "#d7191c"; // red
          marker_size = "large";
          if (match_result.type == thor::MatchResult::Type::kMatched)
            matched_point_type = "matched";
          else
            matched_point_type = "interpolated";
        } else if (match_result.type == thor::MatchResult::Type::kMatched) {
          marker_color = "#2c7bb6"; // dark blue
          marker_size = "medium";
          matched_point_type = "matched";
        } else if (match_result.type == thor::MatchResult::Type::kInterpolated) {
          marker_color = "#ffffbf"; // yellow
          marker_size = "small";
          matched_point_type = "interpolated";
        } else {
          marker_color = "#fdae61"; // orange
          marker_size = "small";
          matched_point_type = "unmatched";
        }
        printf("{\"type\":\"Feature\",\"geometry\":{\"type\":\"Point\",\"coordinates\":[%.6f,%.6f]}"
               ",\"properties\":{\"marker-color\":\"%s\",\"marker-size\":\"%s\",\"matched_point_"
               "index\":%d,\"matched_point_type\":\"%s\",\"edge_index\":%u,\"distance_along_edge\":"
               "%.3f,\"distance_from_trace_point\":%.3f}}%s\n",
               match_result.lnglat.lng(), match_result.lnglat.lat(), marker_color.c_str(),
               marker_size.c_str(), index++, matched_point_type.c_str(), match_result.edge_index,
               match_result.distance_along, match_result.distance_from,
               ((index != enhanced_match_results.size() - 1) ? "," : ""));
      }

      // Print geojson footer
      printf("]}\n");
////////////////////////////////////////////////////////////////////////////
#endif
    }

    // trace_attributes always returns a single trip path and may have discontinuities
    if (request.options.action() == odin::DirectionsOptions::trace_attributes) {
      trip_path = path_map_match(match_results, controller, path_edges, route_discontinuities);
      trip_paths.emplace_back(trip_path);
      // trace_route can return multiple trip paths and cannot have discontinuities
    } else {
      auto origin = match_results.begin();
      auto destination = match_results.begin();

      size_t last_index = 0;
      // for each edge in the path
      for (size_t i = 0; i < path_edges.size(); ++i) {
        const auto& path_edge = path_edges[i];
        // while we still have trace points that are on this current edge of the path
        while (destination != match_results.end() && path_edge.edgeid == destination->edgeid) {
          // if it's not the first trace point, and it's a break, make a trip path leg
          if (origin != destination &&
              request.options.shape(destination - match_results.begin()).type() ==
                  odin::Location::kBreak) {
            std::vector<PathInfo> sub_path_edges(path_edges.begin() + last_index,
                                                 path_edges.begin() + i + 1);
            trip_path = thor::TripPathBuilder::Build(controller, matcher->graphreader(), mode_costing,
                                                     sub_path_edges,
                                                     *request.options.mutable_shape(
                                                         origin - match_results.begin()),
                                                     *request.options.mutable_shape(
                                                         destination - match_results.begin()),
                                                     std::list<odin::Location>{}, interrupt,
                                                     &route_discontinuities);
            trip_paths.emplace_back(trip_path);
            // beginning of next leg will be the end of this leg
            origin = destination;
            // store the starting index of the path_edges
            last_index = i;
          }
          // increment to next trace point
          ++destination;
        }
      }
    }
    // Keep the result
    map_match_results.emplace_back(map_match_results.empty()
                                       ? 1.0f
                                       : std::get<kRawScoreIndex>(map_match_results.front()) /
                                             result.score,
                                   result.score, enhanced_match_results, trip_paths);
  }

  return map_match_results;
}

odin::TripPath thor_worker_t::path_map_match(
    const std::vector<meili::MatchResult>& match_results,
    const AttributesController& controller,
    const std::vector<PathInfo>& path_edges,
    std::unordered_map<size_t, std::pair<RouteDiscontinuity, RouteDiscontinuity>>&
        route_discontinuities) {
  odin::TripPath trip_path;

  // Set origin and destination from map matching results
  auto first_result_with_state =
      std::find_if(match_results.begin(), match_results.end(), [](const meili::MatchResult& result) {
        return result.HasState() && result.edgeid.Is_Valid();
      });

  auto last_result_with_state = std::find_if(match_results.rbegin(), match_results.rend(),
                                             [](const meili::MatchResult& result) {
                                               return result.HasState() && result.edgeid.Is_Valid();
                                             });

  if ((first_result_with_state != match_results.end()) &&
      (last_result_with_state != match_results.rend())) {
    odin::Location origin;
    PathLocation::toPBF(matcher->state_container()
                            .state(first_result_with_state->stateid)
                            .candidate(),
                        &origin, *reader);
    odin::Location destination;
    PathLocation::toPBF(matcher->state_container().state(last_result_with_state->stateid).candidate(),
                        &destination, *reader);

    bool found_origin = false;
    for (const auto& e : origin.path_edges()) {
      if (e.graph_id() == path_edges.front().edgeid) {
        found_origin = true;
        break;
      }
    }

    if (!found_origin) {
      // 1. origin must be at a node, so we can reuse any one of
      // origin's edges

      // 2. path_edges.front().edgeid must be the downstream edge that
      // connects one of origin.edges (twins) at its start node
      auto* pe = origin.mutable_path_edges()->Add();
      pe->CopyFrom(origin.path_edges(0));
      pe->set_graph_id(path_edges.front().edgeid);
      pe->set_percent_along(0.f);
    }

    bool found_destination = false;
    for (const auto& e : destination.path_edges()) {
      if (e.graph_id() == path_edges.back().edgeid) {
        found_destination = true;
        break;
      }
    }

    if (!found_destination) {
      // 1. destination must be at a node, so we can reuse any one of
      // destination's edges

<<<<<<< HEAD
      // 2. path_edges.back().edgeid must be the upstream edge that
      // connects one of destination.edges (twins) at its end node
      auto* pe = destination.mutable_path_edges()->Add();
      pe->CopyFrom(destination.path_edges(0));
      pe->set_graph_id(path_edges.back().edgeid);
      pe->set_percent_along(1.f);
=======
      // Form the trip path based on mode costing, origin, destination, and path edges
      trip_path =
          thor::TripLegBuilder::Build(controller, matcher->graphreader(), mode_costing, path_edges,
                                      origin, destination, std::list<odin::Location>{}, interrupt,
                                      &route_discontinuities);
    } else {
      throw valhalla_exception_t{442};
>>>>>>> 1349ca35
    }

    // assert origin.edges contains path_edges.front() &&
    // destination.edges contains path_edges.back()

    // Form the trip path based on mode costing, origin, destination, and path edges
    trip_path =
        thor::TripPathBuilder::Build(controller, matcher->graphreader(), mode_costing, path_edges,
                                     origin, destination, std::list<odin::Location>{}, interrupt,
                                     &route_discontinuities);
  } else {
    throw valhalla_exception_t{442};
  }

  return trip_path;
}

} // namespace thor
} // namespace valhalla<|MERGE_RESOLUTION|>--- conflicted
+++ resolved
@@ -46,24 +46,15 @@
 /*
  * The trace_route action takes a GPS trace and turns it into a route result.
  */
-<<<<<<< HEAD
-std::list<odin::TripPath> thor_worker_t::trace_route(valhalla_request_t& request) {
-=======
-odin::TripLeg thor_worker_t::trace_route(valhalla_request_t& request) {
->>>>>>> 1349ca35
-
+std::list<odin::TripLeg> thor_worker_t::trace_route(valhalla_request_t& request) {
   // Parse request
   parse_locations(request);
   parse_costing(request);
   parse_measurements(request);
 
-  std::list<odin::TripPath> trip_paths;
+  std::list<odin::TripLeg> trip_paths;
 
   // Initialize the controller
-<<<<<<< HEAD
-=======
-  odin::TripLeg trip_path;
->>>>>>> 1349ca35
   AttributesController controller;
 
   switch (request.options.shape_match()) {
@@ -89,11 +80,7 @@
       try {
         auto map_match_results = map_match(request, controller);
         if (!map_match_results.empty()) {
-<<<<<<< HEAD
-          trip_paths = std::get<kTripPathIndex>(map_match_results.at(0));
-=======
-          trip_path = std::get<kTripLegIndex>(map_match_results.at(0));
->>>>>>> 1349ca35
+          trip_paths = std::get<kTripLegIndex>(map_match_results.at(0));
         }
       } catch (...) { throw valhalla_exception_t{442}; }
       break;
@@ -110,11 +97,7 @@
         try {
           auto map_match_results = map_match(request, controller);
           if (!map_match_results.empty()) {
-<<<<<<< HEAD
-            trip_paths = std::get<kTripPathIndex>(map_match_results.at(0));
-=======
-            trip_path = std::get<kTripLegIndex>(map_match_results.at(0));
->>>>>>> 1349ca35
+            trip_paths = std::get<kTripLegIndex>(map_match_results.at(0));
           }
         } catch (...) { throw valhalla_exception_t{442}; }
       }
@@ -136,16 +119,10 @@
  * form the list of edges. It will return no nodes if path not found.
  *
  */
-<<<<<<< HEAD
-std::list<odin::TripPath> thor_worker_t::route_match(valhalla_request_t& request,
+std::list<odin::TripLeg> thor_worker_t::route_match(valhalla_request_t& request,
                                                      const AttributesController& controller) {
-  odin::TripPath trip_path;
-  std::list<odin::TripPath> trip_paths;
-=======
-odin::TripLeg thor_worker_t::route_match(valhalla_request_t& request,
-                                         const AttributesController& controller) {
   odin::TripLeg trip_path;
->>>>>>> 1349ca35
+  std::list<odin::TripLeg> trip_paths;
   std::vector<PathInfo> path_infos;
 
   // TODO - make sure the trace has timestamps..
@@ -153,18 +130,11 @@
   if (RouteMatcher::FormPath(mode_costing, mode, *reader, trace, use_timestamps,
                              request.options.locations(), path_infos)) {
     // Form the trip path based on mode costing, origin, destination, and path edges
-<<<<<<< HEAD
-    trip_path = thor::TripPathBuilder::Build(controller, *reader, mode_costing, path_infos,
+    trip_path = thor::TripLegBuilder::Build(controller, *reader, mode_costing, path_infos,
                                              *request.options.mutable_locations()->begin(),
                                              *request.options.mutable_locations()->rbegin(),
                                              std::list<odin::Location>{}, interrupt);
     trip_paths.emplace_back(trip_path);
-=======
-    trip_path = thor::TripLegBuilder::Build(controller, *reader, mode_costing, path_infos,
-                                            *request.options.mutable_locations()->begin(),
-                                            *request.options.mutable_locations()->rbegin(),
-                                            std::list<odin::Location>{}, interrupt);
->>>>>>> 1349ca35
   }
 
   return trip_paths;
@@ -174,19 +144,11 @@
 // PathInfo is primarily a list of edge Ids but it also include elapsed time to the end
 // of each edge. We will need to use the existing costing method to form the elapsed time
 // the path. We will start with just using edge costs and will add transition costs.
-<<<<<<< HEAD
-std::vector<std::tuple<float, float, std::vector<thor::MatchResult>, std::list<odin::TripPath>>>
+std::vector<std::tuple<float, float, std::vector<thor::MatchResult>, std::list<odin::TripLeg>>>
 thor_worker_t::map_match(valhalla_request_t& request,
                          const AttributesController& controller,
                          uint32_t best_paths) {
-  std::vector<std::tuple<float, float, std::vector<thor::MatchResult>, std::list<odin::TripPath>>>
-=======
-std::vector<std::tuple<float, float, std::vector<thor::MatchResult>, odin::TripLeg>>
-thor_worker_t::map_match(valhalla_request_t& request,
-                         const AttributesController& controller,
-                         uint32_t best_paths) {
-  std::vector<std::tuple<float, float, std::vector<thor::MatchResult>, odin::TripLeg>>
->>>>>>> 1349ca35
+  std::vector<std::tuple<float, float, std::vector<thor::MatchResult>, std::list<odin::TripLeg>>>
       map_match_results;
 
   // Call Meili for map matching to get a collection of Location Edges
@@ -202,12 +164,8 @@
     const auto& match_results = result.results;
     const auto& edge_segments = result.segments;
     std::vector<thor::MatchResult> enhanced_match_results;
-<<<<<<< HEAD
-    odin::TripPath trip_path;
-    std::list<odin::TripPath> trip_paths;
-=======
     odin::TripLeg trip_path;
->>>>>>> 1349ca35
+    std::list<odin::TripLeg> trip_paths;
     std::unordered_map<size_t, std::pair<RouteDiscontinuity, RouteDiscontinuity>>
         route_discontinuities;
 
@@ -542,22 +500,12 @@
       // 1. destination must be at a node, so we can reuse any one of
       // destination's edges
 
-<<<<<<< HEAD
       // 2. path_edges.back().edgeid must be the upstream edge that
       // connects one of destination.edges (twins) at its end node
       auto* pe = destination.mutable_path_edges()->Add();
       pe->CopyFrom(destination.path_edges(0));
       pe->set_graph_id(path_edges.back().edgeid);
       pe->set_percent_along(1.f);
-=======
-      // Form the trip path based on mode costing, origin, destination, and path edges
-      trip_path =
-          thor::TripLegBuilder::Build(controller, matcher->graphreader(), mode_costing, path_edges,
-                                      origin, destination, std::list<odin::Location>{}, interrupt,
-                                      &route_discontinuities);
-    } else {
-      throw valhalla_exception_t{442};
->>>>>>> 1349ca35
     }
 
     // assert origin.edges contains path_edges.front() &&
@@ -565,7 +513,7 @@
 
     // Form the trip path based on mode costing, origin, destination, and path edges
     trip_path =
-        thor::TripPathBuilder::Build(controller, matcher->graphreader(), mode_costing, path_edges,
+        thor::TripLegBuilder::Build(controller, matcher->graphreader(), mode_costing, path_edges,
                                      origin, destination, std::list<odin::Location>{}, interrupt,
                                      &route_discontinuities);
   } else {
