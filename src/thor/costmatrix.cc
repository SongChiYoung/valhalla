--- conflicted
+++ resolved
@@ -294,14 +294,9 @@
       // Skip this edge if no access is allowed (based on costing method)
       // or if a complex restriction prevents transition onto this edge.
       uint8_t restriction_idx = -1;
-<<<<<<< HEAD
       uint8_t probability = 0;
-      if (!costing_->Allowed(directededge, pred, tile, edgeid, 0, 0, restriction_idx) ||
+      if (!costing_->Allowed(directededge, false, pred, tile, edgeid, 0, 0, restriction_idx) ||
           costing_->Restricted(directededge, pred, edgelabels, tile, edgeid, true, probability)) {
-=======
-      if (!costing_->Allowed(directededge, false, pred, tile, edgeid, 0, 0, restriction_idx) ||
-          costing_->Restricted(directededge, pred, edgelabels, tile, edgeid, true)) {
->>>>>>> e29ae547
         continue;
       }
 
