--- conflicted
+++ resolved
@@ -284,20 +284,10 @@
   sif::Cost transition_cost =
       FORWARD ? costing_->TransitionCost(meta.edge, nodeinfo, pred, probability)
               : costing_->TransitionCostReverse(meta.edge->localedgeidx(), nodeinfo, opp_edge,
-<<<<<<< HEAD
-                                                opp_pred_edge, pred.has_measured_speed(),
-                                                pred.internal_turn(), probability);
-  uint8_t flow_sources;
-  sif::Cost newcost =
-      pred.cost() + transition_cost +
-      (FORWARD ? costing_->EdgeCost(meta.edge, tile, time_info.second_of_week, flow_sources)
-               : costing_->EdgeCost(opp_edge, t2, time_info.second_of_week, flow_sources));
-=======
                                                 opp_pred_edge,
                                                 static_cast<bool>(flow_sources & kDefaultFlowMask),
-                                                pred.internal_turn());
+                                                pred.internal_turn(), probability);
   newcost += transition_cost;
->>>>>>> 0411743c
 
   // Check if edge is temporarily labeled and this path has less cost. If
   // less cost the predecessor is updated and the sort cost is decremented
