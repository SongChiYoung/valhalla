--- conflicted
+++ resolved
@@ -273,42 +273,28 @@
   bool thru = not_thru_pruning_ ? (pred.not_thru_pruning() || !meta.edge->not_thru()) : false;
 
   // Add edge label, add to the adjacency list and set edge status
-<<<<<<< HEAD
   uint32_t idx = 0;
   if (FORWARD) {
     idx = edgelabels_forward_.size();
     edgelabels_forward_.emplace_back(pred_idx, meta.edge_id, opp_edge_id, meta.edge, newcost,
-                                     sortcost, dist, mode_, transition_cost,
-                                     (pred.not_thru_pruning() || !meta.edge->not_thru()),
+                                     sortcost, dist, mode_, transition_cost, thru,
                                      (pred.closure_pruning() || !costing_->IsClosed(meta.edge, tile)),
-                                     static_cast<bool>(flow_sources & baldr::kDefaultFlowMask),
+                                     static_cast<bool>(flow_sources & kDefaultFlowMask),
                                      costing_->TurnType(pred.opp_local_idx(), nodeinfo, meta.edge),
                                      restriction_idx);
     adjacencylist_forward_.add(idx);
   } else {
     idx = edgelabels_reverse_.size();
     edgelabels_reverse_.emplace_back(pred_idx, meta.edge_id, opp_edge_id, meta.edge, newcost,
-                                     sortcost, dist, mode_, transition_cost,
-                                     (pred.not_thru_pruning() || !meta.edge->not_thru()),
+                                     sortcost, dist, mode_, transition_cost, thru,
                                      (pred.closure_pruning() || !costing_->IsClosed(meta.edge, tile)),
-                                     static_cast<bool>(flow_sources & baldr::kDefaultFlowMask),
+                                     static_cast<bool>(flow_sources & kDefaultFlowMask),
                                      costing_->TurnType(meta.edge->localedgeidx(), nodeinfo, opp_edge,
                                                         opp_pred_edge),
                                      restriction_idx);
     adjacencylist_reverse_.add(idx);
   }
 
-=======
-  uint32_t idx = edgelabels_forward_.size();
-  edgelabels_forward_.emplace_back(pred_idx, meta.edge_id, opp_edge_id, meta.edge, newcost, sortcost,
-                                   dist, mode_, transition_cost, thru,
-                                   (pred.closure_pruning() || !costing_->IsClosed(meta.edge, tile)),
-                                   static_cast<bool>(flow_sources & kDefaultFlowMask),
-                                   costing_->TurnType(pred.opp_local_idx(), nodeinfo, meta.edge),
-                                   restriction_idx);
-
-  adjacencylist_forward_.add(idx);
->>>>>>> 5936d067
   *meta.edge_status = {EdgeSet::kTemporary, idx};
 
   // setting this edge as reached
@@ -460,7 +446,6 @@
   return disable_uturn;
 }
 
-<<<<<<< HEAD
 template bool BidirectionalAStar::Expand<BidirectionalAStar::ExpansionType::forward>(
     baldr::GraphReader& graphreader,
     const baldr::GraphId& node,
@@ -478,33 +463,6 @@
     const baldr::DirectedEdge* opp_pred_edge,
     const baldr::TimeInfo& time_info,
     const bool invariant);
-=======
-  // not_thru_pruning_ is only set to false on the 2nd pass in route_action.
-  bool thru = not_thru_pruning_ ? (pred.not_thru_pruning() || !meta.edge->not_thru()) : false;
-
-  // Add edge label, add to the adjacency list and set edge status
-  uint32_t idx = edgelabels_reverse_.size();
-  edgelabels_reverse_.emplace_back(pred_idx, meta.edge_id, opp_edge_id, meta.edge, newcost, sortcost,
-                                   dist, mode_, transition_cost, thru,
-                                   (pred.closure_pruning() || !costing_->IsClosed(meta.edge, tile)),
-                                   static_cast<bool>(flow_sources & kDefaultFlowMask),
-                                   costing_->TurnType(meta.edge->localedgeidx(), nodeinfo, opp_edge,
-                                                      opp_pred_edge),
-                                   restriction_idx);
-
-  adjacencylist_reverse_.add(idx);
-  *meta.edge_status = {EdgeSet::kTemporary, idx};
-
-  // setting this edge as reached, sending the opposing because this is the reverse tree
-  if (expansion_callback_) {
-    expansion_callback_(graphreader, "bidirectional_astar", opp_edge_id, "r", false);
-  }
-
-  // we've just added this edge to the queue, but we won't expand from it if it's a not-thru edge that
-  // will be pruned. In that case we want to allow uturns.
-  return !(pred.not_thru_pruning() && meta.edge->not_thru());
-}
->>>>>>> 5936d067
 
 // Calculate best path using bi-directional A*. No hierarchies or time
 // dependencies are used. Suitable for pedestrian routes (and bicycle?).
