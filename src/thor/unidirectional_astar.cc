--- conflicted
+++ resolved
@@ -216,14 +216,9 @@
   // Skip shortcut edges for time dependent routes, if no access is allowed to this edge
   // (based on costing method)
   uint8_t restriction_idx = kInvalidRestriction;
-<<<<<<< HEAD
-  uint8_t probability = 0;
-  bool const is_dest =
-      destinations_percent_along_.find(meta.edge_id) != destinations_percent_along_.cend();
-=======
   auto dest_edge = destinations_percent_along_.find(meta.edge_id);
   const bool is_dest = dest_edge != destinations_percent_along_.end();
->>>>>>> b37c9d3f
+  uint8_t probability = 0;
   if (FORWARD) {
     if (!costing_->Allowed(meta.edge, is_dest, pred, tile, meta.edge_id, time_info.local_time,
                            nodeinfo->timezone(), restriction_idx) ||
