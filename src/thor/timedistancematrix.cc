#include "thor/timedistancematrix.h"
#include "midgard/logging.h"
#include <algorithm>
#include <vector>

using namespace valhalla::baldr;
using namespace valhalla::sif;

namespace {
static bool IsTrivial(const uint64_t& edgeid,
                      const valhalla::Location& origin,
                      const valhalla::Location& destination) {
  for (const auto& destination_edge : destination.path_edges()) {
    if (destination_edge.graph_id() == edgeid) {
      for (const auto& origin_edge : origin.path_edges()) {
        if (origin_edge.graph_id() == edgeid &&
            origin_edge.percent_along() <= destination_edge.percent_along()) {
          return true;
        }
      }
    }
  }
  return false;
}
} // namespace
namespace valhalla {
namespace thor {

// Constructor with cost threshold.
TimeDistanceMatrix::TimeDistanceMatrix()
    : mode_(TravelMode::kDrive), settled_count_(0), current_cost_threshold_(0) {
}

// Compute a cost threshold in seconds based on average speed for the travel mode.
// Use a conservative speed estimate (in MPH) for each travel mode.
float TimeDistanceMatrix::GetCostThreshold(const float max_matrix_distance) const {
  float average_speed_mph;
  switch (mode_) {
    case TravelMode::kBicycle:
      average_speed_mph = 10.0f;
      break;
    case TravelMode::kPedestrian:
    case TravelMode::kPublicTransit:
      average_speed_mph = 2.0f;
      break;
    case TravelMode::kDrive:
    default:
      average_speed_mph = 35.0f;
  }

  // Convert max_matrix_distance to seconds based on the average speed
  return max_matrix_distance / (average_speed_mph * kMPHtoMetersPerSec);
}

// Clear the temporary information generated during time + distance matrix
// construction.
void TimeDistanceMatrix::Clear() {
  // Clear the edge labels and destination list
  edgelabels_.clear();
  destinations_.clear();
  dest_edges_.clear();

  // Clear elements from the adjacency list
  adjacencylist_.clear();

  // Clear the edge status flags
  edgestatus_.clear();
}

// Expand from a node in the forward direction
void TimeDistanceMatrix::ExpandForward(GraphReader& graphreader,
                                       const GraphId& node,
                                       const EdgeLabel& pred,
                                       const uint32_t pred_idx,
                                       const bool from_transition) {
  // Get the tile and the node info. Skip if tile is null (can happen
  // with regional data sets) or if no access at the node.
  graph_tile_ptr tile = graphreader.GetGraphTile(node);
  if (tile == nullptr) {
    return;
  }
  const NodeInfo* nodeinfo = tile->node(node);
  if (!costing_->Allowed(nodeinfo)) {
    return;
  }

  // Expand from end node.
  GraphId edgeid(node.tileid(), node.level(), nodeinfo->edge_index());
  EdgeStatusInfo* es = edgestatus_.GetPtr(edgeid, tile);
  const DirectedEdge* directededge = tile->directededge(nodeinfo->edge_index());
  for (uint32_t i = 0; i < nodeinfo->edge_count(); i++, directededge++, ++edgeid, ++es) {
    // Skip shortcut edges
    if (directededge->is_shortcut()) {
      continue;
    }

    // Skip this edge if permanently labeled (best path already found to this
    // directed edge), if no access is allowed to this edge (based on costing
    // method), or if a complex restriction prevents this path.
    uint8_t restriction_idx = -1;
<<<<<<< HEAD
    uint8_t probability = 0;
    if (es->set() == EdgeSet::kPermanent ||
        !costing_->Allowed(directededge, pred, tile, edgeid, 0, 0, restriction_idx) ||
        costing_->Restricted(directededge, pred, edgelabels_, tile, edgeid, true, probability)) {
=======
    const bool is_dest = dest_edges_.find(edgeid) != dest_edges_.cend();
    if (es->set() == EdgeSet::kPermanent ||
        !costing_->Allowed(directededge, is_dest, pred, tile, edgeid, 0, 0, restriction_idx) ||
        costing_->Restricted(directededge, pred, edgelabels_, tile, edgeid, true)) {
>>>>>>> e29ae547
      continue;
    }

    // Get cost and update distance
    auto transition_cost = costing_->TransitionCost(directededge, nodeinfo, pred);
    uint8_t flow_sources;
    Cost newcost = pred.cost() +
                   costing_->EdgeCost(directededge, tile, kConstrainedFlowSecondOfDay, flow_sources) +
                   transition_cost;
    uint32_t distance = pred.path_distance() + directededge->length();

    // Check if edge is temporarily labeled and this path has less cost. If
    // less cost the predecessor is updated and the sort cost is decremented
    // by the difference in real cost (A* heuristic doesn't change)
    if (es->set() == EdgeSet::kTemporary) {
      EdgeLabel& lab = edgelabels_[es->index()];
      if (newcost.cost < lab.cost().cost) {
        float newsortcost = lab.sortcost() - (lab.cost().cost - newcost.cost);
        adjacencylist_.decrease(es->index(), newsortcost);
        lab.Update(pred_idx, newcost, newsortcost, distance, transition_cost, restriction_idx);
      }
      continue;
    }

    // Add to the adjacency list and edge labels.
    uint32_t idx = edgelabels_.size();
    edgelabels_.emplace_back(pred_idx, edgeid, directededge, newcost, newcost.cost, 0.0f, mode_,
                             distance, transition_cost, restriction_idx,
                             (pred.closure_pruning() || !costing_->IsClosed(directededge, tile)),
                             static_cast<bool>(flow_sources & kDefaultFlowMask),
                             costing_->TurnType(pred.opp_local_idx(), nodeinfo, directededge));
    *es = {EdgeSet::kTemporary, idx};
    adjacencylist_.add(idx);
  }

  // Handle transitions - expand from the end node each transition
  if (!from_transition && nodeinfo->transition_count() > 0) {
    const NodeTransition* trans = tile->transition(nodeinfo->transition_index());
    for (uint32_t i = 0; i < nodeinfo->transition_count(); ++i, ++trans) {
      ExpandForward(graphreader, trans->endnode(), pred, pred_idx, true);
    }
  }
}

// Calculate time and distance from one origin location to many destination
// locations.
std::vector<TimeDistance>
TimeDistanceMatrix::OneToMany(const valhalla::Location& origin,
                              const google::protobuf::RepeatedPtrField<valhalla::Location>& locations,
                              GraphReader& graphreader,
                              const sif::mode_costing_t& mode_costing,
                              const TravelMode mode,
                              const float max_matrix_distance) {
  // Set the mode and costing
  mode_ = mode;
  costing_ = mode_costing[static_cast<uint32_t>(mode_)];
  current_cost_threshold_ = GetCostThreshold(max_matrix_distance);

  // Construct adjacency list, edge status, and done set. Set bucket size and
  // cost range based on DynamicCost. Initialize A* heuristic with 0 cost
  // factor (needed for setting the origin).
  astarheuristic_.Init({origin.ll().lng(), origin.ll().lat()}, 0.0f);
  uint32_t bucketsize = costing_->UnitSize();
  adjacencylist_.reuse(0.0f, current_cost_threshold_, bucketsize, &edgelabels_);
  edgestatus_.clear();

  // Initialize the origin and destination locations
  settled_count_ = 0;
  SetOriginOneToMany(graphreader, origin);
  SetDestinations(graphreader, locations);

  // Find shortest path
  graph_tile_ptr tile;
  while (true) {
    // Get next element from adjacency list. Check that it is valid. An
    // invalid label indicates there are no edges that can be expanded.
    uint32_t predindex = adjacencylist_.pop();
    if (predindex == kInvalidLabel) {
      // Can not expand any further...
      return FormTimeDistanceMatrix();
    }

    // Remove label from adjacency list, mark it as permanently labeled.
    // Copy the EdgeLabel for use in costing
    EdgeLabel pred = edgelabels_[predindex];

    // Mark the edge as permanently labeled. Do not do this for an origin
    // edge. Otherwise loops/around the block cases will not work
    if (!pred.origin()) {
      edgestatus_.Update(pred.edgeid(), EdgeSet::kPermanent);
    }

    // Identify any destinations on this edge
    auto destedge = dest_edges_.find(pred.edgeid());
    if (destedge != dest_edges_.end()) {
      // Update any destinations along this edge. Return if all destinations
      // have been settled.
      tile = graphreader.GetGraphTile(pred.edgeid());
      const DirectedEdge* edge = tile->directededge(pred.edgeid());
      if (UpdateDestinations(origin, locations, destedge->second, edge, tile, pred)) {
        return FormTimeDistanceMatrix();
      }
    }

    // Terminate when we are beyond the cost threshold
    if (pred.cost().cost > current_cost_threshold_) {
      return FormTimeDistanceMatrix();
    }

    // Expand forward from the end node of the predecessor edge.
    ExpandForward(graphreader, pred.endnode(), pred, predindex, false);
  }
  return {}; // Should never get here
}

// Expand from the node along the reverse search path.
void TimeDistanceMatrix::ExpandReverse(GraphReader& graphreader,
                                       const GraphId& node,
                                       const EdgeLabel& pred,
                                       const uint32_t pred_idx,
                                       const bool from_transition) {
  // Get the tile and the node info. Skip if tile is null (can happen
  // with regional data sets) or if no access at the node.
  graph_tile_ptr tile = graphreader.GetGraphTile(node);
  if (tile == nullptr) {
    return;
  }
  const NodeInfo* nodeinfo = tile->node(node);
  if (!costing_->Allowed(nodeinfo)) {
    return;
  }

  // Get the opposing predecessor directed edge
  const DirectedEdge* opp_pred_edge = tile->directededge(nodeinfo->edge_index());
  for (uint32_t i = 0; i < nodeinfo->edge_count(); i++, opp_pred_edge++) {
    if (opp_pred_edge->localedgeidx() == pred.opp_local_idx()) {
      break;
    }
  }

  // Expand from end node.
  GraphId edgeid(node.tileid(), node.level(), nodeinfo->edge_index());
  EdgeStatusInfo* es = edgestatus_.GetPtr(edgeid, tile);
  const DirectedEdge* directededge = tile->directededge(nodeinfo->edge_index());
  for (uint32_t i = 0, n = nodeinfo->edge_count(); i < n; i++, directededge++, ++edgeid, ++es) {
    // Skip shortcut edges and edges permanently labeled (best
    // path already found to this directed edge).
    if (directededge->is_shortcut() || es->set() == EdgeSet::kPermanent) {
      continue;
    }

    // Get opposing edge Id and end node tile
    graph_tile_ptr t2 =
        directededge->leaves_tile() ? graphreader.GetGraphTile(directededge->endnode()) : tile;
    if (t2 == nullptr) {
      continue;
    }
    GraphId oppedge = t2->GetOpposingEdgeId(directededge);

    // Get opposing directed edge and check if allowed.
    const DirectedEdge* opp_edge = t2->directededge(oppedge);
    uint8_t restriction_idx = -1;
    if (opp_edge == nullptr ||
        !costing_->AllowedReverse(directededge, pred, opp_edge, t2, oppedge, 0, 0, restriction_idx)) {
      continue;
    }

    // Get cost. Use the opposing edge for EdgeCost.
    auto transition_cost =
        costing_->TransitionCostReverse(directededge->localedgeidx(), nodeinfo, opp_edge,
                                        opp_pred_edge, pred.has_measured_speed(),
                                        pred.internal_turn());
    uint8_t flow_sources;
    Cost newcost = pred.cost() +
                   costing_->EdgeCost(opp_edge, t2, kConstrainedFlowSecondOfDay, flow_sources) +
                   transition_cost;
    uint32_t distance = pred.path_distance() + directededge->length();

    // Check if edge is temporarily labeled and this path has less cost. If
    // less cost the predecessor is updated and the sort cost is decremented
    // by the difference in real cost (A* heuristic doesn't change)
    if (es->set() == EdgeSet::kTemporary) {
      EdgeLabel& lab = edgelabels_[es->index()];
      if (newcost.cost < lab.cost().cost) {
        float newsortcost = lab.sortcost() - (lab.cost().cost - newcost.cost);
        adjacencylist_.decrease(es->index(), newsortcost);
        lab.Update(pred_idx, newcost, newsortcost, distance, transition_cost, restriction_idx);
      }
      continue;
    }

    // Add to the adjacency list and edge labels.
    uint32_t idx = edgelabels_.size();
    edgelabels_.emplace_back(pred_idx, edgeid, directededge, newcost, newcost.cost, 0.0f, mode_,
                             distance, transition_cost, restriction_idx,
                             (pred.closure_pruning() || !costing_->IsClosed(directededge, tile)),
                             static_cast<bool>(flow_sources & kDefaultFlowMask),
                             costing_->TurnType(directededge->localedgeidx(), nodeinfo, opp_edge,
                                                opp_pred_edge));
    *es = {EdgeSet::kTemporary, idx};
    adjacencylist_.add(idx);
  }

  // Handle transitions - expand from the end node each transition
  if (!from_transition && nodeinfo->transition_count() > 0) {
    const NodeTransition* trans = tile->transition(nodeinfo->transition_index());
    for (uint32_t i = 0; i < nodeinfo->transition_count(); ++i, ++trans) {
      ExpandReverse(graphreader, trans->endnode(), pred, pred_idx, true);
    }
  }
}

// Many to one time and distance cost matrix. Computes time and distance
// from many locations to one location.
std::vector<TimeDistance>
TimeDistanceMatrix::ManyToOne(const valhalla::Location& dest,
                              const google::protobuf::RepeatedPtrField<valhalla::Location>& locations,
                              GraphReader& graphreader,
                              const sif::mode_costing_t& mode_costing,
                              const TravelMode mode,
                              const float max_matrix_distance) {
  // Set the mode and costing
  mode_ = mode;
  costing_ = mode_costing[static_cast<uint32_t>(mode_)];
  current_cost_threshold_ = GetCostThreshold(max_matrix_distance);

  // Construct adjacency list, edge status, and done set. Set bucket size and
  // cost range based on DynamicCost. Initialize A* heuristic with 0 cost
  // factor (needed for setting the origin).
  astarheuristic_.Init({dest.ll().lng(), dest.ll().lat()}, 0.0f);
  uint32_t bucketsize = costing_->UnitSize();
  adjacencylist_.reuse(0.0f, current_cost_threshold_, bucketsize, &edgelabels_);
  edgestatus_.clear();

  // Initialize the origin and destination locations
  settled_count_ = 0;
  SetOriginManyToOne(graphreader, dest);
  SetDestinationsManyToOne(graphreader, locations);

  // Find shortest path
  graph_tile_ptr tile;
  while (true) {
    // Get next element from adjacency list. Check that it is valid. An
    // invalid label indicates there are no edges that can be expanded.
    uint32_t predindex = adjacencylist_.pop();
    if (predindex == kInvalidLabel) {
      // Can not expand any further...
      return FormTimeDistanceMatrix();
    }

    // Remove label from adjacency list, mark it as permanently labeled.
    // Copy the EdgeLabel for use in costing
    EdgeLabel pred = edgelabels_[predindex];

    // Mark the edge as permanently labeled. Do not do this for an origin
    // edge (this will allow loops/around the block cases)
    if (!pred.origin()) {
      edgestatus_.Update(pred.edgeid(), EdgeSet::kPermanent);
    }

    // Identify any destinations on this edge
    auto destedge = dest_edges_.find(pred.edgeid());
    if (destedge != dest_edges_.end()) {
      // Update any destinations along this edge. Return if all destinations
      // have been settled.
      tile = graphreader.GetGraphTile(pred.edgeid());
      const DirectedEdge* edge = tile->directededge(pred.edgeid());
      if (UpdateDestinations(dest, locations, destedge->second, edge, tile, pred)) {
        return FormTimeDistanceMatrix();
      }
    }

    // Terminate when we are beyond the cost threshold
    if (pred.cost().cost > current_cost_threshold_) {
      return FormTimeDistanceMatrix();
    }

    // Expand forward from the end node of the predecessor edge.
    ExpandReverse(graphreader, pred.endnode(), pred, predindex, false);
  }
  return {}; // Should never get here
}

// Many to one time and distance cost matrix. Computes time and distance
// from many locations to many locations.
std::vector<TimeDistance> TimeDistanceMatrix::ManyToMany(
    const google::protobuf::RepeatedPtrField<valhalla::Location>& locations,
    GraphReader& graphreader,
    const sif::mode_costing_t& mode_costing,
    const sif::TravelMode mode,
    const float max_matrix_distance) {
  return SourceToTarget(locations, locations, graphreader, mode_costing, mode, max_matrix_distance);
}

std::vector<TimeDistance> TimeDistanceMatrix::SourceToTarget(
    const google::protobuf::RepeatedPtrField<valhalla::Location>& source_location_list,
    const google::protobuf::RepeatedPtrField<valhalla::Location>& target_location_list,
    baldr::GraphReader& graphreader,
    const sif::mode_costing_t& mode_costing,
    const sif::TravelMode mode,
    const float max_matrix_distance) {
  // Run a series of one to many calls and concatenate the results.
  std::vector<TimeDistance> many_to_many;
  if (source_location_list.size() <= target_location_list.size()) {
    for (const auto& origin : source_location_list) {
      std::vector<TimeDistance> td = OneToMany(origin, target_location_list, graphreader,
                                               mode_costing, mode, max_matrix_distance);
      many_to_many.insert(many_to_many.end(), td.begin(), td.end());
      Clear();
    }
  } else {
    for (const auto& destination : target_location_list) {
      std::vector<TimeDistance> td = ManyToOne(destination, source_location_list, graphreader,
                                               mode_costing, mode, max_matrix_distance);
      many_to_many.insert(many_to_many.end(), td.begin(), td.end());
      Clear();
    }
  }
  return many_to_many;
}

// Add edges at the origin to the adjacency list
void TimeDistanceMatrix::SetOriginOneToMany(GraphReader& graphreader,
                                            const valhalla::Location& origin) {
  // Only skip inbound edges if we have other options
  bool has_other_edges = false;
  std::for_each(origin.path_edges().begin(), origin.path_edges().end(),
                [&has_other_edges](const valhalla::Location::PathEdge& e) {
                  has_other_edges = has_other_edges || !e.end_node();
                });

  // Iterate through edges and add to adjacency list
  for (const auto& edge : origin.path_edges()) {
    // If origin is at a node - skip any inbound edge (dist = 1)
    if (has_other_edges && edge.end_node()) {
      continue;
    }

    // Disallow any user avoid edges if the avoid location is ahead of the origin along the edge
    GraphId edgeid(edge.graph_id());
    if (costing_->AvoidAsOriginEdge(edgeid, edge.percent_along())) {
      continue;
    }

    // Get the directed edge
    graph_tile_ptr tile = graphreader.GetGraphTile(edgeid);
    const DirectedEdge* directededge = tile->directededge(edgeid);

    // Get the tile at the end node. Skip if tile not found as we won't be
    // able to expand from this origin edge.
    graph_tile_ptr endtile = graphreader.GetGraphTile(directededge->endnode());
    if (endtile == nullptr) {
      continue;
    }

    // Get cost. Use this as sortcost since A* is not used for time+distance
    // matrix computations. . Get distance along the remainder of this edge.
    uint8_t flow_sources;
    Cost cost = costing_->EdgeCost(directededge, tile, kConstrainedFlowSecondOfDay, flow_sources) *
                (1.0f - edge.percent_along());
    uint32_t d = static_cast<uint32_t>(directededge->length() * (1.0f - edge.percent_along()));

    // We need to penalize this location based on its score (distance in meters from input)
    // We assume the slowest speed you could travel to cover that distance to start/end the route
    // TODO: assumes 1m/s which is a maximum penalty this could vary per costing model
    cost.cost += edge.distance();

    // Add EdgeLabel to the adjacency list (but do not set its status).
    // Set the predecessor edge index to invalid to indicate the origin
    // of the path. Set the origin flag
    EdgeLabel edge_label(kInvalidLabel, edgeid, directededge, cost, cost.cost, 0.0f, mode_, d, {},
                         baldr::kInvalidRestriction, !costing_->IsClosed(directededge, tile),
                         static_cast<bool>(flow_sources & kDefaultFlowMask), InternalTurn::kNoTurn);
    edge_label.set_origin();
    edgelabels_.push_back(std::move(edge_label));
    adjacencylist_.add(edgelabels_.size() - 1);
  }
}

// Add origin for a many to one time distance matrix.
void TimeDistanceMatrix::SetOriginManyToOne(GraphReader& graphreader,
                                            const valhalla::Location& dest) {
  // Iterate through edges and add opposing edges to adjacency list
  for (const auto& edge : dest.path_edges()) {
    // Disallow any user avoided edges if the avoid location is behind the destination along the edge
    GraphId edgeid(edge.graph_id());
    if (costing_->AvoidAsDestinationEdge(edgeid, edge.percent_along())) {
      continue;
    }

    // Get the directed edge
    graph_tile_ptr tile = graphreader.GetGraphTile(edgeid);
    const DirectedEdge* directededge = tile->directededge(edgeid);

    // Get the opposing directed edge, continue if we cannot get it
    GraphId opp_edge_id = graphreader.GetOpposingEdgeId(edgeid);
    if (!opp_edge_id.Is_Valid()) {
      continue;
    }
    const DirectedEdge* opp_dir_edge = graphreader.GetOpposingEdge(edgeid);

    // Get the tile at the end node. Skip if tile not found as we won't be
    // able to expand from this origin edge.
    graph_tile_ptr endtile = graphreader.GetGraphTile(directededge->endnode());
    if (endtile == nullptr) {
      continue;
    }

    // Get cost. Use this as sortcost since A* is not used for time
    // distance matrix computations. Get the distance along the edge.
    uint8_t flow_sources;
    Cost cost = costing_->EdgeCost(opp_dir_edge, endtile, kConstrainedFlowSecondOfDay, flow_sources) *
                edge.percent_along();
    uint32_t d = static_cast<uint32_t>(directededge->length() * edge.percent_along());

    // We need to penalize this location based on its score (distance in meters from input)
    // We assume the slowest speed you could travel to cover that distance to start/end the route
    // TODO: assumes 1m/s which is a maximum penalty this could vary per costing model
    cost.cost += edge.distance();

    // Add EdgeLabel to the adjacency list (but do not set its status).
    // Set the predecessor edge index to invalid to indicate the origin
    // of the path. Set the origin flag.
    // TODO - restrictions?
    EdgeLabel edge_label(kInvalidLabel, opp_edge_id, opp_dir_edge, cost, cost.cost, 0.0f, mode_, d,
                         {}, baldr::kInvalidRestriction, !costing_->IsClosed(directededge, tile),
                         static_cast<bool>(flow_sources & kDefaultFlowMask), InternalTurn::kNoTurn);
    edge_label.set_origin();
    edgelabels_.push_back(std::move(edge_label));
    adjacencylist_.add(edgelabels_.size() - 1);
  }
}

// Set destinations
void TimeDistanceMatrix::SetDestinations(
    GraphReader& graphreader,
    const google::protobuf::RepeatedPtrField<valhalla::Location>& locations) {
  // For each destination
  uint32_t idx = 0;
  for (const auto& loc : locations) {
    // Set up the destination - consider each possible location edge.
    bool added = false;
    for (const auto& edge : loc.path_edges()) {
      // Disallow any user avoided edges if the avoid location is behind the destination along the
      // edge
      GraphId edgeid(edge.graph_id());
      if (costing_->AvoidAsDestinationEdge(edgeid, edge.percent_along())) {
        continue;
      }

      // Add a destination if this is the first allowed edge for the location
      if (!added) {
        destinations_.emplace_back();
        added = true;
      }

      // Keep the id and the partial distance for the remainder of the edge.
      Destination& d = destinations_.back();
      d.dest_edges[edge.graph_id()] = (1.0f - edge.percent_along());

      // Form a threshold cost (the total cost to traverse the edge)
      GraphId id(static_cast<GraphId>(edge.graph_id()));
      graph_tile_ptr tile = graphreader.GetGraphTile(id);
      const DirectedEdge* directededge = tile->directededge(id);
      float c = costing_->EdgeCost(directededge, tile).cost;

      // We need to penalize this location based on its score (distance in meters from input)
      // We assume the slowest speed you could travel to cover that distance to start/end the route
      // TODO: assumes 1m/s which is a maximum penalty this could vary per costing model
      c += edge.distance();
      if (c > d.threshold) {
        d.threshold = c;
      }

      // Mark the edge as having a destination on it and add the
      // destination index
      dest_edges_[edge.graph_id()].push_back(idx);
    }
    idx++;
  }
}

// Set destinations for the many to one case.
void TimeDistanceMatrix::SetDestinationsManyToOne(
    GraphReader& graphreader,
    const google::protobuf::RepeatedPtrField<valhalla::Location>& locations) {
  // For each destination
  uint32_t idx = 0;
  for (const auto& loc : locations) {
    // Set up the destination - consider each possible location edge.
    bool added = false;
    for (const auto& edge : loc.path_edges()) {
      // Get the opposing directed edge Id - this is the edge marked as the "destination",
      // but the cost is based on the forward path along the initial edge.
      GraphId opp_edge_id = graphreader.GetOpposingEdgeId(static_cast<GraphId>(edge.graph_id()));

      // Add a destination if this is the first allowed edge for the location
      if (!added) {
        destinations_.emplace_back();
        added = true;
      }

      // Keep the id and the partial distance for the remainder of the edge.
      Destination& d = destinations_.back();
      d.dest_edges[opp_edge_id] = edge.percent_along();

      // Form a threshold cost (the total cost to traverse the edge)
      GraphId id(static_cast<GraphId>(edge.graph_id()));
      graph_tile_ptr tile = graphreader.GetGraphTile(id);
      const DirectedEdge* directededge = tile->directededge(id);
      float c = costing_->EdgeCost(directededge, tile).cost;

      // We need to penalize this location based on its score (distance in meters from input)
      // We assume the slowest speed you could travel to cover that distance to start/end the route
      // TODO: assumes 1m/s which is a maximum penalty this could vary per costing model
      c += edge.distance();
      if (c > d.threshold) {
        d.threshold = c;
      }

      // Mark the edge as having a destination on it and add the
      // destination index
      dest_edges_[opp_edge_id].push_back(idx);
    }
    idx++;
  }
}

// Update any destinations along the edge. Returns true if all destinations
// have be settled.
bool TimeDistanceMatrix::UpdateDestinations(
    const valhalla::Location& origin,
    const google::protobuf::RepeatedPtrField<valhalla::Location>& locations,
    std::vector<uint32_t>& destinations,
    const DirectedEdge* edge,
    const graph_tile_ptr& tile,
    const EdgeLabel& pred) {
  // For each destination along this edge
  for (auto dest_idx : destinations) {
    Destination& dest = destinations_[dest_idx];

    // Skip if destination has already been settled. This can happen since we
    // do not remove remaining destination edges for this destination from
    // dest_edges.
    if (dest.settled) {
      continue;
    }

    // See if this edge is part of the destination
    // TODO - it should always be, but protect against not finding it
    auto dest_edge = dest.dest_edges.find(pred.edgeid());
    if (dest_edge == dest.dest_edges.end()) {
      // If the edge isn't there but the path is trivial, then that means the edge
      // was removed towards the beginning which is not an error.
      if (!IsTrivial(pred.edgeid(), origin, locations.Get(dest_idx))) {
        LOG_ERROR("Could not find the destination edge");
      }
      continue;
    }

    // Skip case where destination is along the origin edge, there is no
    // predecessor, and the destination cannot be reached via trivial path.
    if (pred.predecessor() == kInvalidLabel &&
        !IsTrivial(pred.edgeid(), origin, locations.Get(dest_idx))) {
      continue;
    }

    // Get the cost. The predecessor cost is cost to the end of the edge.
    // Subtract the partial remaining cost and distance along the edge.
    float remainder = dest_edge->second;
    Cost newcost = pred.cost() - (costing_->EdgeCost(edge, tile) * remainder);
    if (newcost.cost < dest.best_cost.cost) {
      dest.best_cost = newcost;
      dest.distance = pred.path_distance() - (edge->length() * remainder);
    }

    // Erase this edge from further consideration. Mark this destination as
    // settled if all edges have been found
    dest.dest_edges.erase(dest_edge);
    if (dest.dest_edges.empty()) {
      dest.settled = true;
      settled_count_++;
    }
  }

  // Settle any destinations where current cost is above the destination's
  // best cost + threshold. This helps remove destinations where one edge
  // cannot be reached (e.g. on a cul-de-sac or where turn restrictions apply).
  // Update the cost threshold if at least one path to all destinations has
  // been found.
  bool allfound = true;
  float maxcost = 0.0f;
  for (auto& d : destinations_) {
    // Skip any settled destinations
    if (d.settled) {
      continue;
    }

    // Do not update cost threshold if no path to this destination
    // has been found
    if (d.best_cost.cost == kMaxCost) {
      allfound = false;
    } else {
      // Settle any destinations above their threshold and update maxcost
      if ((d.best_cost.cost + d.threshold) < pred.cost().cost) {
        d.settled = true;
        settled_count_++;
      }
      maxcost = std::max(maxcost, d.best_cost.cost + d.threshold);
    }
  }

  // Update cost threshold for early termination if at least one path has
  // been found to each destination
  if (allfound) {
    current_cost_threshold_ = maxcost;
  }
  return settled_count_ == destinations_.size();
}

// Form the time, distance matrix from the destinations list
std::vector<TimeDistance> TimeDistanceMatrix::FormTimeDistanceMatrix() {
  std::vector<TimeDistance> td;
  for (auto& dest : destinations_) {
    td.emplace_back(dest.best_cost.secs, dest.distance);
  }
  return td;
}

} // namespace thor
} // namespace valhalla<|MERGE_RESOLUTION|>--- conflicted
+++ resolved
@@ -98,17 +98,11 @@
     // directed edge), if no access is allowed to this edge (based on costing
     // method), or if a complex restriction prevents this path.
     uint8_t restriction_idx = -1;
-<<<<<<< HEAD
     uint8_t probability = 0;
-    if (es->set() == EdgeSet::kPermanent ||
-        !costing_->Allowed(directededge, pred, tile, edgeid, 0, 0, restriction_idx) ||
-        costing_->Restricted(directededge, pred, edgelabels_, tile, edgeid, true, probability)) {
-=======
     const bool is_dest = dest_edges_.find(edgeid) != dest_edges_.cend();
     if (es->set() == EdgeSet::kPermanent ||
         !costing_->Allowed(directededge, is_dest, pred, tile, edgeid, 0, 0, restriction_idx) ||
-        costing_->Restricted(directededge, pred, edgelabels_, tile, edgeid, true)) {
->>>>>>> e29ae547
+        costing_->Restricted(directededge, pred, edgelabels_, tile, edgeid, true, probability)) {
       continue;
     }
 
