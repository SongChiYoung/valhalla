#include "thor/dijkstras.h"
#include "baldr/datetime.h"
#include "midgard/distanceapproximator.h"
#include "midgard/logging.h"
#include <algorithm>
#include <map>

using namespace valhalla::midgard;
using namespace valhalla::baldr;
using namespace valhalla::sif;

constexpr uint32_t kInitialEdgeLabelCount = 500000;

namespace {

// Method to get an operator Id from a map of operator strings vs. Id.
uint32_t GetOperatorId(const graph_tile_ptr& tile,
                       uint32_t routeid,
                       std::unordered_map<std::string, uint32_t>& operators) {
  const TransitRoute* transit_route = tile->GetTransitRoute(routeid);

  // Test if the transit operator changed
  if (transit_route && transit_route->op_by_onestop_id_offset()) {
    // Get the operator name and look up in the operators map
    std::string operator_name = tile->GetName(transit_route->op_by_onestop_id_offset());
    auto operator_itr = operators.find(operator_name);
    if (operator_itr == operators.end()) {
      // Operator not found - add to the map
      uint32_t id = operators.size() + 1;
      operators[operator_name] = id;
      return id;
    } else {
      return operator_itr->second;
    }
  }
  return 0;
}

} // namespace

namespace valhalla {
namespace thor {

// Default constructor
Dijkstras::Dijkstras(const boost::property_tree::ptree& config)
    : mode_(TravelMode::kDrive), access_mode_(kAutoAccess),
      max_reserved_labels_count_(
          config.get<uint32_t>("max_reserved_labels_count", kInitialEdgeLabelCount)),
      multipath_(false) {
}

// Clear the temporary information generated during path construction.
void Dijkstras::Clear() {
  // Clear the edge labels, edge status flags, and adjacency list
  // TODO - clear only the edge label set that was used?
  if (bdedgelabels_.size() > max_reserved_labels_count_) {
    bdedgelabels_.resize(max_reserved_labels_count_);
    bdedgelabels_.shrink_to_fit();
  }
  bdedgelabels_.clear();

  if (mmedgelabels_.size() > max_reserved_labels_count_) {
    mmedgelabels_.resize(max_reserved_labels_count_);
    mmedgelabels_.shrink_to_fit();
  }
  mmedgelabels_.clear();

  adjacencylist_.clear();
  mmadjacencylist_.clear();
  edgestatus_.clear();
}

// Initialize - create adjacency list, edgestatus support, and reserve
// edgelabels
template <typename label_container_t>
void Dijkstras::Initialize(label_container_t& labels,
                           baldr::DoubleBucketQueue<typename label_container_t::value_type>& queue,
                           const uint32_t bucket_size) {
  // Set aside some space for edge labels
  uint32_t edge_label_reservation;
  uint32_t bucket_count;
  GetExpansionHints(bucket_count, edge_label_reservation);
  labels.reserve(std::min(max_reserved_labels_count_, edge_label_reservation));

  // Set up lambda to get sort costs
  float range = bucket_count * bucket_size;
  queue.reuse(0.0f, range, bucket_size, &labels);
}
template void
Dijkstras::Initialize<decltype(Dijkstras::bdedgelabels_)>(decltype(Dijkstras::bdedgelabels_)&,
                                                          baldr::DoubleBucketQueue<sif::BDEdgeLabel>&,
                                                          const uint32_t);
template void
Dijkstras::Initialize<decltype(Dijkstras::mmedgelabels_)>(decltype(Dijkstras::mmedgelabels_)&,
                                                          baldr::DoubleBucketQueue<sif::MMEdgeLabel>&,
                                                          const uint32_t);

// Initializes the time of the expansion if there is one
std::vector<TimeInfo>
Dijkstras::SetTime(google::protobuf::RepeatedPtrField<valhalla::Location>& locations,
                   GraphReader& reader) {
  // loop over all locations setting the date time with timezone
  std::vector<TimeInfo> infos;
  for (auto& location : locations) {
    infos.emplace_back(TimeInfo::make(location, reader, &tz_cache_));
  }

  // Hand back the time information
  return infos;
}

template <const ExpansionType expansion_direction>
void Dijkstras::ExpandInner(baldr::GraphReader& graphreader,
                            const baldr::GraphId& node,
                            const typename decltype(Dijkstras::bdedgelabels_)::value_type& pred,
                            const uint32_t pred_idx,
                            const baldr::DirectedEdge* opp_pred_edge,
                            const bool from_transition,
                            const baldr::TimeInfo& time_info) {

  constexpr bool FORWARD = expansion_direction == ExpansionType::forward;
  // Get the tile and the node info. Skip if tile is null (can happen
  // with regional data sets) or if no access at the node.
  graph_tile_ptr tile = graphreader.GetGraphTile(node);
  if (tile == nullptr) {
    return;
  }

  // Get the nodeinfo
  const NodeInfo* nodeinfo = tile->node(node);

  // We dont need to do transitions again we just need to queue the edges that leave them
  if (!from_transition) {
    // Let implementing class know we are expanding from here
    EdgeLabel* prev_pred =
        pred.predecessor() == kInvalidLabel ? nullptr : &bdedgelabels_[pred.predecessor()];
    ExpandingNode(graphreader, tile, nodeinfo, pred, prev_pred);
  }

  // Bail if we cant expand from here
  if (!costing_->Allowed(nodeinfo)) {
    return;
  }

  // Update the time information
  auto offset_time =
      from_transition
          ? time_info
          : (FORWARD ? time_info.forward(pred.cost().secs, static_cast<int>(nodeinfo->timezone()))
                     : time_info.reverse(pred.cost().secs, static_cast<int>(nodeinfo->timezone())));

  // Expand from end node in forward direction.
  GraphId edgeid = {node.tileid(), node.level(), nodeinfo->edge_index()};
  EdgeStatusInfo* es = edgestatus_.GetPtr(edgeid, tile, pred.path_id());
  const DirectedEdge* directededge = tile->directededge(edgeid);
  for (uint32_t i = 0; i < nodeinfo->edge_count(); ++i, ++directededge, ++edgeid, ++es) {
    // Skip this edge if permanently labeled (best path already found to this
    // directed edge). skip shortcuts or if no access is allowed to this edge
    // (based on the costing method) or if a complex restriction exists for
    // this path.
    if (directededge->is_shortcut() || es->set() == EdgeSet::kPermanent ||
        !((FORWARD ? directededge->forwardaccess() : directededge->reverseaccess()) & access_mode_)) {
      continue;
    }

    // Get end node tile, opposing edge Id, and opposing directed edge.
    graph_tile_ptr t2;
    baldr::GraphId oppedgeid;
    const baldr::DirectedEdge* opp_edge;
    // Only populate these at this point for the reverse search - the forward search
    // may exit before needing them, so we can defer some work until later
    if (!FORWARD) { // aka reverse
      t2 = tile;
      oppedgeid = graphreader.GetOpposingEdgeId(edgeid, t2);
      if (t2 == nullptr) {
        continue;
      }
      opp_edge = t2->directededge(oppedgeid);
    }

    // Check if the edge is allowed or if a restriction occurs
    EdgeStatus* todo = nullptr;
    uint8_t restriction_idx = -1;
<<<<<<< HEAD
    uint8_t probability = 0;
=======
    // is_dest is false, because it is a traversal algorithm in this context, not a path search
    // algorithm. In other words, destination edges are not defined for this Dijkstra's algorithm.
    const bool is_dest = false;
>>>>>>> e29ae547
    if (offset_time.valid) {
      // With date time we check time dependent restrictions and access
      const bool allowed =
          FORWARD ? costing_->Allowed(directededge, is_dest, pred, tile, edgeid,
                                      offset_time.local_time, nodeinfo->timezone(), restriction_idx)
                  : costing_->AllowedReverse(directededge, pred, opp_edge, t2, oppedgeid,
                                             offset_time.local_time, nodeinfo->timezone(),
                                             restriction_idx);
      if (!allowed || costing_->Restricted(directededge, pred, bdedgelabels_, tile, edgeid, true, probability,
                                           todo, offset_time.local_time, nodeinfo->timezone())) {
        continue;
      }
    } else {
      const bool allowed = FORWARD ? costing_->Allowed(directededge, is_dest, pred, tile, edgeid, 0,
                                                       0, restriction_idx)
                                   : costing_->AllowedReverse(directededge, pred, opp_edge, t2,
                                                              oppedgeid, 0, 0, restriction_idx);

      if (!allowed || costing_->Restricted(directededge, pred, bdedgelabels_, tile, edgeid, true, probability)) {
        continue;
      }
    }

    // Compute the cost and path distance to the end of this edge
    Cost transition_cost, newcost;
    uint8_t flow_sources;

    if (FORWARD) {
      transition_cost = costing_->TransitionCost(directededge, nodeinfo, pred);
      newcost = pred.cost() +
                costing_->EdgeCost(directededge, tile, offset_time.second_of_week, flow_sources) +
                transition_cost;
    } else {
      transition_cost =
          costing_->TransitionCostReverse(directededge->localedgeidx(), nodeinfo, opp_edge,
                                          opp_pred_edge, pred.has_measured_speed(),
                                          pred.internal_turn());
      newcost = pred.cost() +
                costing_->EdgeCost(opp_edge, t2, offset_time.second_of_week, flow_sources) +
                transition_cost;
    }
    uint32_t path_dist = pred.path_distance() + directededge->length();

    // Check if edge is temporarily labeled and this path has less cost. If
    // less cost the predecessor is updated and the sort cost is decremented
    // by the difference in real cost (A* heuristic doesn't change)
    if (es->set() == EdgeSet::kTemporary) {
      BDEdgeLabel& lab = bdedgelabels_[es->index()];
      if (newcost.cost < lab.cost().cost) {
        float newsortcost = lab.sortcost() - (lab.cost().cost - newcost.cost);
        adjacencylist_.decrease(es->index(), newsortcost);
        lab.Update(pred_idx, newcost, newsortcost, transition_cost, path_dist, restriction_idx);
      }
      continue;
    }

    // Only needed if you want to connect with a reverse path - for reverse mode,
    // these were populated earlier
    if (expansion_direction == ExpansionType::forward) {
      t2 = tile;
      oppedgeid = graphreader.GetOpposingEdgeId(edgeid, t2);
    }

    // Add edge label, add to the adjacency list and set edge status
    uint32_t idx = bdedgelabels_.size();
    *es = {EdgeSet::kTemporary, idx};
    bdedgelabels_.emplace_back(pred_idx, edgeid, oppedgeid, directededge, newcost, mode_,
                               transition_cost, path_dist, false,
                               (pred.closure_pruning() || !costing_->IsClosed(directededge, tile)),
                               static_cast<bool>(flow_sources & kDefaultFlowMask),
                               (expansion_direction == ExpansionType::forward)
                                   ? costing_->TurnType(pred.opp_local_idx(), nodeinfo, directededge)
                                   : costing_->TurnType(directededge->localedgeidx(), nodeinfo,
                                                        opp_edge, opp_pred_edge),
                               restriction_idx, pred.path_id());
    adjacencylist_.add(idx);
  }

  // Handle transitions - expand from the end node of each transition
  if (!from_transition && nodeinfo->transition_count() > 0) {
    const baldr::NodeTransition* trans = tile->transition(nodeinfo->transition_index());
    for (uint32_t i = 0; i < nodeinfo->transition_count(); ++i, ++trans) {
      ExpandInner<expansion_direction>(graphreader, trans->endnode(), pred, pred_idx, opp_pred_edge,
                                       true, offset_time);
    }
  }
}

// Note: multimodal not ported yet, so there is no implementation for ExpansionType::multimodal
template void Dijkstras::ExpandInner<ExpansionType::forward>(
    baldr::GraphReader& graphreader,
    const baldr::GraphId& node,
    const typename decltype(Dijkstras::bdedgelabels_)::value_type& pred,
    const uint32_t pred_idx,
    const baldr::DirectedEdge* opp_pred_edge,
    const bool from_transition,
    const baldr::TimeInfo& time_info);
template void Dijkstras::ExpandInner<ExpansionType::reverse>(
    baldr::GraphReader& graphreader,
    const baldr::GraphId& node,
    const typename decltype(Dijkstras::bdedgelabels_)::value_type& pred,
    const uint32_t pred_idx,
    const baldr::DirectedEdge* opp_pred_edge,
    const bool from_transition,
    const baldr::TimeInfo& time_info);

// performs one of the types of expansions
// TODO: reduce code duplication between forward, reverse and multimodal as they are nearly
// identical
void Dijkstras::Expand(const ExpansionType expansion_type,
                       valhalla::Api& api,
                       baldr::GraphReader& reader,
                       const sif::mode_costing_t& costings,
                       const sif::TravelMode mode) {
  // compute the expansion
  switch (expansion_type) {
    case ExpansionType::forward:
      Compute<ExpansionType::forward>(*api.mutable_options()->mutable_locations(), reader, costings,
                                      mode);
      break;
    case ExpansionType::reverse:
      Compute<ExpansionType::reverse>(*api.mutable_options()->mutable_locations(), reader, costings,
                                      mode);
      break;
    case ExpansionType::multimodal:
      ComputeMultiModal(*api.mutable_options()->mutable_locations(), reader, costings, mode);
      break;
    default:
      throw std::runtime_error("Unknown expansion type");
  }
}

template <const ExpansionType expansion_direction>
void Dijkstras::Compute(google::protobuf::RepeatedPtrField<valhalla::Location>& locations,
                        baldr::GraphReader& graphreader,
                        const sif::mode_costing_t& mode_costing,
                        const sif::TravelMode mode) {

  // Set the mode and costing
  mode_ = mode;
  costing_ = mode_costing[static_cast<uint32_t>(mode_)];
  access_mode_ = costing_->access_mode();

  // Prepare for a graph traversal
  Initialize(bdedgelabels_, adjacencylist_, costing_->UnitSize());
  if (expansion_direction == ExpansionType::forward) {
    SetOriginLocations(graphreader, locations, costing_);
  } else {
    SetDestinationLocations(graphreader, locations, costing_);
  }

  // Get the time information for all the origin locations
  auto time_infos = SetTime(locations, graphreader);

  // Compute the isotile
  auto cb_decision = ExpansionRecommendation::continue_expansion;
  while (cb_decision != ExpansionRecommendation::stop_expansion) {
    // Get next element from adjacency list. Check that it is valid. An
    // invalid label indicates there are no edges that can be expanded.
    uint32_t predindex = adjacencylist_.pop();
    if (predindex == baldr::kInvalidLabel) {
      break;
    }

    // Copy the EdgeLabel for use in costing and settle the edge.
    sif::BDEdgeLabel pred = bdedgelabels_[predindex];
    edgestatus_.Update(pred.edgeid(), EdgeSet::kPermanent, pred.path_id());

    // Get the opposing predecessor directed edge. Need to make sure we get
    // the correct one if a transition occurred

    const baldr::DirectedEdge* opp_pred_edge = nullptr;
    if (expansion_direction == ExpansionType::reverse) {
      opp_pred_edge = graphreader.GetOpposingEdge(pred.opp_edgeid());
      if (opp_pred_edge == nullptr) {
        continue;
      }
    }

    // Check if we should stop
    cb_decision = ShouldExpand(graphreader, pred, expansion_direction);
    if (cb_decision != ExpansionRecommendation::prune_expansion) {
      // Expand from the end node in forward direction.
      ExpandInner<expansion_direction>(graphreader, pred.endnode(), pred, predindex, opp_pred_edge,
                                       false, time_infos.front());
    }
  }
}

/**
 * NOTE: there's no implementation of ExpansionType::multimodal yet!
 */
template void Dijkstras::Compute<ExpansionType::forward>(
    google::protobuf::RepeatedPtrField<valhalla::Location>& locations,
    baldr::GraphReader& graphreader,
    const sif::mode_costing_t& mode_costing,
    const sif::TravelMode mode);

template void Dijkstras::Compute<ExpansionType::reverse>(
    google::protobuf::RepeatedPtrField<valhalla::Location>& locations,
    baldr::GraphReader& graphreader,
    const sif::mode_costing_t& mode_costing,
    const sif::TravelMode mode);

// Expand from a node in forward direction using multimodal.
void Dijkstras::ExpandForwardMultiModal(GraphReader& graphreader,
                                        const GraphId& node,
                                        const MMEdgeLabel& pred,
                                        const uint32_t pred_idx,
                                        const bool from_transition,
                                        const std::shared_ptr<DynamicCost>& pc,
                                        const std::shared_ptr<DynamicCost>& tc,
                                        const sif::mode_costing_t& mode_costing,
                                        const TimeInfo& time_info) {
  // Get the tile and the node info. Skip if tile is null (can happen
  // with regional data sets) or if no access at the node.
  auto tile = graphreader.GetGraphTile(node);
  if (tile == nullptr) {
    return;
  }

  // Get the nodeinfo
  const NodeInfo* nodeinfo = tile->node(node);

  // We dont need to do transitions again we just need to queue the edges that leave them
  if (!from_transition) {
    // Let implementing class we are expanding from here
    EdgeLabel* prev_pred =
        pred.predecessor() == kInvalidLabel ? nullptr : &mmedgelabels_[pred.predecessor()];
    ExpandingNode(graphreader, tile, nodeinfo, pred, prev_pred);
  }

  // Bail if we cant expand from here
  if (!mode_costing[static_cast<uint8_t>(mode_)]->Allowed(nodeinfo)) {
    return;
  }

  // Update the time information
  auto offset_time =
      from_transition ? time_info
                      : time_info.forward(pred.cost().secs, static_cast<int>(nodeinfo->timezone()));

  // Set a default transfer penalty at a stop (if not same trip Id and block Id)
  Cost transfer_cost = tc->DefaultTransferCost();

  // Get any transfer times and penalties if this is a transit stop (and
  // transit has been taken at some point on the path) and mode is pedestrian
  mode_ = pred.mode();
  bool has_transit = pred.has_transit();
  GraphId prior_stop = pred.prior_stopid();
  uint32_t operator_id = pred.transit_operator();
  if (nodeinfo->type() == NodeType::kMultiUseTransitPlatform) {
    // Get the transfer penalty when changing stations
    if (mode_ == TravelMode::kPedestrian && prior_stop.Is_Valid() && has_transit) {
      transfer_cost = tc->TransferCost();
    }

    if (processed_tiles_.find(tile->id().tileid()) == processed_tiles_.end()) {
      tc->AddToExcludeList(tile);
      processed_tiles_.emplace(tile->id().tileid());
    }

    // check if excluded.
    if (tc->IsExcluded(tile, nodeinfo)) {
      return;
    }

    // Add transfer time to the local time when entering a stop as a pedestrian. This
    // is a small added cost on top of any costs along paths and roads. We only do this
    // once so if its from a transition we don't need to do it again
    if (mode_ == TravelMode::kPedestrian && !from_transition) {
      offset_time.local_time += transfer_cost.secs;
    }

    // Update prior stop. TODO - parent/child stop info?
    prior_stop = node;

    // we must get the date from level 3 transit tiles and not level 2.  The level 3 date is
    // set when the fetcher grabbed the transit data and created the schedules.
    if (!date_set_) {
      date_ = DateTime::days_from_pivot_date(DateTime::get_formatted_date(origin_date_time_));
      dow_ = DateTime::day_of_week_mask(origin_date_time_);
      uint32_t date_created = tile->header()->date_created();
      if (date_ < date_created) {
        date_before_tile_ = true;
      } else {
        day_ = date_ - date_created;
      }
      date_set_ = true;
    }
  }

  // TODO: allow mode changes at special nodes
  //      bike share (pedestrian <--> bicycle)
  //      parking (drive <--> pedestrian)
  //      transit stop (pedestrian <--> transit).
  bool mode_change = false;

  // Expand from end node.
  GraphId edgeid(node.tileid(), node.level(), nodeinfo->edge_index());
  EdgeStatusInfo* es = edgestatus_.GetPtr(edgeid, tile, pred.path_id());
  const DirectedEdge* directededge = tile->directededge(nodeinfo->edge_index());
  for (uint32_t i = 0; i < nodeinfo->edge_count(); i++, directededge++, ++edgeid, ++es) {
    // Skip shortcut edges and edges that are permanently labeled (best
    // path already found to this directed edge).
    if (directededge->is_shortcut() || es->set() == EdgeSet::kPermanent) {
      continue;
    }

    // Reset cost and walking distance
    Cost newcost = pred.cost();
    uint32_t walking_distance = pred.path_distance();

    // If this is a transit edge - get the next departure. Do not check if allowed by
    // costing - assume if you get a transit edge you walked to the transit stop
    uint32_t tripid = 0;
    uint32_t blockid = 0;
    uint8_t restriction_idx = -1;
    const bool is_dest = false;
    if (directededge->IsTransitLine()) {
      // Check if transit costing allows this edge
      if (!tc->Allowed(directededge, is_dest, pred, tile, edgeid, 0, 0, restriction_idx)) {
        continue;
      }

      // check if excluded.
      if (tc->IsExcluded(tile, directededge)) {
        continue;
      }

      // Look up the next departure along this edge
      const TransitDeparture* departure =
          tile->GetNextDeparture(directededge->lineid(), offset_time.local_time, day_, dow_,
                                 date_before_tile_, tc->wheelchair(), tc->bicycle());
      if (departure) {
        // Check if there has been a mode change
        mode_change = (mode_ == TravelMode::kPedestrian);

        // Update trip Id and block Id
        tripid = departure->tripid();
        blockid = departure->blockid();
        has_transit = true;

        // There is no cost to remain on the same trip or valid blockId
        if (tripid == pred.tripid() || (blockid != 0 && blockid == pred.blockid())) {
          // This departure is valid without any added cost. Operator Id
          // is the same as the predecessor
          operator_id = pred.transit_operator();
        } else {
          if (pred.tripid() > 0) {
            // tripId > 0 means the prior edge was a transit edge and this
            // is an "in-station" transfer. Add a small transfer time and
            // call GetNextDeparture again if we cannot make the current
            // departure.
            // TODO - is there a better way?
            if (offset_time.local_time + 30 > departure->departure_time()) {
              departure =
                  tile->GetNextDeparture(directededge->lineid(), offset_time.local_time + 30, day_,
                                         dow_, date_before_tile_, tc->wheelchair(), tc->bicycle());
              if (!departure) {
                continue;
              }
            }
          }

          // Get the operator Id
          operator_id = GetOperatorId(tile, departure->routeid(), operators_);

          // Add transfer penalty and operator change penalty
          if (pred.transit_operator() > 0 && pred.transit_operator() != operator_id) {
            // TODO - create a configurable operator change penalty
            newcost.cost += 300;
          } else {
            newcost.cost += transfer_cost.cost;
          }
        }

        // Change mode and costing to transit. Add edge cost.
        mode_ = TravelMode::kPublicTransit;
        newcost += tc->EdgeCost(directededge, departure, offset_time.local_time);
      } else {
        // No matching departures found for this edge
        continue;
      }
    } // This is not a transit edge
    else {
      // If current mode is public transit we should only connect to
      // transit connection edges or transit edges
      if (mode_ == TravelMode::kPublicTransit) {
        // Disembark from transit and reset walking distance
        mode_ = TravelMode::kPedestrian;
        walking_distance = 0;
        mode_change = true;
      }

      // Regular edge - use the appropriate costing and check if access
      // is allowed. If mode is pedestrian this will validate walking
      // distance has not been exceeded.
      if (!mode_costing[static_cast<uint32_t>(mode_)]->Allowed(directededge, false, pred, tile,
                                                               edgeid, 0, 0, restriction_idx)) {
        continue;
      }

      Cost c = mode_costing[static_cast<uint32_t>(mode_)]->EdgeCost(directededge, tile);
      c.cost *= mode_costing[static_cast<uint32_t>(mode_)]->GetModeFactor();
      newcost += c;

      // Add to walking distance
      if (mode_ == TravelMode::kPedestrian) {
        walking_distance += directededge->length();

        // Prevent going from one egress connection directly to another
        // at a transit stop - this is like entering a station and exiting
        // without getting on transit
        if (nodeinfo->type() == NodeType::kTransitEgress && pred.use() == Use::kEgressConnection &&
            directededge->use() == Use::kEgressConnection) {
          continue;
        }
      }
    }

    // Add mode change cost or edge transition cost from the costing model
    Cost transition_cost{};
    if (mode_change) {
      // TODO: make mode change cost configurable. No cost for entering
      // a transit line (assume the wait time is the cost)
      // transition_cost = { 10.0f, 10.0f };
    } else {
      transition_cost =
          mode_costing[static_cast<uint32_t>(mode_)]->TransitionCost(directededge, nodeinfo, pred);
    }
    newcost += transition_cost;

    // Prohibit entering the same station as the prior.
    if (directededge->use() == Use::kTransitConnection &&
        directededge->endnode() == pred.prior_stopid()) {
      continue;
    }

    // Test if exceeding maximum transfer walking distance
    if (directededge->use() == Use::kTransitConnection && pred.prior_stopid().Is_Valid() &&
        walking_distance > max_transfer_distance_) {
      continue;
    }

    // Make the label in advance, we may not end up using it but we need it for the expansion decision
    MMEdgeLabel edge_label{pred_idx,      edgeid,           directededge,
                           newcost,       newcost.cost,     0.0f,
                           mode_,         walking_distance, tripid,
                           prior_stop,    blockid,          operator_id,
                           has_transit,   transition_cost,  restriction_idx,
                           pred.path_id()};

    // See if this is even worth expanding
    auto maybe_expand = ShouldExpand(graphreader, edge_label, ExpansionType::multimodal);
    if (maybe_expand == ExpansionRecommendation::prune_expansion ||
        maybe_expand == ExpansionRecommendation::stop_expansion) {
      continue;
    }

    // Check if edge is temporarily labeled and this path has less cost. If
    // less cost the predecessor is updated and the sort cost is decremented
    // by the difference in real cost (A* heuristic doesn't change). Update
    // trip Id and block Id.
    if (es->set() == EdgeSet::kTemporary) {
      MMEdgeLabel& lab = mmedgelabels_[es->index()];
      if (newcost.cost < lab.cost().cost) {
        float newsortcost = lab.sortcost() - (lab.cost().cost - newcost.cost);
        mmadjacencylist_.decrease(es->index(), newsortcost);
        lab.Update(pred_idx, newcost, newsortcost, walking_distance, tripid, blockid, transition_cost,
                   restriction_idx);
      }
      continue;
    }

    // Add edge label, add to the adjacency list and set edge status
    uint32_t idx = mmedgelabels_.size();
    *es = {EdgeSet::kTemporary, idx};
    mmedgelabels_.emplace_back(edge_label);
    mmadjacencylist_.add(idx);
  }

  // Handle transitions - expand from the end node of each transition
  if (!from_transition && nodeinfo->transition_count() > 0) {
    const NodeTransition* trans = tile->transition(nodeinfo->transition_index());
    for (uint32_t i = 0; i < nodeinfo->transition_count(); ++i, ++trans) {
      ExpandForwardMultiModal(graphreader, trans->endnode(), pred, pred_idx, true, pc, tc,
                              mode_costing, offset_time);
    }
  }
}

// Compute the reverse graph traversal for multimodal
void Dijkstras::ComputeMultiModal(
    google::protobuf::RepeatedPtrField<valhalla::Location>& origin_locations,
    GraphReader& graphreader,
    const sif::mode_costing_t& mode_costing,
    const TravelMode mode) {
  // For pedestrian costing - set flag allowing use of transit connections
  // Set pedestrian costing to use max distance. TODO - need for other modes
  const auto& pc = mode_costing[static_cast<uint8_t>(TravelMode::kPedestrian)];
  pc->SetAllowTransitConnections(true);
  pc->UseMaxMultiModalDistance();

  // Set the mode from the origin
  mode_ = mode;
  const auto& tc = mode_costing[static_cast<uint8_t>(TravelMode::kPublicTransit)];

  // Get maximum transfer distance
  // TODO - want to allow unlimited walking once you get off the transit stop...
  max_transfer_distance_ = 99999.0f; // costing->GetMaxTransferDistanceMM();

  // For now the date_time must be set on the origin.
  if (!origin_locations.Get(0).has_date_time()) {
    LOG_ERROR("No date time set on the origin location");
    return;
  }

  // Get the time information for all the origin locations
  auto time_infos = SetTime(origin_locations, graphreader);

  // Prepare for graph traversal
  Initialize(mmedgelabels_, mmadjacencylist_, mode_costing[static_cast<uint8_t>(mode_)]->UnitSize());
  SetOriginLocationsMultiModal(graphreader, origin_locations,
                               mode_costing[static_cast<uint8_t>(mode_)]);

  // Update start time
  date_set_ = false;
  date_before_tile_ = false;
  origin_date_time_ = origin_locations.Get(0).date_time();
  start_time_ = DateTime::seconds_from_midnight(origin_locations.Get(0).date_time());

  // Clear operators and processed tiles
  operators_.clear();
  processed_tiles_.clear();

  // Expand using adjacency list until we exceed threshold
  auto cb_decision = ExpansionRecommendation::continue_expansion;
  while (cb_decision != ExpansionRecommendation::stop_expansion) {
    // Get next element from adjacency list. Check that it is valid. An
    // invalid label indicates there are no edges that can be expanded.
    const uint32_t predindex = adjacencylist_.pop();
    if (predindex == kInvalidLabel) {
      break;
    }

    // Copy the EdgeLabel for use in costing and settle the edge.
    MMEdgeLabel pred = mmedgelabels_[predindex];
    edgestatus_.Update(pred.edgeid(), EdgeSet::kPermanent, pred.path_id());

    // Check if we should stop
    cb_decision = ShouldExpand(graphreader, pred, ExpansionType::multimodal);
    if (cb_decision != ExpansionRecommendation::prune_expansion) {
      // Expand from the end node of the predecessor edge.
      ExpandForwardMultiModal(graphreader, pred.endnode(), pred, predindex, false, pc, tc,
                              mode_costing, time_infos.front());
    }
  }
}

// Add edge(s) at each origin to the adjacency list
void Dijkstras::SetOriginLocations(GraphReader& graphreader,
                                   google::protobuf::RepeatedPtrField<valhalla::Location>& locations,
                                   const std::shared_ptr<DynamicCost>& costing) {
  // Bail if you want to do a multipath expansion with more locations than edge label/status supports
  if (multipath_ && locations.size() > baldr::kMaxMultiPathId)
    throw std::runtime_error("Max number of locations exceeded");

  // Add edges for each location to the adjacency list
  uint8_t path_id = -1;
  for (auto& location : locations) {
    ++path_id;

    // Only skip inbound edges if we have other options
    bool has_other_edges = false;
    std::for_each(location.path_edges().begin(), location.path_edges().end(),
                  [&has_other_edges](const valhalla::Location::PathEdge& e) {
                    has_other_edges = has_other_edges || !e.end_node();
                  });

    // Iterate through edges and add to adjacency list
    for (const auto& edge : (location.path_edges())) {
      // If origin is at a node - skip any inbound edge (dist = 1)
      if (has_other_edges && edge.end_node()) {
        continue;
      }

      // Disallow any user avoid edges if the avoid location is ahead of the origin along the edge
      GraphId edgeid(edge.graph_id());
      if (costing_->AvoidAsOriginEdge(edgeid, edge.percent_along())) {
        continue;
      }

      // Get the directed edge
      graph_tile_ptr tile = graphreader.GetGraphTile(edgeid);
      if (tile == nullptr) {
        continue;
      }
      const DirectedEdge* directededge = tile->directededge(edgeid);

      // Get the opposing directed edge, continue if we cannot get it
      graph_tile_ptr opp_tile = nullptr;
      GraphId opp_edge_id = graphreader.GetOpposingEdgeId(edgeid, opp_tile);
      if (!opp_edge_id.Is_Valid()) {
        continue;
      }
      const DirectedEdge* opp_dir_edge = opp_tile->directededge(opp_edge_id);

      // Get cost
      uint8_t flow_sources;
      Cost cost = costing->EdgeCost(directededge, tile, kConstrainedFlowSecondOfDay, flow_sources) *
                  (1.0f - edge.percent_along());
      // Get path distance
      auto path_dist = directededge->length() * (1 - edge.percent_along());

      // We need to penalize this location based on its score (distance in meters from input)
      // We assume the slowest speed you could travel to cover that distance to start/end the route
      // TODO: high edge scores cause issues as there is code to limit cost so
      // that large penalties (e.g., ferries) are excluded.
      cost.cost += edge.distance() * 0.005f;

      // Construct the edge label. Set the predecessor edge index to invalid
      // to indicate the origin of the path.
      uint32_t idx = bdedgelabels_.size();
      int restriction_idx = -1;
      bdedgelabels_.emplace_back(kInvalidLabel, edgeid, opp_edge_id, directededge, cost, mode_,
                                 Cost{}, path_dist, false, !(costing_->IsClosed(directededge, tile)),
                                 static_cast<bool>(flow_sources & kDefaultFlowMask),
                                 InternalTurn::kNoTurn, restriction_idx, multipath_ ? path_id : 0);
      // Set the origin flag
      bdedgelabels_.back().set_origin();

      // Add EdgeLabel to the adjacency list
      adjacencylist_.add(idx);
      edgestatus_.Set(edgeid, EdgeSet::kTemporary, idx, tile, multipath_ ? path_id : 0);
    }
  }
}

// Add destination edges to the reverse path adjacency list.
void Dijkstras::SetDestinationLocations(
    GraphReader& graphreader,
    google::protobuf::RepeatedPtrField<valhalla::Location>& locations,
    const std::shared_ptr<DynamicCost>& costing) {
  // Bail if you want to do a multipath expansion with more locations than edge label/status supports
  if (multipath_ && locations.size() > baldr::kMaxMultiPathId)
    throw std::runtime_error("Max number of locations exceeded");

  // Add edges for each location to the adjacency list
  uint8_t path_id = -1;
  for (auto& location : locations) {
    ++path_id;

    // Only skip outbound edges if we have other options
    bool has_other_edges = false;
    std::for_each(location.path_edges().begin(), location.path_edges().end(),
                  [&has_other_edges](const valhalla::Location::PathEdge& e) {
                    has_other_edges = has_other_edges || !e.begin_node();
                  });

    // Iterate through edges and add to adjacency list
    for (const auto& edge : (location.path_edges())) {
      // If the destination is at a node, skip any outbound edges (so any
      // opposing inbound edges are not considered)
      if (has_other_edges && edge.begin_node()) {
        continue;
      }

      // Disallow any user avoid edges if the avoid location is ahead of the origin along the edge
      GraphId edgeid(edge.graph_id());
      if (costing_->AvoidAsDestinationEdge(edgeid, edge.percent_along())) {
        continue;
      }

      // Get the directed edge
      graph_tile_ptr tile = graphreader.GetGraphTile(edgeid);
      if (tile == nullptr) {
        continue;
      }
      const DirectedEdge* directededge = tile->directededge(edgeid);

      // Get the opposing directed edge, continue if we cannot get it
      graph_tile_ptr opp_tile = tile;
      const DirectedEdge* opp_dir_edge = nullptr;
      auto opp_edge_id = graphreader.GetOpposingEdgeId(edgeid, opp_dir_edge, opp_tile);
      if (opp_dir_edge == nullptr) {
        continue;
      }

      // Get the cost
      uint8_t flow_sources;
      Cost cost = costing->EdgeCost(directededge, tile, kConstrainedFlowSecondOfDay, flow_sources) *
                  edge.percent_along();
      // Get the path distance
      auto path_dist = directededge->length() * edge.percent_along();

      // We need to penalize this location based on its score (distance in meters from input)
      // We assume the slowest speed you could travel to cover that distance to start/end the route
      // TODO: high edge scores cause issues as there is code to limit cost so
      // that large penalties (e.g., ferries) are excluded.
      cost.cost += edge.distance() * 0.005f;

      // Add EdgeLabel to the adjacency list. Set the predecessor edge index
      // to invalid to indicate the origin of the path. Make sure the opposing
      // edge (edgeid) is set.
      uint32_t idx = bdedgelabels_.size();
      int restriction_idx = -1;
      // TODO: When running expansion in reverse, handle the case where the
      // destination lies on a closure but the expansion started from an open
      // edge. Currently, we begin with closure prunning turned on and hence
      // don't expand into closures. This results in pessimistic reach. What
      // we want is for the expansion to continue when it encounters the first
      // closure and stop when it exits the closure (which can span multiple
      // consecutive edges)
      bdedgelabels_.emplace_back(kInvalidLabel, opp_edge_id, edgeid, opp_dir_edge, cost, mode_,
                                 Cost{}, path_dist, false, !(costing_->IsClosed(directededge, tile)),
                                 static_cast<bool>(flow_sources & kDefaultFlowMask),
                                 InternalTurn::kNoTurn, restriction_idx, multipath_ ? path_id : 0);
      adjacencylist_.add(idx);
      edgestatus_.Set(opp_edge_id, EdgeSet::kTemporary, idx, opp_tile, multipath_ ? path_id : 0);
    }
  }
}

// Add edge(s) at each origin to the adjacency list
void Dijkstras::SetOriginLocationsMultiModal(
    GraphReader& graphreader,
    google::protobuf::RepeatedPtrField<valhalla::Location>& origin_locations,
    const std::shared_ptr<DynamicCost>& costing) {
  // Add edges for each location to the adjacency list
  for (auto& origin : origin_locations) {
    // Only skip inbound edges if we have other options
    bool has_other_edges = false;
    std::for_each(origin.path_edges().begin(), origin.path_edges().end(),
                  [&has_other_edges](const valhalla::Location::PathEdge& e) {
                    has_other_edges = has_other_edges || !e.end_node();
                  });

    // Iterate through edges and add to adjacency list
    for (const auto& edge : (origin.path_edges())) {
      // If origin is at a node - skip any inbound edge (dist = 1)
      if (has_other_edges && edge.end_node()) {
        continue;
      }

      // Disallow any user avoid edges if the avoid location is ahead of the origin along the edge
      GraphId edgeid(edge.graph_id());
      if (costing_->AvoidAsOriginEdge(edgeid, edge.percent_along())) {
        continue;
      }

      // Get the directed edge
      graph_tile_ptr tile = graphreader.GetGraphTile(edgeid);
      if (tile == nullptr) {
        continue;
      }
      const DirectedEdge* directededge = tile->directededge(edgeid);

      // Get the tile at the end node. Skip if tile not found as we won't be
      // able to expand from this origin edge.
      graph_tile_ptr endtile = graphreader.GetGraphTile(directededge->endnode());
      if (endtile == nullptr) {
        continue;
      }

      // Get cost
      Cost cost = costing->EdgeCost(directededge, endtile) * (1.0f - edge.percent_along());

      // We need to penalize this location based on its score (distance in meters from input)
      // We assume the slowest speed you could travel to cover that distance to start/end the route
      // TODO: high edge scores cause issues as there is code to limit cost so
      // that large penalties (e.g., ferries) are excluded.
      cost.cost += edge.distance() * 0.005f;

      // Add EdgeLabel to the adjacency list (but do not set its status).
      // Set the predecessor edge index to invalid to indicate the origin
      // of the path.
      uint32_t idx = mmedgelabels_.size();
      uint32_t d = static_cast<uint32_t>(directededge->length() * (1.0f - edge.percent_along()));
      // TODO Do we care about time restrictions at origin edges?
      int restriction_idx = -1;
      // TODO How about transition cost?
      auto transition_cost = Cost{};
      MMEdgeLabel edge_label(kInvalidLabel, edgeid, directededge, cost, cost.cost, 0.0f, mode_, d, 0,
                             GraphId(), 0, 0, false, transition_cost, restriction_idx);

      // Set the origin flag
      edge_label.set_origin();

      // Add EdgeLabel to the adjacency list
      mmedgelabels_.push_back(edge_label);
      mmadjacencylist_.add(idx);
    }
  }
}

} // namespace thor
} // namespace valhalla<|MERGE_RESOLUTION|>--- conflicted
+++ resolved
@@ -181,13 +181,10 @@
     // Check if the edge is allowed or if a restriction occurs
     EdgeStatus* todo = nullptr;
     uint8_t restriction_idx = -1;
-<<<<<<< HEAD
     uint8_t probability = 0;
-=======
     // is_dest is false, because it is a traversal algorithm in this context, not a path search
     // algorithm. In other words, destination edges are not defined for this Dijkstra's algorithm.
     const bool is_dest = false;
->>>>>>> e29ae547
     if (offset_time.valid) {
       // With date time we check time dependent restrictions and access
       const bool allowed =
