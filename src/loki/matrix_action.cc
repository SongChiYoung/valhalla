--- conflicted
+++ resolved
@@ -104,15 +104,9 @@
           //TODO: remove this when using pbf everywhere
           rapidjson::Pointer("/correlated_" + std::to_string(i)).
               Set(request.document, projection.ToRapidJson(i, request.document.GetAllocator()));
-<<<<<<< HEAD
-          toPBF(projection, i < sources.size() ?
-              request.options.mutable_sources()->Add() :
-              request.options.mutable_targets()->Add());
-=======
           PathLocation::toPBF(projection, i < sources.size() ?
               request.options.mutable_sources()->Add() :
               request.options.mutable_targets()->Add(), reader);
->>>>>>> 7af792a3
           //TODO: get transit level for transit costing
           //TODO: if transit send a non zero radius
           if (!connectivity_map)
