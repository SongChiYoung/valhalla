#include "baldr/graphtile.h"
#include "baldr/compression_utils.h"
#include "baldr/datetime.h"
#include "baldr/sign.h"
#include "baldr/tilegetter.h"
#include "baldr/tilehierarchy.h"
#include "filesystem.h"
#include "midgard/aabb2.h"
#include "midgard/pointll.h"
#include "midgard/tiles.h"

#include <boost/algorithm/string.hpp>
#include <chrono>
#include <cmath>
#include <cstdio>
#include <cstring>
#include <ctime>
#include <fstream>
#include <iomanip>
#include <iostream>
#include <locale>
#include <string>
#include <thread>
#include <utility>
#include <vector>

using namespace valhalla::midgard;

namespace {
const AABB2<PointLL> world_box(PointLL(-180, -90), PointLL(180, 90));
constexpr float COMPRESSION_HINT = 3.5f;

std::string MakeSingleTileUrl(const std::string& tile_url, const valhalla::baldr::GraphId& graphid) {
  auto id_pos = tile_url.find(valhalla::baldr::GraphTile::kTilePathPattern);
  return tile_url.substr(0, id_pos) +
         valhalla::baldr::GraphTile::FileSuffix(graphid.Tile_Base(),
                                                valhalla::baldr::SUFFIX_NON_COMPRESSED, false) +
         tile_url.substr(id_pos + std::strlen(valhalla::baldr::GraphTile::kTilePathPattern));
}

// the point of this function is to avoid race conditions for writing a tile between threads
// so the easiest thing to do is just use the thread id to differentiate
std::string GenerateTmpSuffix() {
  std::stringstream ss;
  ss << ".tmp_" << std::this_thread::get_id() << "_"
     << std::chrono::high_resolution_clock::now().time_since_epoch().count();
  return ss.str();
}

std::vector<std::string> split(const std::string& source, char delimiter) {
  std::vector<std::string> tokens;
  std::string token;
  std::istringstream tokenStream(source);
  while (std::getline(tokenStream, token, delimiter)) {
    tokens.push_back(token);
  }
  return tokens;
}

} // namespace

namespace valhalla {
namespace baldr {

class VectorGraphMemory final : public GraphMemory {
public:
  VectorGraphMemory(std::vector<char>&& memory) : memory_(std::move(memory)) {
    data = const_cast<char*>(memory_.data());
    size = memory_.size();
  }

private:
  const std::vector<char> memory_;
};

graph_tile_ptr GraphTile::DecompressTile(const GraphId& graphid,
                                         const std::vector<char>& compressed) {
  // for setting where to read compressed data from
  auto src_func = [&compressed](z_stream& s) -> void {
    s.next_in =
        const_cast<Byte*>(static_cast<const Byte*>(static_cast<const void*>(compressed.data())));
    s.avail_in = static_cast<unsigned int>(compressed.size());
  };

  // for setting where to write the uncompressed data to
  std::vector<char> data;
  auto dst_func = [&data, &compressed](z_stream& s) -> int {
    // if the whole buffer wasn't used we are done
    auto size = data.size();
    if (s.total_out < size)
      data.resize(s.total_out);
    // we need more space
    else {
      // assume we need 3.5x the space
      data.resize(size + (compressed.size() * COMPRESSION_HINT));
      // set the pointer to the next spot
      s.next_out = static_cast<Byte*>(static_cast<void*>(data.data() + size));
      s.avail_out = compressed.size() * COMPRESSION_HINT;
    }
    return Z_NO_FLUSH;
  };

  // Decompress tile into memory
  if (!baldr::inflate(src_func, dst_func)) {
    LOG_ERROR("Failed to gunzip " + GraphTile::FileSuffix(graphid, SUFFIX_COMPRESSED));
    return nullptr;
  }

  return graph_tile_ptr{
      new GraphTile(graphid, std::make_unique<const VectorGraphMemory>(std::move(data)))};
}

// Constructor given a filename. Reads the graph data into memory.
graph_tile_ptr GraphTile::Create(const std::string& tile_dir,
                                 const GraphId& graphid,
                                 std::unique_ptr<const GraphMemory>&& traffic_memory) {

  // Don't bother with invalid ids
  if (!graphid.Is_Valid() || graphid.level() > TileHierarchy::get_max_level() || tile_dir.empty()) {
    return nullptr;
  }

  // Open to the end of the file so we can immediately get size
  const std::string file_location =
      tile_dir + filesystem::path::preferred_separator + FileSuffix(graphid.Tile_Base());
  std::ifstream file(file_location, std::ios::in | std::ios::binary | std::ios::ate);
  if (file.is_open()) {
    // Read binary file into memory. TODO - protect against failure to allocate memory
    size_t filesize = file.tellg();

    std::vector<char> data(filesize);
    file.seekg(0, std::ios::beg);
    file.read(data.data(), filesize);
    file.close();
    return graph_tile_ptr{new GraphTile(graphid,
                                        std::make_unique<const VectorGraphMemory>(std::move(data)),
                                        std::move(traffic_memory))};
  }

  // Try to load a gzipped tile
  std::ifstream gz_file(file_location + ".gz", std::ios::in | std::ios::binary | std::ios::ate);
  if (gz_file.is_open()) {
    // Read the compressed file into memory
    size_t filesize = gz_file.tellg();
    gz_file.seekg(0, std::ios::beg);
    std::vector<char> compressed(filesize);
    gz_file.read(&compressed[0], filesize);
    gz_file.close();
    return DecompressTile(graphid, std::move(compressed));
  }

  // Nothing to load anywhere
  return nullptr;
}

graph_tile_ptr GraphTile::Create(const GraphId& graphid, std::vector<char>&& memory) {
  return graph_tile_ptr{
      new GraphTile(graphid, std::make_unique<const VectorGraphMemory>(std::move(memory)))};
}

graph_tile_ptr GraphTile::Create(const GraphId& graphid,
                                 std::unique_ptr<const GraphMemory>&& memory,
                                 std::unique_ptr<const GraphMemory>&& traffic_memory) {
  return graph_tile_ptr{new GraphTile(graphid, std::move(memory), std::move(traffic_memory))};
}

// the right c-tor for GraphTile
GraphTile::GraphTile(const GraphId& graphid,
                     std::unique_ptr<const GraphMemory> memory,
                     std::unique_ptr<const GraphMemory> traffic_memory)
    : header_(nullptr), traffic_tile(std::move(traffic_memory)) {
  // Initialize the internal tile data structures using a pointer to the
  // tile and the tile size
  memory_ = std::move(memory);
  Initialize(graphid);
}

GraphTile::GraphTile(const std::string& tile_dir,
                     const GraphId& graphid,
                     std::unique_ptr<const GraphMemory>&& traffic_memory) {
  // const_cast is only ok here because Create actually makes a new non-const GraphTile
  // which is then coerced to const via the template parameter of the managed pointer
  if (auto tile = Create(tile_dir, graphid, std::move(traffic_memory))) {
    *this = std::move(const_cast<GraphTile&>(*tile));
  }
}

GraphTile::GraphTile() = default;

void GraphTile::SaveTileToFile(const std::vector<char>& tile_data, const std::string& disk_location) {
  // At first we save tile to a temporary file and then move it
  // so we can avoid cases when another thread could read partially written file.
  auto dir = filesystem::path(disk_location);
  dir.replace_filename("");

  bool success = true;
  filesystem::path tmp_location;
  if (filesystem::create_directories(dir)) {
    // Technically this is a race condition but its super unlikely (famous last words)
    while (tmp_location.string().empty() || filesystem::exists(tmp_location))
      tmp_location = disk_location + GenerateTmpSuffix();
    std::ofstream file(tmp_location.string(), std::ios::out | std::ios::binary | std::ios::ate);
    file.write(tile_data.data(), tile_data.size());
    file.close();
    if (file.fail())
      success = false;
    int err = std::rename(tmp_location.c_str(), disk_location.c_str());
    if (err)
      success = false;
  } else {
    LOG_ERROR("Failed to create directory " + disk_location);
  }

  if (!success)
    filesystem::remove(tmp_location);
}

graph_tile_ptr GraphTile::CacheTileURL(const std::string& tile_url,
                                       const GraphId& graphid,
                                       tile_getter_t* tile_getter,
                                       const std::string& cache_location) {
  // Don't bother with invalid ids
  if (!graphid.Is_Valid() || graphid.level() > TileHierarchy::get_max_level()) {
    return nullptr;
  }

  auto uri = MakeSingleTileUrl(tile_url, graphid);
  auto result = tile_getter->get(uri);
  if (result.status_ != tile_getter_t::status_code_t::SUCCESS) {
    return nullptr;
  }
  // try to cache it on disk so we dont have to keep fetching it from url
  if (!cache_location.empty()) {
    auto suffix = FileSuffix(graphid.Tile_Base(),
                             (tile_getter->gzipped() ? valhalla::baldr::SUFFIX_COMPRESSED
                                                     : valhalla::baldr::SUFFIX_NON_COMPRESSED));
    auto disk_location = cache_location + filesystem::path::preferred_separator + suffix;
    SaveTileToFile(result.bytes_, disk_location);
  }

  // turn the memory into a tile
  if (tile_getter->gzipped()) {
    return DecompressTile(graphid, result.bytes_);
  }

  return graph_tile_ptr{
      new GraphTile(graphid, std::make_unique<const VectorGraphMemory>(std::move(result.bytes_)))};
}

GraphTile::~GraphTile() = default;

// Set pointers to internal tile data structures
void GraphTile::Initialize(const GraphId& graphid) {
  if (!memory_) {
    throw std::runtime_error("Missing tile data");
  }

  char* const tile_ptr = memory_->data;
  const size_t tile_size = memory_->size;

  if (tile_size < sizeof(GraphTileHeader))
    throw std::runtime_error("Invalid tile data size = " + std::to_string(tile_size) +
                             ". Tile file might me corrupted");

  char* ptr = tile_ptr;
  header_ = reinterpret_cast<GraphTileHeader*>(ptr);
  ptr += sizeof(GraphTileHeader);

  if (header_->end_offset() != tile_size)
    throw std::runtime_error("Mismatch in end offset = " + std::to_string(header_->end_offset()) +
                             " vs raw tile data size = " + std::to_string(tile_size) +
                             ". Tile file might me corrupted");

  // TODO check version

  // Set a pointer to the node list
  nodes_ = reinterpret_cast<NodeInfo*>(ptr);
  ptr += header_->nodecount() * sizeof(NodeInfo);

  // Set a pointer to the node transition list
  transitions_ = reinterpret_cast<NodeTransition*>(ptr);
  ptr += header_->transitioncount() * sizeof(NodeTransition);

  // Set a pointer to the directed edge list
  directededges_ = reinterpret_cast<DirectedEdge*>(ptr);
  ptr += header_->directededgecount() * sizeof(DirectedEdge);

  // Extended directed edge attribution (if available).
  if (header_->has_ext_directededge()) {
    ext_directededges_ = reinterpret_cast<DirectedEdgeExt*>(ptr);
    ptr += header_->directededgecount() * sizeof(DirectedEdgeExt);
  }

  // Set a pointer access restriction list
  access_restrictions_ = reinterpret_cast<AccessRestriction*>(ptr);
  ptr += header_->access_restriction_count() * sizeof(AccessRestriction);

  // Set a pointer to the transit departure list
  departures_ = reinterpret_cast<TransitDeparture*>(ptr);
  ptr += header_->departurecount() * sizeof(TransitDeparture);

  // Set a pointer to the transit stop list
  transit_stops_ = reinterpret_cast<TransitStop*>(ptr);
  ptr += header_->stopcount() * sizeof(TransitStop);

  // Set a pointer to the transit route list
  transit_routes_ = reinterpret_cast<TransitRoute*>(ptr);
  ptr += header_->routecount() * sizeof(TransitRoute);

  // Set a pointer to the transit schedule list
  transit_schedules_ = reinterpret_cast<TransitSchedule*>(ptr);
  ptr += header_->schedulecount() * sizeof(TransitSchedule);

  // Set a pointer to the transit transfer list
  transit_transfers_ = reinterpret_cast<TransitTransfer*>(ptr);
  ptr += header_->transfercount() * sizeof(TransitTransfer);

  // Set a pointer to the sign list
  signs_ = reinterpret_cast<Sign*>(ptr);
  ptr += header_->signcount() * sizeof(Sign);

  // Start of turn lane data.
  turnlanes_ = reinterpret_cast<TurnLanes*>(ptr);
  ptr += header_->turnlane_count() * sizeof(TurnLanes);

  // Set a pointer to the admininstrative information list
  admins_ = reinterpret_cast<Admin*>(ptr);
  ptr += header_->admincount() * sizeof(Admin);

  // Set a pointer to the edge bin list
  edge_bins_ = reinterpret_cast<GraphId*>(ptr);

  // Start of forward restriction information and its size
  complex_restriction_forward_ = tile_ptr + header_->complex_restriction_forward_offset();
  complex_restriction_forward_size_ =
      header_->complex_restriction_reverse_offset() - header_->complex_restriction_forward_offset();

  // Start of reverse restriction information and its size
  complex_restriction_reverse_ = tile_ptr + header_->complex_restriction_reverse_offset();
  complex_restriction_reverse_size_ =
      header_->edgeinfo_offset() - header_->complex_restriction_reverse_offset();

  // Start of edge information and its size
  edgeinfo_ = tile_ptr + header_->edgeinfo_offset();
  edgeinfo_size_ = header_->textlist_offset() - header_->edgeinfo_offset();

  // Start of text list and its size
  textlist_ = tile_ptr + header_->textlist_offset();
  textlist_size_ = header_->lane_connectivity_offset() - header_->textlist_offset();

  // Start of lane connections and their size
  lane_connectivity_ =
      reinterpret_cast<LaneConnectivity*>(tile_ptr + header_->lane_connectivity_offset());
  lane_connectivity_size_ = header_->predictedspeeds_offset() - header_->lane_connectivity_offset();

  // Start of predicted speed data.
  if (header_->predictedspeeds_count() > 0) {
    char* ptr1 = tile_ptr + header_->predictedspeeds_offset();
    char* ptr2 = ptr1 + (header_->directededgecount() * sizeof(int32_t));
    predictedspeeds_.set_offset(reinterpret_cast<uint32_t*>(ptr1));
    predictedspeeds_.set_profiles(reinterpret_cast<int16_t*>(ptr2));

    lane_connectivity_size_ = header_->predictedspeeds_offset() - header_->lane_connectivity_offset();
  } else {
    lane_connectivity_size_ = header_->end_offset() - header_->lane_connectivity_offset();
  }

  // For reference - how to use the end offset to set size of an object (that
  // is not fixed size and count).
  // example_size_ = header_->end_offset() - header_->example_offset();

  // ANY NEW EXPANSION DATA GOES HERE

  // Associate one stop Ids for transit tiles
  if (graphid.level() == 3) {
    AssociateOneStopIds(graphid);
  }
}

// For transit tiles we need to save off the pair<tileid,lineid> lookup via
// onestop_ids.  This will be used for including or excluding transit lines
// for transit routes.  We save 2 maps because operators contain all of their
// route's tile_line pairs and it is used to include or exclude the operator
// as a whole. Also associates stops.
void GraphTile::AssociateOneStopIds(const GraphId& graphid) {
  // Associate stop Ids
  stop_one_stops.reserve(header_->stopcount());
  for (uint32_t i = 0; i < header_->stopcount(); i++) {
    const auto& stop = GetName(transit_stops_[i].one_stop_offset());
    stop_one_stops[stop] = {graphid.tileid(), graphid.level(), i};
  }

  // Associate route and operator Ids
  auto deps = GetTransitDepartures();
  for (auto const& dep : deps) {
    const auto* t = GetTransitRoute(dep.second->routeid());
    const auto& route_one_stop = GetName(t->one_stop_offset());
    auto stops = route_one_stops.find(route_one_stop);
    if (stops == route_one_stops.end()) {
      std::list<GraphId> tile_line_ids;
      tile_line_ids.emplace_back(graphid.tileid(), graphid.level(), dep.second->lineid());
      route_one_stops[route_one_stop] = tile_line_ids;
    } else {
      route_one_stops[route_one_stop].emplace_back(graphid.tileid(), graphid.level(),
                                                   dep.second->lineid());
    }

    // operators contain all of their route's tile_line pairs.
    const auto& op_one_stop = GetName(t->op_by_onestop_id_offset());
    stops = oper_one_stops.find(op_one_stop);
    if (stops == oper_one_stops.end()) {
      std::list<GraphId> tile_line_ids;
      tile_line_ids.emplace_back(graphid.tileid(), graphid.level(), dep.second->lineid());
      oper_one_stops[op_one_stop] = tile_line_ids;
    } else {
      oper_one_stops[op_one_stop].emplace_back(graphid.tileid(), graphid.level(),
                                               dep.second->lineid());
    }
  }
}

std::string
GraphTile::FileSuffix(const GraphId& graphid, const std::string& fname_suffix, bool is_file_path) {
  /*
  if you have a graphid where level == 8 and tileid == 24134109851 you should get:
  8/024/134/109/851.gph since the number of levels is likely to be very small this limits the total
  number of objects in any one directory to 1000 which is an empirically derived good choice for
  mechanical hard drives this should be fine for s3 as well (even though it breaks the rule of most
  unique part of filename first) because there will be just so few objects in general in practice
  */

  // figure the largest id for this level
  if (graphid.level() >= TileHierarchy::levels().size() &&
      graphid.level() != TileHierarchy::GetTransitLevel().level) {
    throw std::runtime_error("Could not compute FileSuffix for GraphId with invalid level: " +
                             std::to_string(graphid));
  }

  // get the level info
  const auto& level = graphid.level() == TileHierarchy::GetTransitLevel().level
                          ? TileHierarchy::GetTransitLevel()
                          : TileHierarchy::levels()[graphid.level()];

  // figure out how many digits in tile-id
  const auto max_id = level.tiles.ncolumns() * level.tiles.nrows() - 1;
  if (graphid.tileid() > max_id) {
    throw std::runtime_error("Could not compute FileSuffix for GraphId with invalid tile id:" +
                             std::to_string(graphid));
  }
  size_t max_length = static_cast<size_t>(std::log10(std::max(1, max_id))) + 1;
  const size_t remainder = max_length % 3;
  if (remainder) {
    max_length += 3 - remainder;
  }
  assert(max_length % 3 == 0);

  // Calculate tile-id string length with separators
  const size_t tile_id_strlen = max_length + max_length / 3;
  assert(tile_id_strlen % 4 == 0);

  const char separator = is_file_path ? filesystem::path::preferred_separator : '/';

  std::string tile_id_str(tile_id_strlen, '0');
  size_t ind = tile_id_strlen - 1;
  for (uint32_t tile_id = graphid.tileid(); tile_id != 0; tile_id /= 10) {
    tile_id_str[ind--] = '0' + static_cast<char>(tile_id % 10);
    if ((tile_id_strlen - ind) % 4 == 0) {
      tile_id_str[ind--] = separator;
    }
  }
  // add missing separators
  for (size_t sep_ind = 0; sep_ind < ind; sep_ind += 4) {
    tile_id_str[sep_ind] = separator;
  }

  return std::to_string(graphid.level()) + tile_id_str + fname_suffix;
}

// Get the tile Id given the full path to the file.
GraphId GraphTile::GetTileId(const std::string& fname) {
  std::unordered_set<std::string::value_type> allowed{filesystem::path::preferred_separator,
                                                      '0',
                                                      '1',
                                                      '2',
                                                      '3',
                                                      '4',
                                                      '5',
                                                      '6',
                                                      '7',
                                                      '8',
                                                      '9'};
  // we require slashes
  auto pos = fname.find_last_of(filesystem::path::preferred_separator);
  if (pos == fname.npos) {
    throw std::runtime_error("Invalid tile path: " + fname);
  }

  // swallow numbers until you reach the end or a dot
  for (; pos < fname.size(); ++pos) {
    if (allowed.find(fname[pos]) == allowed.cend()) {
      break;
    }
  }
  allowed.erase(static_cast<std::string::value_type>(filesystem::path::preferred_separator));

  // if you didnt reach the end and it wasnt a dot then this isnt valid
  if (pos != fname.size() && fname[pos] != '.') {
    throw std::runtime_error("Invalid tile path: " + fname);
  }

  // run backwards while you find an allowed char but stop if not 3 digits between slashes
  std::vector<int> digits;
  auto last = pos;
  while (--pos < last) {
    auto c = fname[pos];
    // invalid char showed up
    if (allowed.find(c) == allowed.cend()) {
      throw std::runtime_error("Invalid tile path: " + fname);
    }

    // if its the last thing or the next one is a separator thats another digit
    if (pos == 0 || fname[pos - 1] == filesystem::path::preferred_separator) {
      // this is not 3 or 1 digits so its wrong
      auto dist = last - pos;
      if (dist != 3 && dist != 1) {
        throw std::runtime_error("Invalid tile path: " + fname);
      }
      // we'll keep this
      auto i = atoi(fname.substr(pos, dist).c_str());
      digits.push_back(i);
      // and we'll stop if it was the level (always a single digit see GraphId)
      if (dist == 1) {
        break;
      }
      // next
      last = --pos;
    }
  }

  // if the first thing isnt a valid level bail
  if (digits.back() >= TileHierarchy::levels().size() &&
      digits.back() != TileHierarchy::GetTransitLevel().level) {
    throw std::runtime_error("Invalid tile path: " + fname);
  }

  // get the level info
  uint32_t level = digits.back();
  digits.pop_back();
  const auto& tile_level = level == TileHierarchy::GetTransitLevel().level
                               ? TileHierarchy::GetTransitLevel()
                               : TileHierarchy::levels()[level];

  // get the number of sub directories that we should have
  auto max_id = tile_level.tiles.ncolumns() * tile_level.tiles.nrows() - 1;
  size_t parts = static_cast<size_t>(std::log10(std::max(1, max_id))) + 1;
  if (parts % 3 != 0) {
    parts += 3 - (parts % 3);
  }
  parts /= 3;

  // bail if its the wrong number of sub dirs
  if (digits.size() != parts) {
    throw std::runtime_error("Invalid tile path: " + fname);
  }

  // parse the id of the tile
  int multiplier = 1;
  uint32_t id = 0;
  for (auto digit : digits) {
    id += digit * multiplier;
    multiplier *= 1000;
  }

  // if after parsing them the number is out of bounds bail
  if (id > max_id) {
    throw std::runtime_error("Invalid tile path: " + fname);
  }

  // you've passed the test enjoy your id
  return {id, level, 0};
}

// Get the bounding box of this graph tile.
AABB2<PointLL> GraphTile::BoundingBox() const {
  const auto& tiles = header_->graphid().level() == TileHierarchy::GetTransitLevel().level
                          ? TileHierarchy::GetTransitLevel().tiles
                          : TileHierarchy::levels()[header_->graphid().level()].tiles;
  return tiles.TileBounds(header_->graphid().tileid());
}

iterable_t<const DirectedEdge> GraphTile::GetDirectedEdges(const NodeInfo* node) const {
  if (node < nodes_ || node >= nodes_ + header_->nodecount()) {
    throw std::logic_error(
        std::string(__FILE__) + ":" + std::to_string(__LINE__) +
        " GraphTile NodeInfo out of bounds: " + std::to_string(header_->graphid()));
  }
  const auto* edge = directededges_ + node->edge_index();
  return iterable_t<const DirectedEdge>{edge, node->edge_count()};
}

iterable_t<const DirectedEdge> GraphTile::GetDirectedEdges(const GraphId& node) const {
  if (node.Tile_Base() != header_->graphid() || node.id() >= header_->nodecount()) {
    throw std::logic_error(
        std::string(__FILE__) + ":" + std::to_string(__LINE__) +
        " GraphTile NodeInfo index out of bounds: " + std::to_string(node.tileid()) + "," +
        std::to_string(node.level()) + "," + std::to_string(node.id()) +
        " nodecount= " + std::to_string(header_->nodecount()));
  }
  const auto* nodeinfo = nodes_ + node.id();
  return GetDirectedEdges(nodeinfo);
}

iterable_t<const DirectedEdge> GraphTile::GetDirectedEdges(const size_t idx) const {
  if (idx >= header_->nodecount()) {
    throw std::logic_error(
        std::string(__FILE__) + ":" + std::to_string(__LINE__) +
        " GraphTile NodeInfo index out of bounds 5: " + std::to_string(header_->graphid().tileid()) +
        "," + std::to_string(header_->graphid().level()) + "," + std::to_string(idx) +
        " nodecount= " + std::to_string(header_->nodecount()));
  }
  const auto& nodeinfo = nodes_[idx];
  const auto* edge = directededge(nodeinfo.edge_index());
  return iterable_t<const DirectedEdge>{edge, nodeinfo.edge_count()};
}

EdgeInfo GraphTile::edgeinfo(const DirectedEdge* edge) const {
  return EdgeInfo(edgeinfo_ + edge->edgeinfo_offset(), textlist_, textlist_size_);
}

// Get the complex restrictions in the forward or reverse order based on
// the id and modes.
std::vector<ComplexRestriction*>
GraphTile::GetRestrictions(const bool forward, const GraphId id, const uint64_t modes) const {
  size_t offset = 0;
  std::vector<ComplexRestriction*> cr_vector;
  if (forward) {
    while (offset < complex_restriction_forward_size_) {
      ComplexRestriction* cr =
          reinterpret_cast<ComplexRestriction*>(complex_restriction_forward_ + offset);
      if (cr->to_graphid() == id && (cr->modes() & modes)) {
        cr_vector.push_back(cr);
      }
      offset += cr->SizeOf();
    }
  } else {
    while (offset < complex_restriction_reverse_size_) {
      ComplexRestriction* cr =
          reinterpret_cast<ComplexRestriction*>(complex_restriction_reverse_ + offset);
      if (cr->from_graphid() == id && (cr->modes() & modes)) {
        cr_vector.push_back(cr);
      }
      offset += cr->SizeOf();
    }
  }
  return cr_vector;
}

// Get the directed edges outbound from the specified node index.
const DirectedEdge*
GraphTile::GetDirectedEdges(const uint32_t node_index, uint32_t& count, uint32_t& edge_index) const {
  const NodeInfo* nodeinfo = node(node_index);
  count = nodeinfo->edge_count();
  edge_index = nodeinfo->edge_index();
  return directededge(nodeinfo->edge_index());
}

<<<<<<< HEAD
// Convenience method to get the names for an edge
std::vector<std::string> GraphTile::GetNames(const DirectedEdge* edge) const {
  return edgeinfo(edge).GetNames();
}

// Convenience method to get the tagged names for an edge given the offset to the
// edge info
std::vector<std::string> GraphTile::GetTaggedNames(const DirectedEdge* edge,
                                                   bool only_pronunciations) const {
  return edgeinfo(edge).GetTaggedNames(only_pronunciations);
=======
std::vector<std::string> GraphTile::GetNames(const DirectedEdge* edge) const {
  return edgeinfo(edge).GetNames();
>>>>>>> 61402aeb
}

uint16_t GraphTile::GetTypes(const DirectedEdge* edge) const {
  return edgeinfo(edge).GetTypes();
}

// Get the admininfo at the specified index.
AdminInfo GraphTile::admininfo(const size_t idx) const {
  if (idx < header_->admincount()) {
    const Admin& admin = admins_[idx];
    return AdminInfo(textlist_ + admin.country_offset(), textlist_ + admin.state_offset(),
                     admin.country_iso(), admin.state_iso());
  }
  throw std::runtime_error("GraphTile AdminInfo index out of bounds");
}

// Get the admin at the specified index.
const Admin* GraphTile::admin(const size_t idx) const {
  if (idx < header_->admincount()) {
    return &admins_[idx];
  }
  throw std::runtime_error("GraphTile Admin index out of bounds");
}

// Convenience method to get the text/name for a given offset to the textlist
std::string GraphTile::GetName(const uint32_t textlist_offset) const {
  if (textlist_offset < textlist_size_) {
    return textlist_ + textlist_offset;
  } else {
    throw std::runtime_error("GetName: offset exceeds size of text list");
  }
}

// Convenience method to process the signs for an edge given the
// directed edge or node index.
std::vector<SignInfo> GraphTile::ProcessSigns(const uint32_t idx, bool signs_on_node) const {
  uint32_t count = header_->signcount();
  std::vector<SignInfo> signs;
  if (count == 0) {
    return signs;
  }

  // Signs are sorted by edge index.
  // Binary search to find a sign with matching edge index.
  int32_t low = 0;
  int32_t high = count - 1;
  int32_t mid;
  int32_t found = count;
  while (low <= high) {
    mid = (low + high) / 2;
    const auto& sign = signs_[mid];
    // matching edge index
    if (idx == sign.index()) {
      found = mid;
      high = mid - 1;
    } // need a smaller index
    else if (idx < sign.index()) {
      high = mid - 1;
    } // need a bigger index
    else {
      low = mid + 1;
    }
  }

  // Add signs
  for (; found < count && signs_[found].index() == idx; ++found) {
    if (signs_[found].text_offset() < textlist_size_) {

      std::string text = (textlist_ + signs_[found].text_offset());

      // only add named signs when asking for signs at the node and
      // only add edge signs when asking for signs at the edges.
      if (((signs_[found].type() == Sign::Type::kJunctionName ||
            (signs_[found].type() == Sign::Type::kPronunciation && signs_[found].route_num_type())) &&
           signs_on_node) ||
          (((signs_[found].type() != Sign::Type::kJunctionName &&
             signs_[found].type() != Sign::Type::kPronunciation) ||
            (signs_[found].type() == Sign::Type::kPronunciation &&
             !signs_[found].route_num_type())) &&
           !signs_on_node))
        signs.emplace_back(signs_[found].type(), signs_[found].route_num_type(),
                           signs_[found].tagged(), false, 0, 0, text);
    } else {
      throw std::runtime_error("GetSigns: offset exceeds size of text list");
    }
  }
  if (signs.size() == 0) {
    LOG_ERROR("No signs found for idx = " + std::to_string(idx));
  }
  return signs;
}

// Convenience method to get the signs for an edge given the
// directed edge index.
std::vector<SignInfo> GraphTile::GetSigns(
    const uint32_t idx,
    std::unordered_map<uint32_t, std::pair<uint8_t, std::string>>& index_pronunciation_map,
    bool signs_on_node) const {
  uint32_t count = header_->signcount();
  std::vector<SignInfo> signs;
  if (count == 0) {
    return signs;
  }
  index_pronunciation_map.reserve(count);

  // Signs are sorted by edge index.
  // Binary search to find a sign with matching edge index.
  int32_t low = 0;
  int32_t high = count - 1;
  int32_t mid;
  int32_t found = count;
  while (low <= high) {
    mid = (low + high) / 2;
    const auto& sign = signs_[mid];
    // matching edge index
    if (idx == sign.index()) {
      found = mid;
      high = mid - 1;
    } // need a smaller index
    else if (idx < sign.index()) {
      high = mid - 1;
    } // need a bigger index
    else {
      low = mid + 1;
    }
  }

  // Add signs
  for (; found < count && signs_[found].index() == idx; ++found) {
    if (signs_[found].text_offset() < textlist_size_) {

      std::string text = (textlist_ + signs_[found].text_offset());
      if (signs_[found].tagged() && signs_[found].type() == Sign::Type::kPronunciation) {

        // route_num_type indicates if this phonome is for a node or not
        if ((signs_[found].route_num_type() && signs_on_node) ||
            (!signs_[found].route_num_type() && !signs_on_node)) {

          auto pronunciation_tokens = split(text, '#');
          // index # alphabet # pronunciation
          // 0     # 1        # ˌwɛst ˈhaʊstən stɹiːt
          uint8_t token_index = 0;
          uint32_t index;
          uint8_t pronunciation_alphabet;
          for (const auto& token : pronunciation_tokens) {
            if (token_index == 0) { // index
              index = std::stoi(token);
              token_index++;
            } else if (token_index == 1) { // pronunciation_alphabet
              pronunciation_alphabet = std::stoi(token);
              token_index++;
            } else { // value
              std::unordered_map<uint32_t, std::pair<uint8_t, std::string>>::iterator iter =
                  index_pronunciation_map.find(index);

              if (iter == index_pronunciation_map.end())
                index_pronunciation_map.emplace(
                    std::make_pair(index, std::make_pair(pronunciation_alphabet, token)));
              else {
                if (pronunciation_alphabet > (iter->second).first) {
                  iter->second = std::make_pair(pronunciation_alphabet, token);
                }
              }
              token_index = 0;
            }
          }
        }
        continue;
      }

      // only add named signs when asking for signs at the node and
      // only add edge signs when asking for signs at the edges.
      if ((signs_[found].type() == Sign::Type::kJunctionName && signs_on_node) ||
          (signs_[found].type() != Sign::Type::kJunctionName && !signs_on_node))
        signs.emplace_back(signs_[found].type(), signs_[found].route_num_type(),
                           signs_[found].tagged(), false, 0, 0, text);
    } else {
      throw std::runtime_error("GetSigns: offset exceeds size of text list");
    }
  }
  if (signs.size() == 0) {
    LOG_ERROR("No signs found for idx = " + std::to_string(idx));
  }
  return signs;
}

// Get lane connections ending on this edge.
std::vector<LaneConnectivity> GraphTile::GetLaneConnectivity(const uint32_t idx) const {
  uint32_t count = lane_connectivity_size_ / sizeof(LaneConnectivity);
  std::vector<LaneConnectivity> lcs;
  if (count == 0) {
    LOG_ERROR("No lane connections found for idx = " + std::to_string(idx));
    return lcs;
  }

  // Lane connections are sorted by edge index.
  // Binary search to find a sign with matching edge index.
  int32_t low = 0;
  int32_t high = count - 1;
  int32_t mid;
  int32_t found = count;
  while (low <= high) {
    mid = (low + high) / 2;
    const auto& lc = lane_connectivity_[mid];
    // matching edge index
    if (idx == lc.to()) {
      found = mid;
      high = mid - 1;
    } // need a smaller index
    else if (idx < lc.to()) {
      high = mid - 1;
    } // need a bigger index
    else {
      low = mid + 1;
    }
  }

  // Add Lane connections
  for (; found < count && lane_connectivity_[found].to() == idx; ++found) {
    lcs.emplace_back(lane_connectivity_[found]);
  }
  if (lcs.size() == 0) {
    LOG_ERROR("No lane connections found for idx = " + std::to_string(idx));
  }
  return lcs;
}

// Get the next departure given the directed line Id and the current
// time (seconds from midnight).
const TransitDeparture* GraphTile::GetNextDeparture(const uint32_t lineid,
                                                    const uint32_t current_time,
                                                    const uint32_t day,
                                                    const uint32_t dow,
                                                    bool date_before_tile,
                                                    bool wheelchair,
                                                    bool bicycle) const {
  uint32_t count = header_->departurecount();
  if (count == 0) {
    return nullptr;
  }

  // Departures are sorted by edge Id and then by departure time.
  // Binary search to find a departure with matching line Id.
  int32_t low = 0;
  int32_t high = count - 1;
  int32_t mid;
  int32_t found = count;
  while (low <= high) {
    mid = (low + high) / 2;
    const auto& dep = departures_[mid];
    // matching lineid and a workable time
    if (lineid == dep.lineid() &&
        ((current_time <= dep.departure_time() && dep.type() == kFixedSchedule) ||
         (current_time <= dep.end_time() && dep.type() == kFrequencySchedule))) {
      found = mid;
      high = mid - 1;
    } // need a smaller lineid
    else if (lineid < dep.lineid()) {
      high = mid - 1;
    } // either need a bigger lineid or a later time
    else {
      low = mid + 1;
    }
  }

  // Iterate through departures until one is found with valid date, dow or
  // calendar date, and does not have a calendar exception.
  for (; found < count && departures_[found].lineid() == lineid; ++found) {
    // Make sure valid departure time
    if (departures_[found].type() == kFixedSchedule) {
      if (departures_[found].departure_time() >= current_time &&
          GetTransitSchedule(departures_[found].schedule_index())
              ->IsValid(day, dow, date_before_tile) &&
          (!wheelchair || departures_[found].wheelchair_accessible()) &&
          (!bicycle || departures_[found].bicycle_accessible())) {
        return &departures_[found];
      }
    } else {
      uint32_t departure_time = departures_[found].departure_time();
      uint32_t end_time = departures_[found].end_time();
      uint32_t frequency = departures_[found].frequency();
      while (departure_time < current_time && departure_time < end_time) {
        departure_time += frequency;
      }

      if (departure_time >= current_time && departure_time < end_time &&
          GetTransitSchedule(departures_[found].schedule_index())
              ->IsValid(day, dow, date_before_tile) &&
          (!wheelchair || departures_[found].wheelchair_accessible()) &&
          (!bicycle || departures_[found].bicycle_accessible())) {

        const auto& d = departures_[found];
        const TransitDeparture* dep =
            new TransitDeparture(d.lineid(), d.tripid(), d.routeid(), d.blockid(),
                                 d.headsign_offset(), departure_time, d.end_time(), d.frequency(),
                                 d.elapsed_time(), d.schedule_index(), d.wheelchair_accessible(),
                                 d.bicycle_accessible());
        return dep;
      }
    }
  }

  // TODO - maybe wrap around, try next day?
  LOG_DEBUG("No more departures found for lineid = " + std::to_string(lineid) +
            " current_time = " + std::to_string(current_time));
  return nullptr;
}

// Get the departure given the line Id and tripid
const TransitDeparture* GraphTile::GetTransitDeparture(const uint32_t lineid,
                                                       const uint32_t tripid,
                                                       const uint32_t current_time) const {
  uint32_t count = header_->departurecount();
  if (count == 0) {
    return nullptr;
  }

  // Departures are sorted by edge Id and then by departure time.
  // Binary search to find a departure with matching line Id.
  int32_t low = 0;
  int32_t high = count - 1;
  int32_t mid;
  int32_t found = count;
  while (low <= high) {
    mid = (low + high) / 2;
    const auto& dep = departures_[mid];
    // find the first matching lineid in the list
    if (lineid == dep.lineid() &&
        ((current_time <= dep.departure_time() && dep.type() == kFixedSchedule) ||
         (current_time <= dep.end_time() && dep.type() == kFrequencySchedule))) {
      found = mid;
      high = mid - 1;
    } // need a smaller lineid
    else if (lineid < dep.lineid()) {
      high = mid - 1;
    } // need a bigger lineid
    else {
      low = mid + 1;
    }
  }

  // Iterate through departures until one is found with matching trip id
  for (; found < count && departures_[found].lineid() == lineid; ++found) {
    if (departures_[found].tripid() == tripid) {

      if (departures_[found].type() == kFixedSchedule) {
        return &departures_[found];
      }

      uint32_t departure_time = departures_[found].departure_time();
      uint32_t end_time = departures_[found].end_time();
      uint32_t frequency = departures_[found].frequency();
      while (departure_time < current_time && departure_time < end_time) {
        departure_time += frequency;
      }

      if (departure_time >= current_time && departure_time < end_time) {
        const auto& d = departures_[found];
        const TransitDeparture* dep =
            new TransitDeparture(d.lineid(), d.tripid(), d.routeid(), d.blockid(),
                                 d.headsign_offset(), departure_time, d.end_time(), d.frequency(),
                                 d.elapsed_time(), d.schedule_index(), d.wheelchair_accessible(),
                                 d.bicycle_accessible());
        return dep;
      }
    }
  }

  LOG_INFO("No departures found for lineid = " + std::to_string(lineid) +
           " and tripid = " + std::to_string(tripid));
  return nullptr;
}

// Get a map of departures based on lineid.  No dups exist in the map.
std::unordered_map<uint32_t, TransitDeparture*> GraphTile::GetTransitDepartures() const {

  std::unordered_map<uint32_t, TransitDeparture*> deps;
  deps.reserve(header_->departurecount());

  for (uint32_t i = 0; i < header_->departurecount(); i++) {
    deps.insert({departures_[i].lineid(), &departures_[i]});
  }

  return deps;
}

// Get the stop onestop Ids in this tile.
const std::unordered_map<std::string, GraphId>& GraphTile::GetStopOneStops() const {
  return stop_one_stops;
}

// Get the route onestop Ids in this tile.
const std::unordered_map<std::string, std::list<GraphId>>& GraphTile::GetRouteOneStops() const {
  return route_one_stops;
}

// Get the operator onestop Ids in this tile.
const std::unordered_map<std::string, std::list<GraphId>>& GraphTile::GetOperatorOneStops() const {
  return oper_one_stops;
}

// Get the transit stop given its index within the tile.
const TransitStop* GraphTile::GetTransitStop(const uint32_t idx) const {
  uint32_t count = header_->stopcount();
  if (count == 0) {
    return nullptr;
  }

  if (idx < count) {
    return &transit_stops_[idx];
  }
  throw std::runtime_error("GraphTile Transit Stop index out of bounds");
}

// Get the transit route given its index within the tile.
const TransitRoute* GraphTile::GetTransitRoute(const uint32_t idx) const {
  uint32_t count = header_->routecount();
  if (count == 0) {
    return nullptr;
  }

  if (idx < count) {
    return &transit_routes_[idx];
  }
  throw std::runtime_error("GraphTile GetTransitRoute index out of bounds");
}

// Get the transit schedule given its schedule index.
const TransitSchedule* GraphTile::GetTransitSchedule(const uint32_t idx) const {
  uint32_t count = header_->schedulecount();
  if (count == 0) {
    return nullptr;
  }

  if (idx < count) {
    return &transit_schedules_[idx];
  }
  throw std::runtime_error("GraphTile GetTransitSchedule index out of bounds");
}

// Get the access restriction given its directed edge index
std::vector<AccessRestriction> GraphTile::GetAccessRestrictions(const uint32_t idx,
                                                                const uint32_t access) const {

  std::vector<AccessRestriction> restrictions;
  uint32_t count = header_->access_restriction_count();
  if (count == 0) {
    return restrictions;
  }

  // Access restriction are sorted by edge Id.
  // Binary search to find a access restriction with matching edge Id.
  int32_t low = 0;
  int32_t high = count - 1;
  int32_t mid;
  int32_t found = count;
  while (low <= high) {
    mid = (low + high) / 2;
    const auto& res = access_restrictions_[mid];
    // find the first matching index in the list
    if (idx == res.edgeindex()) {
      found = mid;
      high = mid - 1;
    } // need a smaller index
    else if (idx < res.edgeindex()) {
      high = mid - 1;
    } // need a bigger index
    else {
      low = mid + 1;
    }
  }

  // Add restrictions for only the access that we are interested in
  for (; found < count && access_restrictions_[found].edgeindex() == idx; ++found) {
    if (access_restrictions_[found].modes() & access) {
      restrictions.emplace_back(access_restrictions_[found]);
    }
  }

  return restrictions;
}

// Get the array of graphids for this bin
midgard::iterable_t<GraphId> GraphTile::GetBin(size_t column, size_t row) const {
  auto offsets = header_->bin_offset(column, row);
  return iterable_t<GraphId>{edge_bins_ + offsets.first, edge_bins_ + offsets.second};
}

midgard::iterable_t<GraphId> GraphTile::GetBin(size_t index) const {
  auto offsets = header_->bin_offset(index);
  return iterable_t<GraphId>{edge_bins_ + offsets.first, edge_bins_ + offsets.second};
}

// Get turn lanes for this edge.
uint32_t GraphTile::turnlanes_offset(const uint32_t idx) const {
  uint32_t count = header_->turnlane_count();
  if (count == 0) {
    LOG_ERROR("No turn lanes found for idx = " + std::to_string(idx));
    return 0;
  }
  auto tl = std::lower_bound(&turnlanes_[0], &turnlanes_[count], TurnLanes(idx, 0));
  return tl != &turnlanes_[count] ? tl->text_offset() : 0;
}

} // namespace baldr
} // namespace valhalla<|MERGE_RESOLUTION|>--- conflicted
+++ resolved
@@ -664,7 +664,6 @@
   return directededge(nodeinfo->edge_index());
 }
 
-<<<<<<< HEAD
 // Convenience method to get the names for an edge
 std::vector<std::string> GraphTile::GetNames(const DirectedEdge* edge) const {
   return edgeinfo(edge).GetNames();
@@ -672,13 +671,9 @@
 
 // Convenience method to get the tagged names for an edge given the offset to the
 // edge info
-std::vector<std::string> GraphTile::GetTaggedNames(const DirectedEdge* edge,
-                                                   bool only_pronunciations) const {
-  return edgeinfo(edge).GetTaggedNames(only_pronunciations);
-=======
-std::vector<std::string> GraphTile::GetNames(const DirectedEdge* edge) const {
-  return edgeinfo(edge).GetNames();
->>>>>>> 61402aeb
+std::vector<std::string> GraphTile::GetTaggedValues(const DirectedEdge* edge,
+                                                    bool only_pronunciations) const {
+  return edgeinfo(edge).GetTaggedValues(only_pronunciations);
 }
 
 uint16_t GraphTile::GetTypes(const DirectedEdge* edge) const {
