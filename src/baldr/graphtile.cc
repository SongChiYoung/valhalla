#include "baldr/graphtile.h"

#include <string>
#include <vector>
#include <iostream>
#include <fstream>

namespace valhalla {
namespace baldr {

// Default constructor
GraphTile::GraphTile()
    : size_(0),
      header_(nullptr),
      nodes_(nullptr),
      directededges_(nullptr),
      edgeinfo_(nullptr),
      textlist_(nullptr),
<<<<<<< HEAD
      textsize_(0),
=======
      edgeinfo_size_(0),
      textlist_size_(0),
>>>>>>> c951530f
      id_() {
}

// Constructor given a filename. Reads the graph data into memory.
GraphTile::GraphTile(const std::string& basedirectory, const GraphId& graphid)
    : size_(0),
      id_(graphid.Tile_Base()) {

  // Don't bother with invalid ids
  if (!graphid.Is_Valid())
    return;

  // Open to the end of the file so we can immediately get size;
  std::ifstream file(Filename(basedirectory, id_),
                     std::ios::in | std::ios::binary | std::ios::ate);
  if (file.is_open()) {
    // Read binary file into memory. TODO - protect against failure to
    // allocate memory
    size_t filesize = file.tellg();
    graphtile_.reset(new char[filesize]);
    file.seekg(0, std::ios::beg);
    file.read(graphtile_.get(), filesize);
    file.close();

    // Set a pointer to the header (first structure in the binary data).
    char* ptr = graphtile_.get();
    header_ = reinterpret_cast<GraphTileHeader*>(ptr);
    ptr += sizeof(GraphTileHeader);

    // Set a pointer to the node list
    nodes_ = reinterpret_cast<NodeInfo*>(ptr);
    ptr += header_->nodecount() * sizeof(NodeInfo);

    // Set a pointer to the directed edge list
    directededges_ = reinterpret_cast<DirectedEdge*>(ptr);
    ptr += header_->directededgecount() * sizeof(DirectedEdge);

    // Start of edge information and its size
    edgeinfo_ = graphtile_.get() + header_->edgeinfo_offset();
    edgeinfo_size_ = header_->textlist_offset() - header_->edgeinfo_offset();

    // Start of text list and its size
    // TODO - need to adjust the size once Exits are added
    textlist_ = graphtile_.get() + header_->textlist_offset();
    textlist_size_ = filesize - header_->textlist_offset();

    // Set the size to indicate success
    size_ = filesize;
  } else {
    std::cout << "Tile for " << Filename(basedirectory, id_) << " not found" << std::endl;
  }
}

GraphTile::~GraphTile() {
}

// Gets the filename given the graphId
std::string GraphTile::Filename(const std::string& basedirectory,
                                const GraphId& graphid) {
  return basedirectory + "/" + FileDirectory(graphid) + "/tile"
      + std::to_string(graphid.tileid()) + ".gph";
}

/**
 * Gets the directory to a given tile.
 * @param  graphid  Graph Id to construct file directory.
 * @return  Returns file directory path relative to tile base directory
 */
std::string GraphTile::FileDirectory(const GraphId& graphid) {
  return std::to_string(graphid.level());
}

size_t GraphTile::size() const {
  return size_;
}

GraphId GraphTile::id() const {
  return id_;
}

const GraphTileHeader* GraphTile::header() const {
  return header_;
}

const NodeInfo* GraphTile::node(const GraphId& node) const {
  if (node.id() < header_->nodecount())
    return &nodes_[node.id()];
  throw std::runtime_error("GraphTile NodeInfo id out of bounds");
}

const NodeInfo* GraphTile::node(const size_t idx) const {
  if (idx < header_->nodecount())
    return &nodes_[idx];
  throw std::runtime_error("GraphTile NodeInfo index out of bounds");
}

const DirectedEdge* GraphTile::directededge(const GraphId& edge) const {
  if (edge.id() < header_->directededgecount())
    return &directededges_[edge.id()];
  throw std::runtime_error("GraphTile DirectedEdge id out of bounds");
}

const DirectedEdge* GraphTile::directededge(const size_t idx) const {
  if (idx < header_->directededgecount())
    return &directededges_[idx];
  throw std::runtime_error("GraphTile DirectedEdge index out of bounds");
}

const std::shared_ptr<EdgeInfo> GraphTile::edgeinfo(const size_t offset) const {
  return std::make_shared<EdgeInfo>(edgeinfo_ + offset);
}

const DirectedEdge* GraphTile::GetDirectedEdges(const uint32_t node_index,
                                                uint32_t& count,
                                                uint32_t& edge_index) {
  const NodeInfo* nodeinfo = node(node_index);
  count = nodeinfo->edge_count();
  edge_index = nodeinfo->edge_index();
  return directededge(nodeinfo->edge_index());
}

// Convenience method to get the names for an edge.
std::vector<std::string>& GraphTile::GetNames(const uint32_t edgeinfo_offset,
                                              std::vector<std::string>& names) {
  // Get each name
  names.clear();
  uint32_t offset;
  const std::shared_ptr<EdgeInfo> edge = edgeinfo(edgeinfo_offset);
  uint32_t namecount = edge->name_count();
  for (uint32_t i = 0; i < namecount; i++) {
    offset = edge->GetStreetNameOffset(i);
    if (offset < textlist_size_) {
      names.push_back(textlist_ + offset);
    } else {
      std::cout << "ERROR - offset exceeds size of text list" << std::endl;
    }
  }
  return names;
}

}
}<|MERGE_RESOLUTION|>--- conflicted
+++ resolved
@@ -16,12 +16,8 @@
       directededges_(nullptr),
       edgeinfo_(nullptr),
       textlist_(nullptr),
-<<<<<<< HEAD
-      textsize_(0),
-=======
       edgeinfo_size_(0),
       textlist_size_(0),
->>>>>>> c951530f
       id_() {
 }
 
