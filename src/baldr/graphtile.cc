#include "baldr/graphtile.h"
#include "baldr/compression_utils.h"
#include "baldr/datetime.h"
#include "baldr/sign.h"
#include "baldr/tilegetter.h"
#include "baldr/tilehierarchy.h"
#include "filesystem.h"
#include "midgard/aabb2.h"
#include "midgard/pointll.h"
#include "midgard/tiles.h"

#include <boost/algorithm/string.hpp>
#include <chrono>
#include <cmath>
#include <cstdio>
#include <cstring>
#include <ctime>
#include <fstream>
#include <iomanip>
#include <iostream>
#include <locale>
#include <string>
#include <thread>
#include <utility>
#include <vector>

using namespace valhalla::midgard;

namespace {
const AABB2<PointLL> world_box(PointLL(-180, -90), PointLL(180, 90));
constexpr float COMPRESSION_HINT = 3.5f;

std::string MakeSingleTileUrl(const std::string& tile_url, const valhalla::baldr::GraphId& graphid) {
  auto id_pos = tile_url.find(valhalla::baldr::GraphTile::kTilePathPattern);
  return tile_url.substr(0, id_pos) +
         valhalla::baldr::GraphTile::FileSuffix(graphid.Tile_Base(),
                                                valhalla::baldr::SUFFIX_NON_COMPRESSED, false) +
         tile_url.substr(id_pos + std::strlen(valhalla::baldr::GraphTile::kTilePathPattern));
}

// the point of this function is to avoid race conditions for writing a tile between threads
// so the easiest thing to do is just use the thread id to differentiate
std::string GenerateTmpSuffix() {
  std::stringstream ss;
  ss << ".tmp_" << std::this_thread::get_id() << "_"
     << std::chrono::high_resolution_clock::now().time_since_epoch().count();
  return ss.str();
}

std::vector<std::string> split(const std::string& source, char delimiter) {
  std::vector<std::string> tokens;
  std::string token;
  std::istringstream tokenStream(source);
  while (std::getline(tokenStream, token, delimiter)) {
    tokens.push_back(token);
  }
  return tokens;
}

} // namespace

namespace valhalla {
namespace baldr {

class VectorGraphMemory final : public GraphMemory {
public:
  VectorGraphMemory(std::vector<char>&& memory) : memory_(std::move(memory)) {
    data = const_cast<char*>(memory_.data());
    size = memory_.size();
  }

private:
  const std::vector<char> memory_;
};

graph_tile_ptr GraphTile::DecompressTile(const GraphId& graphid,
                                         const std::vector<char>& compressed) {
  // for setting where to read compressed data from
  auto src_func = [&compressed](z_stream& s) -> void {
    s.next_in =
        const_cast<Byte*>(static_cast<const Byte*>(static_cast<const void*>(compressed.data())));
    s.avail_in = static_cast<unsigned int>(compressed.size());
  };

  // for setting where to write the uncompressed data to
  std::vector<char> data;
  auto dst_func = [&data, &compressed](z_stream& s) -> int {
    // if the whole buffer wasn't used we are done
    auto size = data.size();
    if (s.total_out < size)
      data.resize(s.total_out);
    // we need more space
    else {
      // assume we need 3.5x the space
      data.resize(size + (compressed.size() * COMPRESSION_HINT));
      // set the pointer to the next spot
      s.next_out = static_cast<Byte*>(static_cast<void*>(data.data() + size));
      s.avail_out = compressed.size() * COMPRESSION_HINT;
    }
    return Z_NO_FLUSH;
  };

  // Decompress tile into memory
  if (!baldr::inflate(src_func, dst_func)) {
    LOG_ERROR("Failed to gunzip " + GraphTile::FileSuffix(graphid, SUFFIX_COMPRESSED));
    return nullptr;
  }

  return graph_tile_ptr{
      new GraphTile(graphid, std::make_unique<const VectorGraphMemory>(std::move(data)))};
}

// Constructor given a filename. Reads the graph data into memory.
graph_tile_ptr GraphTile::Create(const std::string& tile_dir,
                                 const GraphId& graphid,
                                 std::unique_ptr<const GraphMemory>&& traffic_memory) {

  // Don't bother with invalid ids
  if (!graphid.Is_Valid() || graphid.level() > TileHierarchy::get_max_level() || tile_dir.empty()) {
    return nullptr;
  }

  // Open to the end of the file so we can immediately get size
  const std::string file_location =
      tile_dir + filesystem::path::preferred_separator + FileSuffix(graphid.Tile_Base());
  std::ifstream file(file_location, std::ios::in | std::ios::binary | std::ios::ate);
  if (file.is_open()) {
    // Read binary file into memory. TODO - protect against failure to allocate memory
    size_t filesize = file.tellg();

    std::vector<char> data(filesize);
    file.seekg(0, std::ios::beg);
    file.read(data.data(), filesize);
    file.close();
    return graph_tile_ptr{new GraphTile(graphid,
                                        std::make_unique<const VectorGraphMemory>(std::move(data)),
                                        std::move(traffic_memory))};
  }

  // Try to load a gzipped tile
  std::ifstream gz_file(file_location + ".gz", std::ios::in | std::ios::binary | std::ios::ate);
  if (gz_file.is_open()) {
    // Read the compressed file into memory
    size_t filesize = gz_file.tellg();
    gz_file.seekg(0, std::ios::beg);
    std::vector<char> compressed(filesize);
    gz_file.read(&compressed[0], filesize);
    gz_file.close();
    return DecompressTile(graphid, std::move(compressed));
  }

  // Nothing to load anywhere
  return nullptr;
}

graph_tile_ptr GraphTile::Create(const GraphId& graphid, std::vector<char>&& memory) {
  return graph_tile_ptr{
      new GraphTile(graphid, std::make_unique<const VectorGraphMemory>(std::move(memory)))};
}

graph_tile_ptr GraphTile::Create(const GraphId& graphid,
                                 std::unique_ptr<const GraphMemory>&& memory,
                                 std::unique_ptr<const GraphMemory>&& traffic_memory) {
  return graph_tile_ptr{new GraphTile(graphid, std::move(memory), std::move(traffic_memory))};
}

// the right c-tor for GraphTile
GraphTile::GraphTile(const GraphId& graphid,
                     std::unique_ptr<const GraphMemory> memory,
                     std::unique_ptr<const GraphMemory> traffic_memory)
    : header_(nullptr), traffic_tile(std::move(traffic_memory)) {
  // Initialize the internal tile data structures using a pointer to the
  // tile and the tile size
  memory_ = std::move(memory);
  Initialize(graphid);
}

GraphTile::GraphTile(const std::string& tile_dir,
                     const GraphId& graphid,
                     std::unique_ptr<const GraphMemory>&& traffic_memory) {
  // const_cast is only ok here because Create actually makes a new non-const GraphTile
  // which is then coerced to const via the template parameter of the managed pointer
  if (auto tile = Create(tile_dir, graphid, std::move(traffic_memory))) {
    *this = std::move(const_cast<GraphTile&>(*tile));
  }
}

GraphTile::GraphTile() = default;

void GraphTile::SaveTileToFile(const std::vector<char>& tile_data, const std::string& disk_location) {
  // At first we save tile to a temporary file and then move it
  // so we can avoid cases when another thread could read partially written file.
  auto dir = filesystem::path(disk_location);
  dir.replace_filename("");

  bool success = true;
  filesystem::path tmp_location;
  if (filesystem::create_directories(dir)) {
    // Technically this is a race condition but its super unlikely (famous last words)
    while (tmp_location.string().empty() || filesystem::exists(tmp_location))
      tmp_location = disk_location + GenerateTmpSuffix();
    std::ofstream file(tmp_location.string(), std::ios::out | std::ios::binary | std::ios::ate);
    file.write(tile_data.data(), tile_data.size());
    file.close();
    if (file.fail())
      success = false;
    int err = std::rename(tmp_location.c_str(), disk_location.c_str());
    if (err)
      success = false;
  } else {
    LOG_ERROR("Failed to create directory " + disk_location);
  }

  if (!success)
    filesystem::remove(tmp_location);
}

graph_tile_ptr GraphTile::CacheTileURL(const std::string& tile_url,
                                       const GraphId& graphid,
                                       tile_getter_t* tile_getter,
                                       const std::string& cache_location) {
  // Don't bother with invalid ids
  if (!graphid.Is_Valid() || graphid.level() > TileHierarchy::get_max_level()) {
    return nullptr;
  }

  auto uri = MakeSingleTileUrl(tile_url, graphid);
  auto result = tile_getter->get(uri);
  if (result.status_ != tile_getter_t::status_code_t::SUCCESS) {
    return nullptr;
  }
  // try to cache it on disk so we dont have to keep fetching it from url
  if (!cache_location.empty()) {
    auto suffix = FileSuffix(graphid.Tile_Base(),
                             (tile_getter->gzipped() ? valhalla::baldr::SUFFIX_COMPRESSED
                                                     : valhalla::baldr::SUFFIX_NON_COMPRESSED));
    auto disk_location = cache_location + filesystem::path::preferred_separator + suffix;
    SaveTileToFile(result.bytes_, disk_location);
  }

  // turn the memory into a tile
  if (tile_getter->gzipped()) {
    return DecompressTile(graphid, result.bytes_);
  }

  return graph_tile_ptr{
      new GraphTile(graphid, std::make_unique<const VectorGraphMemory>(std::move(result.bytes_)))};
}

GraphTile::~GraphTile() = default;

// Set pointers to internal tile data structures
void GraphTile::Initialize(const GraphId& graphid) {
  if (!memory_) {
    throw std::runtime_error("Missing tile data");
  }

  char* const tile_ptr = memory_->data;
  const size_t tile_size = memory_->size;

  if (tile_size < sizeof(GraphTileHeader))
    throw std::runtime_error("Invalid tile data size = " + std::to_string(tile_size) +
                             ". Tile file might me corrupted");

  char* ptr = tile_ptr;
  header_ = reinterpret_cast<GraphTileHeader*>(ptr);
  ptr += sizeof(GraphTileHeader);

  if (header_->end_offset() != tile_size)
    throw std::runtime_error("Mismatch in end offset = " + std::to_string(header_->end_offset()) +
                             " vs raw tile data size = " + std::to_string(tile_size) +
                             ". Tile file might me corrupted");

  // TODO check version

  // Set a pointer to the node list
  nodes_ = reinterpret_cast<NodeInfo*>(ptr);
  ptr += header_->nodecount() * sizeof(NodeInfo);

  // Set a pointer to the node transition list
  transitions_ = reinterpret_cast<NodeTransition*>(ptr);
  ptr += header_->transitioncount() * sizeof(NodeTransition);

  // Set a pointer to the directed edge list
  directededges_ = reinterpret_cast<DirectedEdge*>(ptr);
  ptr += header_->directededgecount() * sizeof(DirectedEdge);

  // Extended directed edge attribution (if available).
  if (header_->has_ext_directededge()) {
    ext_directededges_ = reinterpret_cast<DirectedEdgeExt*>(ptr);
    ptr += header_->directededgecount() * sizeof(DirectedEdgeExt);
  }

  // Set a pointer access restriction list
  access_restrictions_ = reinterpret_cast<AccessRestriction*>(ptr);
  ptr += header_->access_restriction_count() * sizeof(AccessRestriction);

  // Set a pointer to the transit departure list
  departures_ = reinterpret_cast<TransitDeparture*>(ptr);
  ptr += header_->departurecount() * sizeof(TransitDeparture);

  // Set a pointer to the transit stop list
  transit_stops_ = reinterpret_cast<TransitStop*>(ptr);
  ptr += header_->stopcount() * sizeof(TransitStop);

  // Set a pointer to the transit route list
  transit_routes_ = reinterpret_cast<TransitRoute*>(ptr);
  ptr += header_->routecount() * sizeof(TransitRoute);

  // Set a pointer to the transit schedule list
  transit_schedules_ = reinterpret_cast<TransitSchedule*>(ptr);
  ptr += header_->schedulecount() * sizeof(TransitSchedule);

  // Set a pointer to the transit transfer list
  transit_transfers_ = reinterpret_cast<TransitTransfer*>(ptr);
  ptr += header_->transfercount() * sizeof(TransitTransfer);

  // Set a pointer to the sign list
  signs_ = reinterpret_cast<Sign*>(ptr);
  ptr += header_->signcount() * sizeof(Sign);

  // Start of turn lane data.
  turnlanes_ = reinterpret_cast<TurnLanes*>(ptr);
  ptr += header_->turnlane_count() * sizeof(TurnLanes);

  // Set a pointer to the admininstrative information list
  admins_ = reinterpret_cast<Admin*>(ptr);
  ptr += header_->admincount() * sizeof(Admin);

  // Set a pointer to the edge bin list
  edge_bins_ = reinterpret_cast<GraphId*>(ptr);

  // Start of forward restriction information and its size
  complex_restriction_forward_ = tile_ptr + header_->complex_restriction_forward_offset();
  complex_restriction_forward_size_ =
      header_->complex_restriction_reverse_offset() - header_->complex_restriction_forward_offset();

  // Start of reverse restriction information and its size
  complex_restriction_reverse_ = tile_ptr + header_->complex_restriction_reverse_offset();
  complex_restriction_reverse_size_ =
      header_->edgeinfo_offset() - header_->complex_restriction_reverse_offset();

  // Start of edge information and its size
  edgeinfo_ = tile_ptr + header_->edgeinfo_offset();
  edgeinfo_size_ = header_->textlist_offset() - header_->edgeinfo_offset();

  // Start of text list and its size
  textlist_ = tile_ptr + header_->textlist_offset();
  textlist_size_ = header_->lane_connectivity_offset() - header_->textlist_offset();

  // Start of lane connections and their size
  lane_connectivity_ =
      reinterpret_cast<LaneConnectivity*>(tile_ptr + header_->lane_connectivity_offset());
  lane_connectivity_size_ = header_->predictedspeeds_offset() - header_->lane_connectivity_offset();

  // Start of predicted speed data.
  if (header_->predictedspeeds_count() > 0) {
    char* ptr1 = tile_ptr + header_->predictedspeeds_offset();
    char* ptr2 = ptr1 + (header_->directededgecount() * sizeof(int32_t));
    predictedspeeds_.set_offset(reinterpret_cast<uint32_t*>(ptr1));
    predictedspeeds_.set_profiles(reinterpret_cast<int16_t*>(ptr2));

    lane_connectivity_size_ = header_->predictedspeeds_offset() - header_->lane_connectivity_offset();
  } else {
    lane_connectivity_size_ = header_->end_offset() - header_->lane_connectivity_offset();
  }

  // For reference - how to use the end offset to set size of an object (that
  // is not fixed size and count).
  // example_size_ = header_->end_offset() - header_->example_offset();

  // ANY NEW EXPANSION DATA GOES HERE

  // Associate one stop Ids for transit tiles
  if (graphid.level() == 3) {
    AssociateOneStopIds(graphid);
  }
}

// For transit tiles we need to save off the pair<tileid,lineid> lookup via
// onestop_ids.  This will be used for including or excluding transit lines
// for transit routes.  We save 2 maps because operators contain all of their
// route's tile_line pairs and it is used to include or exclude the operator
// as a whole. Also associates stops.
void GraphTile::AssociateOneStopIds(const GraphId& graphid) {
  // Associate stop Ids
  stop_one_stops.reserve(header_->stopcount());
  for (uint32_t i = 0; i < header_->stopcount(); i++) {
    const auto& stop = GetName(transit_stops_[i].one_stop_offset());
    stop_one_stops[stop] = {graphid.tileid(), graphid.level(), i};
  }

  // Associate route and operator Ids
  auto deps = GetTransitDepartures();
  for (auto const& dep : deps) {
    const auto* t = GetTransitRoute(dep.second->routeid());
    const auto& route_one_stop = GetName(t->one_stop_offset());
    auto stops = route_one_stops.find(route_one_stop);
    if (stops == route_one_stops.end()) {
      std::list<GraphId> tile_line_ids;
      tile_line_ids.emplace_back(graphid.tileid(), graphid.level(), dep.second->lineid());
      route_one_stops[route_one_stop] = tile_line_ids;
    } else {
      route_one_stops[route_one_stop].emplace_back(graphid.tileid(), graphid.level(),
                                                   dep.second->lineid());
    }

    // operators contain all of their route's tile_line pairs.
    const auto& op_one_stop = GetName(t->op_by_onestop_id_offset());
    stops = oper_one_stops.find(op_one_stop);
    if (stops == oper_one_stops.end()) {
      std::list<GraphId> tile_line_ids;
      tile_line_ids.emplace_back(graphid.tileid(), graphid.level(), dep.second->lineid());
      oper_one_stops[op_one_stop] = tile_line_ids;
    } else {
      oper_one_stops[op_one_stop].emplace_back(graphid.tileid(), graphid.level(),
                                               dep.second->lineid());
    }
  }
}

std::string
GraphTile::FileSuffix(const GraphId& graphid, const std::string& fname_suffix, bool is_file_path) {
  /*
  if you have a graphid where level == 8 and tileid == 24134109851 you should get:
  8/024/134/109/851.gph since the number of levels is likely to be very small this limits the total
  number of objects in any one directory to 1000 which is an empirically derived good choice for
  mechanical hard drives this should be fine for s3 as well (even though it breaks the rule of most
  unique part of filename first) because there will be just so few objects in general in practice
  */

  // figure the largest id for this level
  if (graphid.level() >= TileHierarchy::levels().size() &&
      graphid.level() != TileHierarchy::GetTransitLevel().level) {
    throw std::runtime_error("Could not compute FileSuffix for GraphId with invalid level: " +
                             std::to_string(graphid));
  }

  // get the level info
  const auto& level = graphid.level() == TileHierarchy::GetTransitLevel().level
                          ? TileHierarchy::GetTransitLevel()
                          : TileHierarchy::levels()[graphid.level()];

  // figure out how many digits in tile-id
  const auto max_id = level.tiles.ncolumns() * level.tiles.nrows() - 1;
  if (graphid.tileid() > max_id) {
    throw std::runtime_error("Could not compute FileSuffix for GraphId with invalid tile id:" +
                             std::to_string(graphid));
  }
  size_t max_length = static_cast<size_t>(std::log10(std::max(1, max_id))) + 1;
  const size_t remainder = max_length % 3;
  if (remainder) {
    max_length += 3 - remainder;
  }
  assert(max_length % 3 == 0);

  // Calculate tile-id string length with separators
  const size_t tile_id_strlen = max_length + max_length / 3;
  assert(tile_id_strlen % 4 == 0);

  const char separator = is_file_path ? filesystem::path::preferred_separator : '/';

  std::string tile_id_str(tile_id_strlen, '0');
  size_t ind = tile_id_strlen - 1;
  for (uint32_t tile_id = graphid.tileid(); tile_id != 0; tile_id /= 10) {
    tile_id_str[ind--] = '0' + static_cast<char>(tile_id % 10);
    if ((tile_id_strlen - ind) % 4 == 0) {
      tile_id_str[ind--] = separator;
    }
  }
  // add missing separators
  for (size_t sep_ind = 0; sep_ind < ind; sep_ind += 4) {
    tile_id_str[sep_ind] = separator;
  }

  return std::to_string(graphid.level()) + tile_id_str + fname_suffix;
}

// Get the tile Id given the full path to the file.
GraphId GraphTile::GetTileId(const std::string& fname) {
  std::unordered_set<std::string::value_type> allowed{filesystem::path::preferred_separator,
                                                      '0',
                                                      '1',
                                                      '2',
                                                      '3',
                                                      '4',
                                                      '5',
                                                      '6',
                                                      '7',
                                                      '8',
                                                      '9'};
  // we require slashes
  auto pos = fname.find_last_of(filesystem::path::preferred_separator);
  if (pos == fname.npos) {
    throw std::runtime_error("Invalid tile path: " + fname);
  }

  // swallow numbers until you reach the end or a dot
  for (; pos < fname.size(); ++pos) {
    if (allowed.find(fname[pos]) == allowed.cend()) {
      break;
    }
  }
  allowed.erase(static_cast<std::string::value_type>(filesystem::path::preferred_separator));

  // if you didnt reach the end and it wasnt a dot then this isnt valid
  if (pos != fname.size() && fname[pos] != '.') {
    throw std::runtime_error("Invalid tile path: " + fname);
  }

  // run backwards while you find an allowed char but stop if not 3 digits between slashes
  std::vector<int> digits;
  auto last = pos;
  while (--pos < last) {
    auto c = fname[pos];
    // invalid char showed up
    if (allowed.find(c) == allowed.cend()) {
      throw std::runtime_error("Invalid tile path: " + fname);
    }

    // if its the last thing or the next one is a separator thats another digit
    if (pos == 0 || fname[pos - 1] == filesystem::path::preferred_separator) {
      // this is not 3 or 1 digits so its wrong
      auto dist = last - pos;
      if (dist != 3 && dist != 1) {
        throw std::runtime_error("Invalid tile path: " + fname);
      }
      // we'll keep this
      auto i = atoi(fname.substr(pos, dist).c_str());
      digits.push_back(i);
      // and we'll stop if it was the level (always a single digit see GraphId)
      if (dist == 1) {
        break;
      }
      // next
      last = --pos;
    }
  }

  // if the first thing isnt a valid level bail
  if (digits.back() >= TileHierarchy::levels().size() &&
      digits.back() != TileHierarchy::GetTransitLevel().level) {
    throw std::runtime_error("Invalid tile path: " + fname);
  }

  // get the level info
  uint32_t level = digits.back();
  digits.pop_back();
  const auto& tile_level = level == TileHierarchy::GetTransitLevel().level
                               ? TileHierarchy::GetTransitLevel()
                               : TileHierarchy::levels()[level];

  // get the number of sub directories that we should have
  auto max_id = tile_level.tiles.ncolumns() * tile_level.tiles.nrows() - 1;
  size_t parts = static_cast<size_t>(std::log10(std::max(1, max_id))) + 1;
  if (parts % 3 != 0) {
    parts += 3 - (parts % 3);
  }
  parts /= 3;

  // bail if its the wrong number of sub dirs
  if (digits.size() != parts) {
    throw std::runtime_error("Invalid tile path: " + fname);
  }

  // parse the id of the tile
  int multiplier = 1;
  uint32_t id = 0;
  for (auto digit : digits) {
    id += digit * multiplier;
    multiplier *= 1000;
  }

  // if after parsing them the number is out of bounds bail
  if (id > max_id) {
    throw std::runtime_error("Invalid tile path: " + fname);
  }

  // you've passed the test enjoy your id
  return {id, level, 0};
}

// Get the bounding box of this graph tile.
AABB2<PointLL> GraphTile::BoundingBox() const {
  const auto& tiles = header_->graphid().level() == TileHierarchy::GetTransitLevel().level
                          ? TileHierarchy::GetTransitLevel().tiles
                          : TileHierarchy::levels()[header_->graphid().level()].tiles;
  return tiles.TileBounds(header_->graphid().tileid());
}

iterable_t<const DirectedEdge> GraphTile::GetDirectedEdges(const NodeInfo* node) const {
  if (node < nodes_ || node >= nodes_ + header_->nodecount()) {
    throw std::logic_error(
        std::string(__FILE__) + ":" + std::to_string(__LINE__) +
        " GraphTile NodeInfo out of bounds: " + std::to_string(header_->graphid()));
  }
  const auto* edge = directededges_ + node->edge_index();
  return iterable_t<const DirectedEdge>{edge, node->edge_count()};
}

iterable_t<const DirectedEdge> GraphTile::GetDirectedEdges(const GraphId& node) const {
  if (node.Tile_Base() != header_->graphid() || node.id() >= header_->nodecount()) {
    throw std::logic_error(
        std::string(__FILE__) + ":" + std::to_string(__LINE__) +
        " GraphTile NodeInfo index out of bounds: " + std::to_string(node.tileid()) + "," +
        std::to_string(node.level()) + "," + std::to_string(node.id()) +
        " nodecount= " + std::to_string(header_->nodecount()));
  }
  const auto* nodeinfo = nodes_ + node.id();
  return GetDirectedEdges(nodeinfo);
}

iterable_t<const DirectedEdge> GraphTile::GetDirectedEdges(const size_t idx) const {
  if (idx >= header_->nodecount()) {
    throw std::logic_error(
        std::string(__FILE__) + ":" + std::to_string(__LINE__) +
        " GraphTile NodeInfo index out of bounds 5: " + std::to_string(header_->graphid().tileid()) +
        "," + std::to_string(header_->graphid().level()) + "," + std::to_string(idx) +
        " nodecount= " + std::to_string(header_->nodecount()));
  }
  const auto& nodeinfo = nodes_[idx];
  const auto* edge = directededge(nodeinfo.edge_index());
  return iterable_t<const DirectedEdge>{edge, nodeinfo.edge_count()};
}

EdgeInfo GraphTile::edgeinfo(const DirectedEdge* edge) const {
  return EdgeInfo(edgeinfo_ + edge->edgeinfo_offset(), textlist_, textlist_size_);
}

// Get the complex restrictions in the forward or reverse order based on
// the id and modes.
std::vector<ComplexRestriction*>
GraphTile::GetRestrictions(const bool forward, const GraphId id, const uint64_t modes) const {
  size_t offset = 0;
  std::vector<ComplexRestriction*> cr_vector;
  if (forward) {
    while (offset < complex_restriction_forward_size_) {
      ComplexRestriction* cr =
          reinterpret_cast<ComplexRestriction*>(complex_restriction_forward_ + offset);
      if (cr->to_graphid() == id && (cr->modes() & modes)) {
        cr_vector.push_back(cr);
      }
      offset += cr->SizeOf();
    }
  } else {
    while (offset < complex_restriction_reverse_size_) {
      ComplexRestriction* cr =
          reinterpret_cast<ComplexRestriction*>(complex_restriction_reverse_ + offset);
      if (cr->from_graphid() == id && (cr->modes() & modes)) {
        cr_vector.push_back(cr);
      }
      offset += cr->SizeOf();
    }
  }
  return cr_vector;
}

// Get the directed edges outbound from the specified node index.
const DirectedEdge*
GraphTile::GetDirectedEdges(const uint32_t node_index, uint32_t& count, uint32_t& edge_index) const {
  const NodeInfo* nodeinfo = node(node_index);
  count = nodeinfo->edge_count();
  edge_index = nodeinfo->edge_index();
  return directededge(nodeinfo->edge_index());
}

// Convenience method to get the names for an edge
std::vector<std::string> GraphTile::GetNames(const DirectedEdge* edge) const {
  return edgeinfo(edge).GetNames();
}

// Convenience method to get the tagged names for an edge given the offset to the
// edge info
<<<<<<< HEAD
std::vector<std::string> GraphTile::GetTaggedNames(const DirectedEdge* edge,
                                                   bool only_pronunciations) const {
  return edgeinfo(edge).GetTaggedNames(only_pronunciations);
=======
std::vector<std::string> GraphTile::GetTaggedValues(const DirectedEdge* edge,
                                                    bool only_pronunciations) const {
  return edgeinfo(edge).GetTaggedValues(only_pronunciations);
>>>>>>> e5a58e13
}

uint16_t GraphTile::GetTypes(const DirectedEdge* edge) const {
  return edgeinfo(edge).GetTypes();
}

// Get the admininfo at the specified index.
AdminInfo GraphTile::admininfo(const size_t idx) const {
  if (idx < header_->admincount()) {
    const Admin& admin = admins_[idx];
    return AdminInfo(textlist_ + admin.country_offset(), textlist_ + admin.state_offset(),
                     admin.country_iso(), admin.state_iso());
  }
  throw std::runtime_error("GraphTile AdminInfo index out of bounds");
}

// Get the admin at the specified index.
const Admin* GraphTile::admin(const size_t idx) const {
  if (idx < header_->admincount()) {
    return &admins_[idx];
  }
  throw std::runtime_error("GraphTile Admin index out of bounds");
}

// Convenience method to get the text/name for a given offset to the textlist
std::string GraphTile::GetName(const uint32_t textlist_offset) const {
  if (textlist_offset < textlist_size_) {
    return textlist_ + textlist_offset;
  } else {
    throw std::runtime_error("GetName: offset exceeds size of text list");
  }
}

// Convenience method to process the signs for an edge given the
// directed edge or node index.
std::vector<SignInfo> GraphTile::ProcessSigns(const uint32_t idx, bool signs_on_node) const {
  uint32_t count = header_->signcount();
  std::vector<SignInfo> signs;
  if (count == 0) {
    return signs;
  }

  // Signs are sorted by edge index.
  // Binary search to find a sign with matching edge index.
  int32_t low = 0;
  int32_t high = count - 1;
  int32_t mid;
  int32_t found = count;
  while (low <= high) {
    mid = (low + high) / 2;
    const auto& sign = signs_[mid];
    // matching edge index
    if (idx == sign.index()) {
      found = mid;
      high = mid - 1;
    } // need a smaller index
    else if (idx < sign.index()) {
      high = mid - 1;
    } // need a bigger index
    else {
      low = mid + 1;
    }
  }

  // Add signs
  for (; found < count && signs_[found].index() == idx; ++found) {
    if (signs_[found].text_offset() < textlist_size_) {

      std::string text = (textlist_ + signs_[found].text_offset());

      // only add named signs when asking for signs at the node and
      // only add edge signs when asking for signs at the edges.
      if (((signs_[found].type() == Sign::Type::kJunctionName ||
            (signs_[found].type() == Sign::Type::kPronunciation && signs_[found].route_num_type())) &&
           signs_on_node) ||
          (((signs_[found].type() != Sign::Type::kJunctionName &&
             signs_[found].type() != Sign::Type::kPronunciation) ||
            (signs_[found].type() == Sign::Type::kPronunciation &&
             !signs_[found].route_num_type())) &&
           !signs_on_node))
        signs.emplace_back(signs_[found].type(), signs_[found].route_num_type(),
                           signs_[found].tagged(), false, 0, 0, text);
    } else {
      throw std::runtime_error("GetSigns: offset exceeds size of text list");
    }
  }
  if (signs.size() == 0) {
    LOG_ERROR("No signs found for idx = " + std::to_string(idx));
  }
  return signs;
}

// Convenience method to get the signs for an edge given the
// directed edge index.
std::vector<SignInfo> GraphTile::GetSigns(
    const uint32_t idx,
    std::unordered_map<uint32_t, std::pair<uint8_t, std::string>>& index_pronunciation_map,
    bool signs_on_node) const {
  uint32_t count = header_->signcount();
  std::vector<SignInfo> signs;
  if (count == 0) {
    return signs;
  }
  index_pronunciation_map.reserve(count);

  // Signs are sorted by edge index.
  // Binary search to find a sign with matching edge index.
  int32_t low = 0;
  int32_t high = count - 1;
  int32_t mid;
  int32_t found = count;
  while (low <= high) {
    mid = (low + high) / 2;
    const auto& sign = signs_[mid];
    // matching edge index
    if (idx == sign.index()) {
      found = mid;
      high = mid - 1;
    } // need a smaller index
    else if (idx < sign.index()) {
      high = mid - 1;
    } // need a bigger index
    else {
      low = mid + 1;
    }
  }

  // Add signs
  for (; found < count && signs_[found].index() == idx; ++found) {
    if (signs_[found].text_offset() < textlist_size_) {

      std::string text = (textlist_ + signs_[found].text_offset());
      if (signs_[found].tagged() && signs_[found].type() == Sign::Type::kPronunciation) {

        // route_num_type indicates if this phonome is for a node or not
        if ((signs_[found].route_num_type() && signs_on_node) ||
            (!signs_[found].route_num_type() && !signs_on_node)) {

          auto pronunciation_tokens = split(text, '#');
          // index # alphabet # pronunciation
          // 0     # 1        # ˌwɛst ˈhaʊstən stɹiːt
          uint8_t token_index = 0;
          uint32_t index;
          uint8_t pronunciation_alphabet;
          for (const auto& token : pronunciation_tokens) {
            if (token_index == 0) { // index
              index = std::stoi(token);
              token_index++;
            } else if (token_index == 1) { // pronunciation_alphabet
              pronunciation_alphabet = std::stoi(token);
              token_index++;
            } else { // value
              std::unordered_map<uint32_t, std::pair<uint8_t, std::string>>::iterator iter =
                  index_pronunciation_map.find(index);

              if (iter == index_pronunciation_map.end())
                index_pronunciation_map.emplace(
                    std::make_pair(index, std::make_pair(pronunciation_alphabet, token)));
              else {
                if (pronunciation_alphabet > (iter->second).first) {
                  iter->second = std::make_pair(pronunciation_alphabet, token);
                }
              }
              token_index = 0;
            }
          }
        }
        continue;
      }

      // only add named signs when asking for signs at the node and
      // only add edge signs when asking for signs at the edges.
      if ((signs_[found].type() == Sign::Type::kJunctionName && signs_on_node) ||
          (signs_[found].type() != Sign::Type::kJunctionName && !signs_on_node))
        signs.emplace_back(signs_[found].type(), signs_[found].route_num_type(),
                           signs_[found].tagged(), false, 0, 0, text);
    } else {
      throw std::runtime_error("GetSigns: offset exceeds size of text list");
    }
  }
  if (signs.size() == 0) {
    LOG_ERROR("No signs found for idx = " + std::to_string(idx));
  }
  return signs;
}

// Get lane connections ending on this edge.
std::vector<LaneConnectivity> GraphTile::GetLaneConnectivity(const uint32_t idx) const {
  uint32_t count = lane_connectivity_size_ / sizeof(LaneConnectivity);
  std::vector<LaneConnectivity> lcs;
  if (count == 0) {
    LOG_ERROR("No lane connections found for idx = " + std::to_string(idx));
    return lcs;
  }

  // Lane connections are sorted by edge index.
  // Binary search to find a sign with matching edge index.
  int32_t low = 0;
  int32_t high = count - 1;
  int32_t mid;
  int32_t found = count;
  while (low <= high) {
    mid = (low + high) / 2;
    const auto& lc = lane_connectivity_[mid];
    // matching edge index
    if (idx == lc.to()) {
      found = mid;
      high = mid - 1;
    } // need a smaller index
    else if (idx < lc.to()) {
      high = mid - 1;
    } // need a bigger index
    else {
      low = mid + 1;
    }
  }

  // Add Lane connections
  for (; found < count && lane_connectivity_[found].to() == idx; ++found) {
    lcs.emplace_back(lane_connectivity_[found]);
  }
  if (lcs.size() == 0) {
    LOG_ERROR("No lane connections found for idx = " + std::to_string(idx));
  }
  return lcs;
}

// Get the next departure given the directed line Id and the current
// time (seconds from midnight).
const TransitDeparture* GraphTile::GetNextDeparture(const uint32_t lineid,
                                                    const uint32_t current_time,
                                                    const uint32_t day,
                                                    const uint32_t dow,
                                                    bool date_before_tile,
                                                    bool wheelchair,
                                                    bool bicycle) const {
  uint32_t count = header_->departurecount();
  if (count == 0) {
    return nullptr;
  }

  // Departures are sorted by edge Id and then by departure time.
  // Binary search to find a departure with matching line Id.
  int32_t low = 0;
  int32_t high = count - 1;
  int32_t mid;
  int32_t found = count;
  while (low <= high) {
    mid = (low + high) / 2;
    const auto& dep = departures_[mid];
    // matching lineid and a workable time
    if (lineid == dep.lineid() &&
        ((current_time <= dep.departure_time() && dep.type() == kFixedSchedule) ||
         (current_time <= dep.end_time() && dep.type() == kFrequencySchedule))) {
      found = mid;
      high = mid - 1;
    } // need a smaller lineid
    else if (lineid < dep.lineid()) {
      high = mid - 1;
    } // either need a bigger lineid or a later time
    else {
      low = mid + 1;
    }
  }

  // Iterate through departures until one is found with valid date, dow or
  // calendar date, and does not have a calendar exception.
  for (; found < count && departures_[found].lineid() == lineid; ++found) {
    // Make sure valid departure time
    if (departures_[found].type() == kFixedSchedule) {
      if (departures_[found].departure_time() >= current_time &&
          GetTransitSchedule(departures_[found].schedule_index())
              ->IsValid(day, dow, date_before_tile) &&
          (!wheelchair || departures_[found].wheelchair_accessible()) &&
          (!bicycle || departures_[found].bicycle_accessible())) {
        return &departures_[found];
      }
    } else {
      uint32_t departure_time = departures_[found].departure_time();
      uint32_t end_time = departures_[found].end_time();
      uint32_t frequency = departures_[found].frequency();
      while (departure_time < current_time && departure_time < end_time) {
        departure_time += frequency;
      }

      if (departure_time >= current_time && departure_time < end_time &&
          GetTransitSchedule(departures_[found].schedule_index())
              ->IsValid(day, dow, date_before_tile) &&
          (!wheelchair || departures_[found].wheelchair_accessible()) &&
          (!bicycle || departures_[found].bicycle_accessible())) {

        const auto& d = departures_[found];
        const TransitDeparture* dep =
            new TransitDeparture(d.lineid(), d.tripid(), d.routeid(), d.blockid(),
                                 d.headsign_offset(), departure_time, d.end_time(), d.frequency(),
                                 d.elapsed_time(), d.schedule_index(), d.wheelchair_accessible(),
                                 d.bicycle_accessible());
        return dep;
      }
    }
  }

  // TODO - maybe wrap around, try next day?
  LOG_DEBUG("No more departures found for lineid = " + std::to_string(lineid) +
            " current_time = " + std::to_string(current_time));
  return nullptr;
}

// Get the departure given the line Id and tripid
const TransitDeparture* GraphTile::GetTransitDeparture(const uint32_t lineid,
                                                       const uint32_t tripid,
                                                       const uint32_t current_time) const {
  uint32_t count = header_->departurecount();
  if (count == 0) {
    return nullptr;
  }

  // Departures are sorted by edge Id and then by departure time.
  // Binary search to find a departure with matching line Id.
  int32_t low = 0;
  int32_t high = count - 1;
  int32_t mid;
  int32_t found = count;
  while (low <= high) {
    mid = (low + high) / 2;
    const auto& dep = departures_[mid];
    // find the first matching lineid in the list
    if (lineid == dep.lineid() &&
        ((current_time <= dep.departure_time() && dep.type() == kFixedSchedule) ||
         (current_time <= dep.end_time() && dep.type() == kFrequencySchedule))) {
      found = mid;
      high = mid - 1;
    } // need a smaller lineid
    else if (lineid < dep.lineid()) {
      high = mid - 1;
    } // need a bigger lineid
    else {
      low = mid + 1;
    }
  }

  // Iterate through departures until one is found with matching trip id
  for (; found < count && departures_[found].lineid() == lineid; ++found) {
    if (departures_[found].tripid() == tripid) {

      if (departures_[found].type() == kFixedSchedule) {
        return &departures_[found];
      }

      uint32_t departure_time = departures_[found].departure_time();
      uint32_t end_time = departures_[found].end_time();
      uint32_t frequency = departures_[found].frequency();
      while (departure_time < current_time && departure_time < end_time) {
        departure_time += frequency;
      }

      if (departure_time >= current_time && departure_time < end_time) {
        const auto& d = departures_[found];
        const TransitDeparture* dep =
            new TransitDeparture(d.lineid(), d.tripid(), d.routeid(), d.blockid(),
                                 d.headsign_offset(), departure_time, d.end_time(), d.frequency(),
                                 d.elapsed_time(), d.schedule_index(), d.wheelchair_accessible(),
                                 d.bicycle_accessible());
        return dep;
      }
    }
  }

  LOG_INFO("No departures found for lineid = " + std::to_string(lineid) +
           " and tripid = " + std::to_string(tripid));
  return nullptr;
}

// Get a map of departures based on lineid.  No dups exist in the map.
std::unordered_map<uint32_t, TransitDeparture*> GraphTile::GetTransitDepartures() const {

  std::unordered_map<uint32_t, TransitDeparture*> deps;
  deps.reserve(header_->departurecount());

  for (uint32_t i = 0; i < header_->departurecount(); i++) {
    deps.insert({departures_[i].lineid(), &departures_[i]});
  }

  return deps;
}

// Get the stop onestop Ids in this tile.
const std::unordered_map<std::string, GraphId>& GraphTile::GetStopOneStops() const {
  return stop_one_stops;
}

// Get the route onestop Ids in this tile.
const std::unordered_map<std::string, std::list<GraphId>>& GraphTile::GetRouteOneStops() const {
  return route_one_stops;
}

// Get the operator onestop Ids in this tile.
const std::unordered_map<std::string, std::list<GraphId>>& GraphTile::GetOperatorOneStops() const {
  return oper_one_stops;
}

// Get the transit stop given its index within the tile.
const TransitStop* GraphTile::GetTransitStop(const uint32_t idx) const {
  uint32_t count = header_->stopcount();
  if (count == 0) {
    return nullptr;
  }

  if (idx < count) {
    return &transit_stops_[idx];
  }
  throw std::runtime_error("GraphTile Transit Stop index out of bounds");
}

// Get the transit route given its index within the tile.
const TransitRoute* GraphTile::GetTransitRoute(const uint32_t idx) const {
  uint32_t count = header_->routecount();
  if (count == 0) {
    return nullptr;
  }

  if (idx < count) {
    return &transit_routes_[idx];
  }
  throw std::runtime_error("GraphTile GetTransitRoute index out of bounds");
}

// Get the transit schedule given its schedule index.
const TransitSchedule* GraphTile::GetTransitSchedule(const uint32_t idx) const {
  uint32_t count = header_->schedulecount();
  if (count == 0) {
    return nullptr;
  }

  if (idx < count) {
    return &transit_schedules_[idx];
  }
  throw std::runtime_error("GraphTile GetTransitSchedule index out of bounds");
}

// Get the access restriction given its directed edge index
std::vector<AccessRestriction> GraphTile::GetAccessRestrictions(const uint32_t idx,
                                                                const uint32_t access) const {

  std::vector<AccessRestriction> restrictions;
  uint32_t count = header_->access_restriction_count();
  if (count == 0) {
    return restrictions;
  }

  // Access restriction are sorted by edge Id.
  // Binary search to find a access restriction with matching edge Id.
  int32_t low = 0;
  int32_t high = count - 1;
  int32_t mid;
  int32_t found = count;
  while (low <= high) {
    mid = (low + high) / 2;
    const auto& res = access_restrictions_[mid];
    // find the first matching index in the list
    if (idx == res.edgeindex()) {
      found = mid;
      high = mid - 1;
    } // need a smaller index
    else if (idx < res.edgeindex()) {
      high = mid - 1;
    } // need a bigger index
    else {
      low = mid + 1;
    }
  }

  // Add restrictions for only the access that we are interested in
  for (; found < count && access_restrictions_[found].edgeindex() == idx; ++found) {
    if (access_restrictions_[found].modes() & access) {
      restrictions.emplace_back(access_restrictions_[found]);
    }
  }

  return restrictions;
}

// Get the array of graphids for this bin
midgard::iterable_t<GraphId> GraphTile::GetBin(size_t column, size_t row) const {
  auto offsets = header_->bin_offset(column, row);
  return iterable_t<GraphId>{edge_bins_ + offsets.first, edge_bins_ + offsets.second};
}

midgard::iterable_t<GraphId> GraphTile::GetBin(size_t index) const {
  auto offsets = header_->bin_offset(index);
  return iterable_t<GraphId>{edge_bins_ + offsets.first, edge_bins_ + offsets.second};
}

// Get turn lanes for this edge.
uint32_t GraphTile::turnlanes_offset(const uint32_t idx) const {
  uint32_t count = header_->turnlane_count();
  if (count == 0) {
    LOG_ERROR("No turn lanes found for idx = " + std::to_string(idx));
    return 0;
  }
  auto tl = std::lower_bound(&turnlanes_[0], &turnlanes_[count], TurnLanes(idx, 0));
  return tl != &turnlanes_[count] ? tl->text_offset() : 0;
}

} // namespace baldr
} // namespace valhalla<|MERGE_RESOLUTION|>--- conflicted
+++ resolved
@@ -671,15 +671,9 @@
 
 // Convenience method to get the tagged names for an edge given the offset to the
 // edge info
-<<<<<<< HEAD
-std::vector<std::string> GraphTile::GetTaggedNames(const DirectedEdge* edge,
-                                                   bool only_pronunciations) const {
-  return edgeinfo(edge).GetTaggedNames(only_pronunciations);
-=======
 std::vector<std::string> GraphTile::GetTaggedValues(const DirectedEdge* edge,
                                                     bool only_pronunciations) const {
   return edgeinfo(edge).GetTaggedValues(only_pronunciations);
->>>>>>> e5a58e13
 }
 
 uint16_t GraphTile::GetTypes(const DirectedEdge* edge) const {
