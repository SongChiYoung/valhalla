--- conflicted
+++ resolved
@@ -36,13 +36,8 @@
   // Protect against 0 length edges
   set_length(std::max(length, kMinimumEdgeLength), true);
 
-<<<<<<< HEAD
-  // Protect against values greater than maximum edge length; 
-  //set_length(std::min(length, kMaxEdgeLength), true);  
-=======
   // Protect against values greater than maximum edge length;
   // set_length(std::min(length, kMaxEdgeLength), true);
->>>>>>> 03e61ebc
 
   // Override use for ferries/rail ferries. TODO - set this in lua
   if (way.ferry() && way.use() != Use::kConstruction) {
