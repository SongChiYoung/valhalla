#include "mjolnir/shortcutbuilder.h"
#include "mjolnir/graphtilebuilder.h"

#include <boost/format.hpp>
#include <boost/property_tree/ptree.hpp>
#include <iostream>
#include <map>
#include <ostream>
#include <set>
#include <sstream>
#include <string>
#include <utility>
#include <vector>

#include "baldr/graphconstants.h"
#include "baldr/graphid.h"
#include "baldr/graphreader.h"
#include "baldr/graphtile.h"
#include "baldr/tilehierarchy.h"
#include "midgard/encoded.h"
#include "midgard/logging.h"
#include "midgard/pointll.h"
#include "mjolnir/util.h"
#include "sif/osrm_car_duration.h"

using namespace valhalla::midgard;
using namespace valhalla::baldr;
using namespace valhalla::mjolnir;

namespace {

// Simple structure to hold the 2 pair of directed edges at a node.
// First edge in the pair is incoming and second is outgoing
struct EdgePairs {
  std::pair<GraphId, GraphId> edge1;
  std::pair<GraphId, GraphId> edge2;
};

/**
 * Test if 2 edges have matching attributes such that they should be
 * considered for combining into a shortcut edge.
 */
bool EdgesMatch(const graph_tile_ptr& tile, const DirectedEdge* edge1, const DirectedEdge* edge2) {
  // Check if edges end at same node.
  if (edge1->endnode() == edge2->endnode()) {
    return false;
  }

  // Make sure access matches. Need to consider opposite direction for one of
  // the edges since both edges are outbound from the node.
  if (edge1->forwardaccess() != edge2->reverseaccess() ||
      edge1->reverseaccess() != edge2->forwardaccess()) {
    return false;
  }

  // Neither directed edge can have exit signs or be a roundabout.
  // TODO - other sign types?
  if (edge1->sign() || edge2->sign() || edge1->roundabout() || edge2->roundabout()) {
    return false;
  }

  // classification, link, use, and attributes must also match.
  // NOTE: might want "better" bridge attribution. Seems most overpasses
  // get marked as a bridge and lead to less shortcuts - so we don't consider
  // bridge and tunnel here
  if (edge1->classification() != edge2->classification() || edge1->link() != edge2->link() ||
      edge1->use() != edge2->use() || edge1->toll() != edge2->toll() ||
      edge1->destonly() != edge2->destonly() || edge1->unpaved() != edge2->unpaved() ||
      edge1->surface() != edge2->surface() || edge1->roundabout() != edge2->roundabout()) {
    return false;
  }

  // Names must match
  // TODO - this allows matches in any order. Do we need to maintain order?
  // TODO - should allow near matches?
  std::vector<std::string> edge1names = tile->GetNames(edge1);
  std::vector<std::string> edge2names = tile->GetNames(edge2);
  if (edge1names.size() != edge2names.size()) {
    return false;
  }
  for (const auto& name1 : edge1names) {
    bool found = false;
    for (const auto& name2 : edge2names) {
      if (name1 == name2) {
        found = true;
        break;
      }
    }
    if (!found) {
      return false;
    }
  }
  return true;
}

// Get the GraphId of the opposing edge.
GraphId GetOpposingEdge(const GraphId& node,
                        const DirectedEdge* edge,
                        GraphReader& reader,
                        const uint64_t wayid) {
  // Get the tile at the end node
  graph_tile_ptr tile = reader.GetGraphTile(edge->endnode());
  const NodeInfo* nodeinfo = tile->node(edge->endnode().id());

  // Get the directed edges and return when the end node matches
  // the specified node and length matches
  GraphId edgeid(edge->endnode().tileid(), edge->endnode().level(), nodeinfo->edge_index());
  const DirectedEdge* directededge = tile->directededge(nodeinfo->edge_index());
  for (uint32_t i = 0, n = nodeinfo->edge_count(); i < n; i++, directededge++, ++edgeid) {
    if (directededge->use() == Use::kTransitConnection ||
        directededge->use() == Use::kEgressConnection ||
        directededge->use() == Use::kPlatformConnection) {
      continue;
    }
    if (directededge->endnode() == node && directededge->classification() == edge->classification() &&
        directededge->length() == edge->length() &&
        ((directededge->link() && edge->link()) || (directededge->use() == edge->use())) &&
        wayid == tile->edgeinfo(directededge).wayid()) {
      return edgeid;
    }
  }
  PointLL ll = nodeinfo->latlng(tile->header()->base_ll());
  LOG_ERROR("Opposing directed edge not found at LL= " + std::to_string(ll.lat()) + "," +
            std::to_string(ll.lng()));
  return GraphId(0, 0, 0);
}

/**
 * Is there an opposing edge with matching edgeinfo offset. The end node of the directed edge
 * must be in the same tile as the directed edge.
 * @param  tile          Graph tile of the edge
 * @param  directededge  Directed edge to match.
 */
bool OpposingEdgeInfoMatches(const graph_tile_ptr& tile, const DirectedEdge* edge) {
  // Get the nodeinfo at the end of the edge. Iterate through the directed edges and return
  // true if a matching edgeinfo offset if found.
  const NodeInfo* nodeinfo = tile->node(edge->endnode().id());
  const DirectedEdge* directededge = tile->directededge(nodeinfo->edge_index());
  for (uint32_t i = 0; i < nodeinfo->edge_count(); i++, directededge++) {
    // Return true if the edge info matches (same name, shape, etc.)
    if (directededge->edgeinfo_offset() == edge->edgeinfo_offset()) {
      return true;
    }
  }
  return false;
}

// Get the ISO country code at the end node
std::string EndNodeIso(const DirectedEdge* edge, GraphReader& reader) {
  graph_tile_ptr tile = reader.GetGraphTile(edge->endnode());
  const NodeInfo* nodeinfo = tile->node(edge->endnode().id());
  return tile->admininfo(nodeinfo->admin_index()).country_iso();
}

/**
 * Test if the node is eligible to be contracted (part of a shortcut).
 * @param reader    Graph reader.
 * @param tile      Current tile.
 * @param nodeinfo  Node information.
 * @param node      Node id.
 * @param edgepairs Ingoing and outgoing edge Ids (if node can be contracted).
 * @return  Returns true if the node can be contracted (part of shortcut),
 *          false if not.
 */
bool CanContract(GraphReader& reader,
                 const graph_tile_ptr& tile,
                 const GraphId& node,
                 EdgePairs& edgepairs) {
  // Return false if only 1 edge
  const NodeInfo* nodeinfo = tile->node(node);
  if (nodeinfo->edge_count() < 2) {
    return false;
  }

  // Do not contract if the node is a gate or toll booth or toll gantry or sump buster or intersection
  // type is a fork
  if (nodeinfo->type() == NodeType::kGate || nodeinfo->type() == NodeType::kTollBooth ||
      nodeinfo->type() == NodeType::kTollGantry || nodeinfo->type() == NodeType::kSumpBuster ||
      nodeinfo->intersection() == IntersectionType::kFork) {
    return false;
  }

  // Do not create a shortcut across a node that has any upward transitions
  if (nodeinfo->transition_count() > 0) {
    for (const auto& trans : tile->GetNodeTransitions(node)) {
      if (trans.up()) {
        return false;
      }
    }
  }

  // Get list of valid edges, excluding transit connection edges.
  // Also skip shortcut edge - this can happen if tile cache is cleared
  // and this enters a tile where shortcuts have already been created.
  std::vector<GraphId> edges;
  GraphId edgeid(node.tileid(), node.level(), nodeinfo->edge_index());
  for (uint32_t i = 0, n = nodeinfo->edge_count(); i < n; i++, ++edgeid) {
    const DirectedEdge* directededge = tile->directededge(edgeid);
    if (!directededge->is_shortcut() && directededge->use() != Use::kTransitConnection &&
        directededge->use() != Use::kEgressConnection &&
        directededge->use() != Use::kPlatformConnection && !directededge->start_restriction() &&
        !directededge->end_restriction()) {
      edges.push_back(edgeid);
    }
  }

  // Must have only 2 edges at this level
  if (edges.size() != 2) {
    return false;
  }

  // Get the directed edges - these are the outbound edges from the node.
  const DirectedEdge* edge1 = tile->directededge(edges[0]);
  const DirectedEdge* edge2 = tile->directededge(edges[1]);

  if (!EdgesMatch(tile, edge1, edge2))
    return false;

  // Exactly one pair of edges match. Check if any other remaining edges
  // are driveable outbound from the node. If so this cannot be contracted.
  // NOTE-this seems to cause issues on PA Tpke / Breezewood
  /*  for (uint32_t i = 0; i < n; i++) {
      if (i != match.first && i != match.second) {
        if (tile->directededge(edges[i])->forwardaccess() & kAutoAccess)
          return false;
      }
    }*/

  // Get the opposing directed edges - these are the inbound edges to the node.
  uint64_t wayid1 = tile->edgeinfo(edge1).wayid();
  uint64_t wayid2 = tile->edgeinfo(edge2).wayid();
  GraphId oppedge1 = GetOpposingEdge(node, edge1, reader, wayid1);
  GraphId oppedge2 = GetOpposingEdge(node, edge2, reader, wayid2);
  const DirectedEdge* oppdiredge1 = reader.GetGraphTile(oppedge1)->directededge(oppedge1);
  const DirectedEdge* oppdiredge2 = reader.GetGraphTile(oppedge2)->directededge(oppedge2);

  // If either opposing directed edge has exit signs return false
  if (oppdiredge1->sign() || oppdiredge2->sign()) {
    return false;
  }

  // Do not allow a shortcut on a ramp crossing at a traffic signal or where
  // more than 3 edges meet.
  if (edge1->link() && edge2->link() && (nodeinfo->traffic_signal() || nodeinfo->edge_count() > 3)) {
    return false;
  }

  // Cannot have turn restriction from either inbound edge edge to
  // the other outbound edge
  if (((oppdiredge1->restrictions() & (1 << edge2->localedgeidx())) != 0) ||
      ((oppdiredge2->restrictions() & (1 << edge1->localedgeidx())) != 0)) {
    return false;
  }

  // Can not have different speeds in the same direction
  if ((oppdiredge1->speed() != edge2->speed()) || (oppdiredge2->speed() != edge1->speed())) {
    return false;
  }

  // ISO country codes at the end nodes must equal this node
  std::string iso = tile->admininfo(nodeinfo->admin_index()).country_iso();
  std::string e1_iso = EndNodeIso(edge1, reader);
  std::string e2_iso = EndNodeIso(edge2, reader);
  if (e1_iso != iso || e2_iso != iso) {
    return false;
  }

  // Simple check for a possible maneuver where the continuation is a turn
  // and there are other edges at the node (forward intersecting edge or a
  // 'T' intersection
  if (nodeinfo->local_edge_count() > 2) {
    // Find number of driveable edges
    uint32_t driveable = 0;
    for (uint32_t i = 0; i < nodeinfo->local_edge_count(); i++) {
      if (nodeinfo->local_driveability(i) != Traversability::kNone) {
        driveable++;
      }
    }
    if (driveable > 2) {
      uint32_t heading1 = (nodeinfo->heading(edge1->localedgeidx()) + 180) % 360;
      uint32_t turn_degree = GetTurnDegree(heading1, nodeinfo->heading(edge2->localedgeidx()));
      if (turn_degree > 60 && turn_degree < 300) {
        return false;
      }
    }
  }

  // Store the pairs of base edges entering and exiting this node
  edgepairs.edge1 = std::make_pair(oppedge1, edges[1]);
  edgepairs.edge2 = std::make_pair(oppedge2, edges[0]);
  return true;
}

// Connect 2 edges shape and update the next end node in the new level
uint32_t ConnectEdges(GraphReader& reader,
                      const GraphId& startnode,
                      const GraphId& edgeid,
                      std::list<PointLL>& shape,
                      GraphId& endnode,
                      uint32_t& opp_local_idx,
                      uint32_t& restrictions,
                      float& average_density,
                      float& total_duration,
                      float& total_truck_duration) {
  // Get the tile and directed edge.
  auto tile = reader.GetGraphTile(startnode);
  const DirectedEdge* directededge = tile->directededge(edgeid);

  // Add edge and turn duration for car
  auto const nodeinfo = tile->node(startnode);
  auto const turn_duration = OSRMCarTurnDuration(directededge, nodeinfo, opp_local_idx);
  total_duration += turn_duration;
  auto const speed = tile->GetSpeed(directededge, kNoFlowMask);
  assert(speed != 0);
  auto const edge_duration = directededge->length() / (speed * kKPHtoMetersPerSec);
  total_duration += edge_duration;

  // Add edge and turn duration for truck
  // Currently use the same as for cars. TODO: implement for trucks
  total_truck_duration += turn_duration;
  auto const truck_speed = tile->GetSpeed(directededge, kNoFlowMask, kInvalidSecondsOfWeek, true);
  assert(truck_speed != 0);
  auto const edge_duration_truck = directededge->length() / (truck_speed * kKPHtoMetersPerSec);
  total_truck_duration += edge_duration_truck;

  // Copy the restrictions and opposing local index. Want to set the shortcut
  // edge's restrictions and opp_local_idx to the last directed edge in the chain
  opp_local_idx = directededge->opp_local_idx();
  restrictions = directededge->restrictions();

  // Get the shape for this edge. Reverse if directed edge is not forward.
  auto encoded = tile->edgeinfo(directededge).encoded_shape();
  std::list<PointLL> edgeshape = valhalla::midgard::decode7<std::list<PointLL>>(encoded);
  if (!directededge->forward()) {
    std::reverse(edgeshape.begin(), edgeshape.end());
  }

  // Append shape to the shortcut's shape. Skip first point since it
  // should equal the last of the prior edge.
  edgeshape.pop_front();
  shape.splice(shape.end(), edgeshape);

  // Add to the weighted average
  average_density += directededge->length() * directededge->density();

  // Update the end node and return the length
  endnode = directededge->endnode();
  return directededge->length();
}

// Check if the edge is entering a contracted node
bool IsEnteringEdgeOfContractedNode(GraphReader& reader, const GraphId& nodeid, const GraphId& edge) {
  EdgePairs edgepairs;
  graph_tile_ptr tile = reader.GetGraphTile(nodeid);
  bool c = CanContract(reader, tile, nodeid, edgepairs);
  return c && (edgepairs.edge1.first == edge || edgepairs.edge2.first == edge);
}

// Add shortcut edges (if they should exist) from the specified node
// TODO - need to add access restrictions?
uint32_t AddShortcutEdges(GraphReader& reader,
                          const graph_tile_ptr& tile,
                          GraphTileBuilder& tilebuilder,
                          const GraphId& start_node,
                          const uint32_t edge_index,
                          const uint32_t edge_count,
                          std::unordered_map<uint32_t, uint32_t>& shortcuts) {
  // Shortcut edges have to start at a node that is not contracted - return if
  // this node can be contracted.
  EdgePairs edgepairs;
  if (CanContract(reader, tile, start_node, edgepairs)) {
    return 0;
  }

  // Check if this is the last edge in a shortcut (if the endnode cannot be contracted).
  auto last_edge = [&reader](graph_tile_ptr tile, const GraphId& endnode, EdgePairs& edgepairs) {
    return !CanContract(reader, tile, endnode, edgepairs);
  };

  // Iterate through directed edges of the base node
  uint32_t shortcut = 0;
  uint32_t shortcut_count = 0;
  GraphId edge_id(start_node.tileid(), start_node.level(), edge_index);
  for (uint32_t i = 0; i < edge_count; i++, ++edge_id) {
    // Skip transit connection edges.
    const DirectedEdge* directededge = tile->directededge(edge_id);
    if (directededge->use() == Use::kTransitConnection ||
        directededge->use() == Use::kEgressConnection ||
        directededge->use() == Use::kPlatformConnection || directededge->bss_connection()) {
      continue;
    }

    // NOTE - only kMaxShortcutsFromNode are allowed from a node. However,
    // a problem exists if we do not add a shortcut and the opposing shortcut
    // is added. So more than kMaxShortcutsFromNode can be created, but we will
    // only mark up to kMaxShortcutsFromNode regular edges as superseded.

    // Get the end node and check if the edge is set as a matching, entering
    // edge of the contracted node.
    GraphId end_node = directededge->endnode();
    if (IsEnteringEdgeOfContractedNode(reader, end_node, edge_id)) {
      // Form a shortcut edge.
      DirectedEdge newedge = *directededge;
      uint32_t length = newedge.length();

      // For computing weighted density and total turn duration along the shortcut
      float average_density = length * newedge.density();
      uint32_t const speed = tile->GetSpeed(directededge, kNoFlowMask);
      assert(speed != 0);
      float total_duration = length / (speed * kKPHtoMetersPerSec);
      uint32_t const truck_speed =
          tile->GetSpeed(directededge, kNoFlowMask, kInvalidSecondsOfWeek, true);
      assert(truck_speed != 0);
      float total_truck_duration = directededge->length() / (truck_speed * kKPHtoMetersPerSec);

      // Get the shape for this edge. If this initial directed edge is not
      // forward - reverse the shape so the edge info stored is forward for
      // the first added edge info
      auto edgeinfo = tile->edgeinfo(directededge);
      std::list<PointLL> shape =
          valhalla::midgard::decode7<std::list<PointLL>>(edgeinfo.encoded_shape());
      if (!directededge->forward()) {
        std::reverse(shape.begin(), shape.end());
      }

<<<<<<< HEAD
      // Get names - they apply over all edges of the shortcut
      auto names = tile->GetNames(directededge->edgeinfo_offset());
      auto tagged_names = tile->GetTaggedNames(directededge->edgeinfo_offset());
      auto pronunciations = tile->GetTaggedNames(directededge->edgeinfo_offset(), true);
      auto types = tile->GetTypes(directededge->edgeinfo_offset());
=======
      // Get names and types - they apply over all edges of the shortcut
      auto names = edgeinfo.GetNames();
      auto tagged_names = edgeinfo.GetNames(true);
      auto types = edgeinfo.GetTypes();
>>>>>>> c3978097

      // Add any access restriction records. TODO - make sure we don't contract
      // across edges with different restrictions.
      if (newedge.access_restriction()) {
        auto restrictions = tile->GetAccessRestrictions(edge_id.id(), kAllAccess);
        for (const auto& res : restrictions) {
          tilebuilder.AddAccessRestriction(AccessRestriction(tilebuilder.directededges().size(),
                                                             res.type(), res.modes(), res.value()));
        }
      }

      // Connect edges to the shortcut while the end node is marked as
      // contracted (contains edge pairs in the shortcut info).
      uint32_t rst = 0;
      // For turn duration calculation during contraction
      uint32_t opp_local_idx = directededge->opp_local_idx();
      GraphId next_edge_id = edge_id;
      while (true) {
        EdgePairs edgepairs;
        graph_tile_ptr tile = reader.GetGraphTile(end_node);
        if (last_edge(tile, end_node, edgepairs)) {
          break;
        }

        // Edge should match one of the 2 first (inbound) edges in the
        // pair. Choose the matching outgoing (second) edge.
        if (edgepairs.edge1.first == next_edge_id) {
          next_edge_id = edgepairs.edge1.second;
        } else if (edgepairs.edge2.first == next_edge_id) {
          next_edge_id = edgepairs.edge2.second;
        } else {
          // Break out of loop. This case can happen when a shortcut edge
          // enters another shortcut edge (but is not driveable in reverse
          // direction from the node).
          const DirectedEdge* de = tile->directededge(next_edge_id);
          LOG_ERROR("Edge not found in edge pairs. WayID = " +
                    std::to_string(tile->edgeinfo(de).wayid()));
          break;
        }

        // Connect the matching outbound directed edge (updates the next
        // end node in the new level). Keep track of the last restriction
        // on the connected shortcut - need to set that so turn restrictions
        // off of shortcuts work properly
        length += ConnectEdges(reader, end_node, next_edge_id, shape, end_node, opp_local_idx, rst,
                               average_density, total_duration, total_truck_duration);
      }

      // Do we need to force adding edgeinfo (opposing edge could have diff names)?
      // If end node is in the same tile and opposing edge does not have matching
      // edge_info_offset).
      bool diff_names = directededge->endnode().tileid() == edge_id.tileid() &&
                        !OpposingEdgeInfoMatches(tile, directededge);

      // Add the edge info. Use length and number of shape points to match an
      // edge in case multiple shortcut edges exist between the 2 nodes.
      // Test whether this shape is forward or reverse (in case an existing
      // edge exists). Shortcuts use way Id = 0.Set mean elevation to 0 as a placeholder,
      // set it later if adding elevation to this dataset.
      bool forward = true;
      uint32_t idx = ((length & 0xfffff) | ((shape.size() & 0xfff) << 20));
      uint32_t edge_info_offset =
          tilebuilder.AddEdgeInfo(idx, start_node, end_node, 0, 0, edgeinfo.bike_network(),
                                  edgeinfo.speed_limit(), shape, names, tagged_names, pronunciations,
                                  types, forward, diff_names);
      newedge.set_edgeinfo_offset(edge_info_offset);

      // Set the forward flag on this directed edge. If a new edge was added
      // the direction is forward otherwise the prior edge was the one stored
      // in the forward direction
      newedge.set_forward(forward);

      // Shortcut edge has the opp_local_idx and restrictions of the last
      // directed edge in the shortcut chain
      newedge.set_opp_local_idx(opp_local_idx);
      newedge.set_restrictions(rst);

      // Update the length, curvature, and end node
      newedge.set_length(length);
      newedge.set_curvature(compute_curvature(shape));
      newedge.set_endnode(end_node);

      // Set the default weighted grade for the edge. No edge elevation is added.
      newedge.set_weighted_grade(6);

      // Sanity check - should never see a shortcut with signs
      if (newedge.sign()) {
        LOG_ERROR("Shortcut edge with exit signs");
      }

      // Get turn lanes from the base directed edge. Add them if this is the last edge otherwise
      // set the turnlanes flag to false;
      if (directededge->turnlanes() && last_edge(reader.GetGraphTile(directededge->endnode()),
                                                 directededge->endnode(), edgepairs)) {
        uint32_t offset = tile->turnlanes_offset(edge_id.id());
        tilebuilder.AddTurnLanes(tilebuilder.directededges().size(), tile->GetName(offset));
        newedge.set_turnlanes(true);
      } else {
        newedge.set_turnlanes(false);
      }

      // TODO: for now just drop lane connectivity for shortcuts
      // they can be retrieved later by re-tracing path (via trace_attribute)
      if (newedge.laneconnectivity()) {
        newedge.set_laneconnectivity(false);
      }

      // Compute the weighted edge density
      newedge.set_density(average_density / (static_cast<float>(length)));

      // Update speed to the one that takes turn durations into account
      assert(total_duration > 0);
      uint32_t new_speed =
          static_cast<uint32_t>(std::round(length / total_duration * kMetersPerSectoKPH));
      newedge.set_speed(new_speed);

      assert(total_truck_duration > 0);
      uint32_t new_truck_speed =
          static_cast<uint32_t>(std::round(length / total_truck_duration * kMetersPerSectoKPH));
      newedge.set_truck_speed(new_truck_speed);

      // Add shortcut edge. Add to the shortcut map (associates the base edge
      // index to the shortcut index). Remove superseded mask that may have
      // been copied from base directed edge
      shortcuts[i] = shortcut + 1;
      newedge.set_shortcut(shortcut + 1);
      newedge.set_superseded(0);

      // Make sure shortcut edge is not marked as internal edge
      newedge.set_internal(false);

      // Add new directed edge to tile builder
      tilebuilder.directededges().emplace_back(std::move(newedge));
      shortcut_count++;
      shortcut++;
    }
  }

  // Log a warning (with the node lat,lon) if the max number of shortcuts from a node
  // is exceeded. This is not serious (see NOTE above) but good to know where it occurs.
  if (shortcut_count > kMaxShortcutsFromNode) {
    PointLL ll = tile->get_node_ll(start_node);
    LOG_WARN("Exceeding max shortcut edges from a node at LL = " + std::to_string(ll.lat()) + "," +
             std::to_string(ll.lng()));
  }
  return shortcut_count;
}

// Form shortcuts for tiles in this level.
uint32_t FormShortcuts(GraphReader& reader, const TileLevel& level) {
  // Iterate through the tiles at this level (TODO - can we mark the tiles
  // the tiles that shortcuts end within?)
  reader.Clear();
  bool added = false;
  uint32_t shortcut_count = 0;
  uint32_t ntiles = level.tiles.TileCount();
  uint32_t tile_level = (uint32_t)level.level;
  graph_tile_ptr tile;
  for (uint32_t tileid = 0; tileid < ntiles; tileid++) {
    // Get the graph tile. Skip if no tile exists (common case)
    tile = reader.GetGraphTile(GraphId(tileid, tile_level, 0));
    if (!tile) {
      continue;
    }

    // Create GraphTileBuilder for the new tile
    GraphId new_tile(tileid, tile_level, 0);
    GraphTileBuilder tilebuilder(reader.tile_dir(), new_tile, false);

    // Since the old tile is not serialized we must copy any data that is not
    // dependent on edge Id into the new builders (e.g., node transitions)
    if (tile->header()->transitioncount() > 0) {
      for (uint32_t i = 0; i < tile->header()->transitioncount(); ++i) {
        tilebuilder.transitions().emplace_back(std::move(*(tile->transition(i))));
      }
    }

    // Iterate through the nodes in the tile
    GraphId node_id(tileid, tile_level, 0);
    for (uint32_t n = 0; n < tile->header()->nodecount(); n++, ++node_id) {
      // Get the node info, copy node index and count from old tile
      NodeInfo nodeinfo = *(tile->node(node_id));
      uint32_t old_edge_index = nodeinfo.edge_index();
      uint32_t old_edge_count = nodeinfo.edge_count();

      // Update node information
      const auto& admin = tile->admininfo(nodeinfo.admin_index());
      nodeinfo.set_edge_index(tilebuilder.directededges().size());
      nodeinfo.set_admin_index(tilebuilder.AddAdmin(admin.country_text(), admin.state_text(),
                                                    admin.country_iso(), admin.state_iso()));

      // Current edge count
      size_t edge_count = tilebuilder.directededges().size();

      // Add shortcut edges first.
      std::unordered_map<uint32_t, uint32_t> shortcuts;
      shortcut_count += AddShortcutEdges(reader, tile, tilebuilder, node_id, old_edge_index,
                                         old_edge_count, shortcuts);

      // Copy the rest of the directed edges from this node
      GraphId edgeid(tileid, tile_level, old_edge_index);
      for (uint32_t i = 0; i < old_edge_count; i++, ++edgeid) {
        // Copy the directed edge information and update end node,
        // edge data offset, and opp_index
        const DirectedEdge* directededge = tile->directededge(edgeid);
        DirectedEdge newedge = *directededge;

        // Get signs from the base directed edge
        if (directededge->sign()) {
          std::vector<SignInfo> signs = tile->GetSigns(edgeid.id());
          if (signs.size() == 0) {
            LOG_ERROR("Base edge should have signs, but none found");
          }
          tilebuilder.AddSigns(tilebuilder.directededges().size(), signs);
        }

        // Get turn lanes from the base directed edge
        if (directededge->turnlanes()) {
          uint32_t offset = tile->turnlanes_offset(edgeid.id());
          tilebuilder.AddTurnLanes(tilebuilder.directededges().size(), tile->GetName(offset));
        }

        // Get access restrictions from the base directed edge. Add these to
        // the list of access restrictions in the new tile. Update the
        // edge index in the restriction to be the current directed edge Id
        if (directededge->access_restriction()) {
          auto restrictions = tile->GetAccessRestrictions(edgeid.id(), kAllAccess);
          for (const auto& res : restrictions) {
            tilebuilder.AddAccessRestriction(AccessRestriction(tilebuilder.directededges().size(),
                                                               res.type(), res.modes(), res.value()));
          }
        }

        // Copy lane connectivity
        if (directededge->laneconnectivity()) {
          auto laneconnectivity = tile->GetLaneConnectivity(edgeid.id());
          if (laneconnectivity.size() == 0) {
            LOG_ERROR("Base edge should have lane connectivity, but none found");
          }
          for (auto& lc : laneconnectivity) {
            lc.set_to(tilebuilder.directededges().size());
          }
          tilebuilder.AddLaneConnectivity(laneconnectivity);
        }

        // Get edge info, shape, and names from the old tile and add
        // to the new. Use prior edgeinfo offset as the key to make sure
        // edges that have the same end nodes are differentiated (this
        // should be a valid key since tile sizes aren't changed)
        auto edgeinfo = tile->edgeinfo(directededge);
        uint32_t edge_info_offset =
            tilebuilder.AddEdgeInfo(directededge->edgeinfo_offset(), node_id, directededge->endnode(),
                                    edgeinfo.wayid(), edgeinfo.mean_elevation(),
                                    edgeinfo.bike_network(), edgeinfo.speed_limit(),
<<<<<<< HEAD
                                    edgeinfo.encoded_shape(),
                                    tile->GetNames(directededge->edgeinfo_offset()),
                                    tile->GetTaggedNames(directededge->edgeinfo_offset()),
                                    tile->GetTaggedNames(directededge->edgeinfo_offset(), true),
                                    tile->GetTypes(directededge->edgeinfo_offset()), added);
=======
                                    edgeinfo.encoded_shape(), edgeinfo.GetNames(),
                                    edgeinfo.GetNames(true), edgeinfo.GetTypes(), added);
>>>>>>> c3978097
        newedge.set_edgeinfo_offset(edge_info_offset);

        // Set the superseded mask - this is the shortcut mask that supersedes this edge
        // (outbound from the node). Do not set (keep as 0) if maximum number of shortcuts
        // from a node has been exceeded.
        auto s = shortcuts.find(i);
        uint32_t superseded_idx = (s != shortcuts.end()) ? s->second : 0;
        if (superseded_idx <= kMaxShortcutsFromNode) {
          newedge.set_superseded(superseded_idx);
        }

        // Add directed edge
        tilebuilder.directededges().emplace_back(std::move(newedge));
      }

      // Set the edge count for the new node
      nodeinfo.set_edge_count(tilebuilder.directededges().size() - edge_count);

      // Get named signs from the base node
      if (nodeinfo.named_intersection()) {

        std::vector<SignInfo> signs = tile->GetSigns(n, true);
        if (signs.size() == 0) {
          LOG_ERROR("Base node should have signs, but none found");
        }
        tilebuilder.AddSigns(tilebuilder.nodes().size(), signs);
      }
      tilebuilder.nodes().emplace_back(std::move(nodeinfo));
    }

    // Store the new tile
    tilebuilder.StoreTileData();
    LOG_DEBUG((boost::format("ShortcutBuilder created tile %1%: %2% bytes") % tile %
               tilebuilder.header_builder().end_offset())
                  .str());

    // Check if we need to clear the tile cache.
    if (reader.OverCommitted()) {
      reader.Trim();
    }
  }
  return shortcut_count;
}

} // namespace

namespace valhalla {
namespace mjolnir {

// Build shortcuts. Shortcut edges are possible through nodes that
// only connect to 2 edges on the hierarchy level, and have compatible
// attributes. Shortcut edges are inserted before regular edges.
void ShortcutBuilder::Build(const boost::property_tree::ptree& pt) {

  // TODO: thread this. would need to make sure we dont make shortcuts
  // across tile boundaries so that we are only messing with one tile
  // in one thread at a time

  // Get GraphReader
  GraphReader reader(pt.get_child("mjolnir"));

  auto tile_level = TileHierarchy::levels().rbegin();
  tile_level++;
  for (; tile_level != TileHierarchy::levels().rend(); ++tile_level) {
    // Create shortcuts on this level
    LOG_INFO("Creating shortcuts on level " + std::to_string(tile_level->level));
    uint32_t count = FormShortcuts(reader, *tile_level);
    LOG_INFO("Finished with " + std::to_string(count) + " shortcuts");
  }
}

} // namespace mjolnir
} // namespace valhalla<|MERGE_RESOLUTION|>--- conflicted
+++ resolved
@@ -423,18 +423,11 @@
         std::reverse(shape.begin(), shape.end());
       }
 
-<<<<<<< HEAD
       // Get names - they apply over all edges of the shortcut
-      auto names = tile->GetNames(directededge->edgeinfo_offset());
-      auto tagged_names = tile->GetTaggedNames(directededge->edgeinfo_offset());
-      auto pronunciations = tile->GetTaggedNames(directededge->edgeinfo_offset(), true);
-      auto types = tile->GetTypes(directededge->edgeinfo_offset());
-=======
-      // Get names and types - they apply over all edges of the shortcut
       auto names = edgeinfo.GetNames();
-      auto tagged_names = edgeinfo.GetNames(true);
+      auto tagged_names = edgeinfo.GetTaggedNames();
+      auto pronunciations = edgeinfo.GetTaggedNames(true);
       auto types = edgeinfo.GetTypes();
->>>>>>> c3978097
 
       // Add any access restriction records. TODO - make sure we don't contract
       // across edges with different restrictions.
@@ -689,16 +682,11 @@
             tilebuilder.AddEdgeInfo(directededge->edgeinfo_offset(), node_id, directededge->endnode(),
                                     edgeinfo.wayid(), edgeinfo.mean_elevation(),
                                     edgeinfo.bike_network(), edgeinfo.speed_limit(),
-<<<<<<< HEAD
                                     edgeinfo.encoded_shape(),
-                                    tile->GetNames(directededge->edgeinfo_offset()),
-                                    tile->GetTaggedNames(directededge->edgeinfo_offset()),
-                                    tile->GetTaggedNames(directededge->edgeinfo_offset(), true),
-                                    tile->GetTypes(directededge->edgeinfo_offset()), added);
-=======
-                                    edgeinfo.encoded_shape(), edgeinfo.GetNames(),
-                                    edgeinfo.GetNames(true), edgeinfo.GetTypes(), added);
->>>>>>> c3978097
+                                    edgeinfo.GetNames(),
+                                    edgeinfo.GetTaggedNames(),
+                                    edgeinfo.GetTaggedNames(true),
+                                    edgeinfo.GetTypes(), added);
         newedge.set_edgeinfo_offset(edge_info_offset);
 
         // Set the superseded mask - this is the shortcut mask that supersedes this edge
