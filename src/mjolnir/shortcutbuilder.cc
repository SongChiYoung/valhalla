#include "mjolnir/shortcutbuilder.h"
#include "mjolnir/graphtilebuilder.h"

#include <boost/format.hpp>
#include <boost/property_tree/ptree.hpp>
#include <iostream>
#include <map>
#include <ostream>
#include <set>
#include <sstream>
#include <string>
#include <utility>
#include <vector>

#include "baldr/graphconstants.h"
#include "baldr/graphid.h"
#include "baldr/graphreader.h"
#include "baldr/graphtile.h"
#include "baldr/tilehierarchy.h"
#include "midgard/encoded.h"
#include "midgard/logging.h"
#include "midgard/pointll.h"
#include "mjolnir/util.h"
#include "sif/osrm_car_duration.h"

using namespace valhalla::midgard;
using namespace valhalla::baldr;
using namespace valhalla::mjolnir;

namespace {

// Simple structure to hold the 2 pair of directed edges at a node.
// First edge in the pair is incoming and second is outgoing
struct EdgePairs {
  std::pair<GraphId, GraphId> edge1;
  std::pair<GraphId, GraphId> edge2;
};

/**
 * Test if 2 edges have matching attributes such that they should be
 * considered for combining into a shortcut edge.
 */
bool EdgesMatch(const graph_tile_ptr& tile, const DirectedEdge* edge1, const DirectedEdge* edge2) {
  // Check if edges end at same node.
  if (edge1->endnode() == edge2->endnode()) {
    return false;
  }

  // Make sure access matches. Need to consider opposite direction for one of
  // the edges since both edges are outbound from the node.
  if (edge1->forwardaccess() != edge2->reverseaccess() ||
      edge1->reverseaccess() != edge2->forwardaccess()) {
    return false;
  }

  // Neither directed edge can have exit signs or be a roundabout.
  // TODO - other sign types?
  if (edge1->sign() || edge2->sign() || edge1->roundabout() || edge2->roundabout()) {
    return false;
  }

  // classification, link, use, and attributes must also match.
  // NOTE: might want "better" bridge attribution. Seems most overpasses
  // get marked as a bridge and lead to less shortcuts - so we don't consider
  // bridge and tunnel here
  if (edge1->classification() != edge2->classification() || edge1->link() != edge2->link() ||
      edge1->use() != edge2->use() || edge1->toll() != edge2->toll() ||
      edge1->destonly() != edge2->destonly() || edge1->unpaved() != edge2->unpaved() ||
      edge1->surface() != edge2->surface() || edge1->roundabout() != edge2->roundabout()) {
    return false;
  }

  // Names must match
  // TODO - this allows matches in any order. Do we need to maintain order?
  // TODO - should allow near matches?
  std::vector<std::string> edge1names = tile->GetNames(edge1);
  std::vector<std::string> edge2names = tile->GetNames(edge2);
  if (edge1names.size() != edge2names.size()) {
    return false;
  }
  for (const auto& name1 : edge1names) {
    bool found = false;
    for (const auto& name2 : edge2names) {
      if (name1 == name2) {
        found = true;
        break;
      }
    }
    if (!found) {
      return false;
    }
  }
  return true;
}

// Get the GraphId of the opposing edge.
GraphId GetOpposingEdge(const GraphId& node,
                        const DirectedEdge* edge,
                        GraphReader& reader,
                        const uint64_t wayid) {
  // Get the tile at the end node
  graph_tile_ptr tile = reader.GetGraphTile(edge->endnode());
  const NodeInfo* nodeinfo = tile->node(edge->endnode().id());

  // Get the directed edges and return when the end node matches
  // the specified node and length matches
  GraphId edgeid(edge->endnode().tileid(), edge->endnode().level(), nodeinfo->edge_index());
  const DirectedEdge* directededge = tile->directededge(nodeinfo->edge_index());
  for (uint32_t i = 0, n = nodeinfo->edge_count(); i < n; i++, directededge++, ++edgeid) {
    if (directededge->use() == Use::kTransitConnection ||
        directededge->use() == Use::kEgressConnection ||
        directededge->use() == Use::kPlatformConnection) {
      continue;
    }
    if (directededge->endnode() == node && directededge->classification() == edge->classification() &&
        directededge->length() == edge->length() &&
        ((directededge->link() && edge->link()) || (directededge->use() == edge->use())) &&
        wayid == tile->edgeinfo(directededge).wayid()) {
      return edgeid;
    }
  }
  PointLL ll = nodeinfo->latlng(tile->header()->base_ll());
  LOG_ERROR("Opposing directed edge not found at LL= " + std::to_string(ll.lat()) + "," +
            std::to_string(ll.lng()));
  return GraphId(0, 0, 0);
}

/**
 * Is there an opposing edge with matching edgeinfo offset. The end node of the directed edge
 * must be in the same tile as the directed edge.
 * @param  tile          Graph tile of the edge
 * @param  directededge  Directed edge to match.
 */
bool OpposingEdgeInfoMatches(const graph_tile_ptr& tile, const DirectedEdge* edge) {
  // Get the nodeinfo at the end of the edge. Iterate through the directed edges and return
  // true if a matching edgeinfo offset if found.
  const NodeInfo* nodeinfo = tile->node(edge->endnode().id());
  const DirectedEdge* directededge = tile->directededge(nodeinfo->edge_index());
  for (uint32_t i = 0; i < nodeinfo->edge_count(); i++, directededge++) {
    // Return true if the edge info matches (same name, shape, etc.)
    if (directededge->edgeinfo_offset() == edge->edgeinfo_offset()) {
      return true;
    }
  }
  return false;
}

// Get the ISO country code at the end node
std::string EndNodeIso(const DirectedEdge* edge, GraphReader& reader) {
  graph_tile_ptr tile = reader.GetGraphTile(edge->endnode());
  const NodeInfo* nodeinfo = tile->node(edge->endnode().id());
  return tile->admininfo(nodeinfo->admin_index()).country_iso();
}

/**
 * Test if the node is eligible to be contracted (part of a shortcut).
 * @param reader    Graph reader.
 * @param tile      Current tile.
 * @param nodeinfo  Node information.
 * @param node      Node id.
 * @param edgepairs Ingoing and outgoing edge Ids (if node can be contracted).
 * @return  Returns true if the node can be contracted (part of shortcut),
 *          false if not.
 */
bool CanContract(GraphReader& reader,
                 const graph_tile_ptr& tile,
                 const GraphId& node,
                 EdgePairs& edgepairs) {
  // Return false if only 1 edge
  const NodeInfo* nodeinfo = tile->node(node);
  if (nodeinfo->edge_count() < 2) {
    return false;
  }

  // Do not contract if the node is a gate or toll booth or toll gantry or sump buster or intersection
  // type is a fork
  if (nodeinfo->type() == NodeType::kGate || nodeinfo->type() == NodeType::kTollBooth ||
      nodeinfo->type() == NodeType::kTollGantry || nodeinfo->type() == NodeType::kSumpBuster ||
      nodeinfo->intersection() == IntersectionType::kFork) {
    return false;
  }

  // Do not create a shortcut across a node that has any upward transitions
  if (nodeinfo->transition_count() > 0) {
    for (const auto& trans : tile->GetNodeTransitions(node)) {
      if (trans.up()) {
        return false;
      }
    }
  }

  // Get list of valid edges, excluding transit connection edges.
  // Also skip shortcut edge - this can happen if tile cache is cleared
  // and this enters a tile where shortcuts have already been created.
  std::vector<GraphId> edges;
  GraphId edgeid(node.tileid(), node.level(), nodeinfo->edge_index());
  for (uint32_t i = 0, n = nodeinfo->edge_count(); i < n; i++, ++edgeid) {
    const DirectedEdge* directededge = tile->directededge(edgeid);
    if (!directededge->is_shortcut() && directededge->use() != Use::kTransitConnection &&
        directededge->use() != Use::kEgressConnection &&
        directededge->use() != Use::kPlatformConnection && !directededge->start_restriction() &&
        !directededge->end_restriction()) {
      edges.push_back(edgeid);
    }
  }

  // Must have only 2 edges at this level
  if (edges.size() != 2) {
    return false;
  }

  // Get the directed edges - these are the outbound edges from the node.
  const DirectedEdge* edge1 = tile->directededge(edges[0]);
  const DirectedEdge* edge2 = tile->directededge(edges[1]);

  if (!EdgesMatch(tile, edge1, edge2))
    return false;

  // Exactly one pair of edges match. Check if any other remaining edges
  // are driveable outbound from the node. If so this cannot be contracted.
  // NOTE-this seems to cause issues on PA Tpke / Breezewood
  /*  for (uint32_t i = 0; i < n; i++) {
      if (i != match.first && i != match.second) {
        if (tile->directededge(edges[i])->forwardaccess() & kAutoAccess)
          return false;
      }
    }*/

  // Get the opposing directed edges - these are the inbound edges to the node.
  uint64_t wayid1 = tile->edgeinfo(edge1).wayid();
  uint64_t wayid2 = tile->edgeinfo(edge2).wayid();
  GraphId oppedge1 = GetOpposingEdge(node, edge1, reader, wayid1);
  GraphId oppedge2 = GetOpposingEdge(node, edge2, reader, wayid2);
  const DirectedEdge* oppdiredge1 = reader.GetGraphTile(oppedge1)->directededge(oppedge1);
  const DirectedEdge* oppdiredge2 = reader.GetGraphTile(oppedge2)->directededge(oppedge2);

  // If either opposing directed edge has exit signs return false
  if (oppdiredge1->sign() || oppdiredge2->sign()) {
    return false;
  }

  // Do not allow a shortcut on a ramp crossing at a traffic signal or where
  // more than 3 edges meet.
  if (edge1->link() && edge2->link() && (nodeinfo->traffic_signal() || nodeinfo->edge_count() > 3)) {
    return false;
  }

  // Cannot have turn restriction from either inbound edge edge to
  // the other outbound edge
  if (((oppdiredge1->restrictions() & (1 << edge2->localedgeidx())) != 0) ||
      ((oppdiredge2->restrictions() & (1 << edge1->localedgeidx())) != 0)) {
    return false;
  }

  // Can not have different speeds in the same direction
  if ((oppdiredge1->speed() != edge2->speed()) || (oppdiredge2->speed() != edge1->speed())) {
    return false;
  }

  // ISO country codes at the end nodes must equal this node
  std::string iso = tile->admininfo(nodeinfo->admin_index()).country_iso();
  std::string e1_iso = EndNodeIso(edge1, reader);
  std::string e2_iso = EndNodeIso(edge2, reader);
  if (e1_iso != iso || e2_iso != iso) {
    return false;
  }

  // Simple check for a possible maneuver where the continuation is a turn
  // and there are other edges at the node (forward intersecting edge or a
  // 'T' intersection
  if (nodeinfo->local_edge_count() > 2) {
    // Find number of driveable edges
    uint32_t driveable = 0;
    for (uint32_t i = 0; i < nodeinfo->local_edge_count(); i++) {
      if (nodeinfo->local_driveability(i) != Traversability::kNone) {
        driveable++;
      }
    }
    if (driveable > 2) {
      uint32_t heading1 = (nodeinfo->heading(edge1->localedgeidx()) + 180) % 360;
      uint32_t turn_degree = GetTurnDegree(heading1, nodeinfo->heading(edge2->localedgeidx()));
      if (turn_degree > 60 && turn_degree < 300) {
        return false;
      }
    }
  }

  // Store the pairs of base edges entering and exiting this node
  edgepairs.edge1 = std::make_pair(oppedge1, edges[1]);
  edgepairs.edge2 = std::make_pair(oppedge2, edges[0]);
  return true;
}

// Connect 2 edges shape and update the next end node in the new level
uint32_t ConnectEdges(GraphReader& reader,
                      const GraphId& startnode,
                      const GraphId& edgeid,
                      std::list<PointLL>& shape,
                      GraphId& endnode,
                      uint32_t& opp_local_idx,
                      uint32_t& restrictions,
                      float& average_density,
                      float& total_duration,
                      float& total_truck_duration) {
  // Get the tile and directed edge.
  auto tile = reader.GetGraphTile(startnode);
  const DirectedEdge* directededge = tile->directededge(edgeid);

  // Add edge and turn duration for car
  auto const nodeinfo = tile->node(startnode);
  auto const turn_duration = OSRMCarTurnDuration(directededge, nodeinfo, opp_local_idx);
  total_duration += turn_duration;
  auto const speed = tile->GetSpeed(directededge, kNoFlowMask);
  assert(speed != 0);
  auto const edge_duration = directededge->length() / (speed * kKPHtoMetersPerSec);
  total_duration += edge_duration;

  // Add edge and turn duration for truck
  // Currently use the same as for cars. TODO: implement for trucks
  total_truck_duration += turn_duration;
  auto const truck_speed = tile->GetSpeed(directededge, kNoFlowMask, kInvalidSecondsOfWeek, true);
  assert(truck_speed != 0);
  auto const edge_duration_truck = directededge->length() / (truck_speed * kKPHtoMetersPerSec);
  total_truck_duration += edge_duration_truck;

  // Copy the restrictions and opposing local index. Want to set the shortcut
  // edge's restrictions and opp_local_idx to the last directed edge in the chain
  opp_local_idx = directededge->opp_local_idx();
  restrictions = directededge->restrictions();

  // Get the shape for this edge. Reverse if directed edge is not forward.
  auto encoded = tile->edgeinfo(directededge).encoded_shape();
  std::list<PointLL> edgeshape = valhalla::midgard::decode7<std::list<PointLL>>(encoded);
  if (!directededge->forward()) {
    std::reverse(edgeshape.begin(), edgeshape.end());
  }

  // Append shape to the shortcut's shape. Skip first point since it
  // should equal the last of the prior edge.
  edgeshape.pop_front();
  shape.splice(shape.end(), edgeshape);

  // Add to the weighted average
  average_density += directededge->length() * directededge->density();

  // Update the end node and return the length
  endnode = directededge->endnode();
  return directededge->length();
}

// Check if the edge is entering a contracted node
bool IsEnteringEdgeOfContractedNode(GraphReader& reader, const GraphId& nodeid, const GraphId& edge) {
  EdgePairs edgepairs;
  graph_tile_ptr tile = reader.GetGraphTile(nodeid);
  bool c = CanContract(reader, tile, nodeid, edgepairs);
  return c && (edgepairs.edge1.first == edge || edgepairs.edge2.first == edge);
}

// Add shortcut edges (if they should exist) from the specified node
// TODO - need to add access restrictions?
uint32_t AddShortcutEdges(GraphReader& reader,
                          const graph_tile_ptr& tile,
                          GraphTileBuilder& tilebuilder,
                          const GraphId& start_node,
                          const uint32_t edge_index,
                          const uint32_t edge_count,
                          std::unordered_map<uint32_t, uint32_t>& shortcuts) {
  // Shortcut edges have to start at a node that is not contracted - return if
  // this node can be contracted.
  EdgePairs edgepairs;
  if (CanContract(reader, tile, start_node, edgepairs)) {
    return 0;
  }

  // Check if this is the last edge in a shortcut (if the endnode cannot be contracted).
  auto last_edge = [&reader](graph_tile_ptr tile, const GraphId& endnode, EdgePairs& edgepairs) {
    return !CanContract(reader, tile, endnode, edgepairs);
  };

  // Iterate through directed edges of the base node
  uint32_t shortcut = 0;
  uint32_t shortcut_count = 0;
  GraphId edge_id(start_node.tileid(), start_node.level(), edge_index);
  for (uint32_t i = 0; i < edge_count; i++, ++edge_id) {
    // Skip transit connection edges.
    const DirectedEdge* directededge = tile->directededge(edge_id);
    if (directededge->use() == Use::kTransitConnection ||
        directededge->use() == Use::kEgressConnection ||
        directededge->use() == Use::kPlatformConnection || directededge->bss_connection()) {
      continue;
    }

    // NOTE - only kMaxShortcutsFromNode are allowed from a node. However,
    // a problem exists if we do not add a shortcut and the opposing shortcut
    // is added. So more than kMaxShortcutsFromNode can be created, but we will
    // only mark up to kMaxShortcutsFromNode regular edges as superseded.

    // Get the end node and check if the edge is set as a matching, entering
    // edge of the contracted node.
    GraphId end_node = directededge->endnode();
    if (IsEnteringEdgeOfContractedNode(reader, end_node, edge_id)) {
      // Form a shortcut edge.
      DirectedEdge newedge = *directededge;
      uint32_t length = newedge.length();

      // For computing weighted density and total turn duration along the shortcut
      float average_density = length * newedge.density();
      uint32_t const speed = tile->GetSpeed(directededge, kNoFlowMask);
      assert(speed != 0);
      float total_duration = length / (speed * kKPHtoMetersPerSec);
      uint32_t const truck_speed =
          tile->GetSpeed(directededge, kNoFlowMask, kInvalidSecondsOfWeek, true);
      assert(truck_speed != 0);
      float total_truck_duration = directededge->length() / (truck_speed * kKPHtoMetersPerSec);

      // Get the shape for this edge. If this initial directed edge is not
      // forward - reverse the shape so the edge info stored is forward for
      // the first added edge info
      auto edgeinfo = tile->edgeinfo(directededge);
      std::list<PointLL> shape =
          valhalla::midgard::decode7<std::list<PointLL>>(edgeinfo.encoded_shape());
      if (!directededge->forward()) {
        std::reverse(shape.begin(), shape.end());
      }

      // Get names - they apply over all edges of the shortcut
      auto names = edgeinfo.GetNames();
<<<<<<< HEAD
      auto tagged_names = edgeinfo.GetTaggedNames();
      auto pronunciations = edgeinfo.GetTaggedNames(true);
=======
      auto tagged_values = edgeinfo.GetTaggedValues();
>>>>>>> 61402aeb
      auto types = edgeinfo.GetTypes();

      // Add any access restriction records. TODO - make sure we don't contract
      // across edges with different restrictions.
      if (newedge.access_restriction()) {
        auto restrictions = tile->GetAccessRestrictions(edge_id.id(), kAllAccess);
        for (const auto& res : restrictions) {
          tilebuilder.AddAccessRestriction(AccessRestriction(tilebuilder.directededges().size(),
                                                             res.type(), res.modes(), res.value()));
        }
      }

      // Connect edges to the shortcut while the end node is marked as
      // contracted (contains edge pairs in the shortcut info).
      uint32_t rst = 0;
      // For turn duration calculation during contraction
      uint32_t opp_local_idx = directededge->opp_local_idx();
      GraphId next_edge_id = edge_id;
      while (true) {
        EdgePairs edgepairs;
        graph_tile_ptr tile = reader.GetGraphTile(end_node);
        if (last_edge(tile, end_node, edgepairs)) {
          break;
        }

        // Edge should match one of the 2 first (inbound) edges in the
        // pair. Choose the matching outgoing (second) edge.
        if (edgepairs.edge1.first == next_edge_id) {
          next_edge_id = edgepairs.edge1.second;
        } else if (edgepairs.edge2.first == next_edge_id) {
          next_edge_id = edgepairs.edge2.second;
        } else {
          // Break out of loop. This case can happen when a shortcut edge
          // enters another shortcut edge (but is not driveable in reverse
          // direction from the node).
          const DirectedEdge* de = tile->directededge(next_edge_id);
          LOG_ERROR("Edge not found in edge pairs. WayID = " +
                    std::to_string(tile->edgeinfo(de).wayid()));
          break;
        }

        // Connect the matching outbound directed edge (updates the next
        // end node in the new level). Keep track of the last restriction
        // on the connected shortcut - need to set that so turn restrictions
        // off of shortcuts work properly
        length += ConnectEdges(reader, end_node, next_edge_id, shape, end_node, opp_local_idx, rst,
                               average_density, total_duration, total_truck_duration);
      }

      // Do we need to force adding edgeinfo (opposing edge could have diff names)?
      // If end node is in the same tile and opposing edge does not have matching
      // edge_info_offset).
      bool diff_names = directededge->endnode().tileid() == edge_id.tileid() &&
                        !OpposingEdgeInfoMatches(tile, directededge);

      // Add the edge info. Use length and number of shape points to match an
      // edge in case multiple shortcut edges exist between the 2 nodes.
      // Test whether this shape is forward or reverse (in case an existing
      // edge exists). Shortcuts use way Id = 0.Set mean elevation to 0 as a placeholder,
      // set it later if adding elevation to this dataset.
      bool forward = true;
      uint32_t idx = ((length & 0xfffff) | ((shape.size() & 0xfff) << 20));
      uint32_t edge_info_offset =
          tilebuilder.AddEdgeInfo(idx, start_node, end_node, 0, 0, edgeinfo.bike_network(),
<<<<<<< HEAD
                                  edgeinfo.speed_limit(), shape, names, tagged_names, pronunciations,
                                  types, forward, diff_names);
=======
                                  edgeinfo.speed_limit(), shape, names, tagged_values, types, forward,
                                  diff_names);
>>>>>>> 61402aeb
      newedge.set_edgeinfo_offset(edge_info_offset);

      // Set the forward flag on this directed edge. If a new edge was added
      // the direction is forward otherwise the prior edge was the one stored
      // in the forward direction
      newedge.set_forward(forward);

      // Shortcut edge has the opp_local_idx and restrictions of the last
      // directed edge in the shortcut chain
      newedge.set_opp_local_idx(opp_local_idx);
      newedge.set_restrictions(rst);

      // Update the length, curvature, and end node
      newedge.set_length(length);
      newedge.set_curvature(compute_curvature(shape));
      newedge.set_endnode(end_node);

      // Set the default weighted grade for the edge. No edge elevation is added.
      newedge.set_weighted_grade(6);

      // Sanity check - should never see a shortcut with signs
      if (newedge.sign()) {
        LOG_ERROR("Shortcut edge with exit signs");
      }

      // Get turn lanes from the base directed edge. Add them if this is the last edge otherwise
      // set the turnlanes flag to false;
      if (directededge->turnlanes() && last_edge(reader.GetGraphTile(directededge->endnode()),
                                                 directededge->endnode(), edgepairs)) {
        uint32_t offset = tile->turnlanes_offset(edge_id.id());
        tilebuilder.AddTurnLanes(tilebuilder.directededges().size(), tile->GetName(offset));
        newedge.set_turnlanes(true);
      } else {
        newedge.set_turnlanes(false);
      }

      // TODO: for now just drop lane connectivity for shortcuts
      // they can be retrieved later by re-tracing path (via trace_attribute)
      if (newedge.laneconnectivity()) {
        newedge.set_laneconnectivity(false);
      }

      // Compute the weighted edge density
      newedge.set_density(average_density / (static_cast<float>(length)));

      // Update speed to the one that takes turn durations into account
      assert(total_duration > 0);
      uint32_t new_speed =
          static_cast<uint32_t>(std::round(length / total_duration * kMetersPerSectoKPH));
      newedge.set_speed(new_speed);

      assert(total_truck_duration > 0);
      uint32_t new_truck_speed =
          static_cast<uint32_t>(std::round(length / total_truck_duration * kMetersPerSectoKPH));
      newedge.set_truck_speed(new_truck_speed);

      // Add shortcut edge. Add to the shortcut map (associates the base edge
      // index to the shortcut index). Remove superseded mask that may have
      // been copied from base directed edge
      shortcuts[i] = shortcut + 1;
      newedge.set_shortcut(shortcut + 1);
      newedge.set_superseded(0);

      // Make sure shortcut edge is not marked as internal edge
      newedge.set_internal(false);

      // Add new directed edge to tile builder
      tilebuilder.directededges().emplace_back(std::move(newedge));
      shortcut_count++;
      shortcut++;
    }
  }

  // Log a warning (with the node lat,lon) if the max number of shortcuts from a node
  // is exceeded. This is not serious (see NOTE above) but good to know where it occurs.
  if (shortcut_count > kMaxShortcutsFromNode) {
    PointLL ll = tile->get_node_ll(start_node);
    LOG_WARN("Exceeding max shortcut edges from a node at LL = " + std::to_string(ll.lat()) + "," +
             std::to_string(ll.lng()));
  }
  return shortcut_count;
}

// Form shortcuts for tiles in this level.
uint32_t FormShortcuts(GraphReader& reader, const TileLevel& level) {
  // Iterate through the tiles at this level (TODO - can we mark the tiles
  // the tiles that shortcuts end within?)
  reader.Clear();
  bool added = false;
  uint32_t shortcut_count = 0;
  uint32_t ntiles = level.tiles.TileCount();
  uint32_t tile_level = (uint32_t)level.level;
  graph_tile_ptr tile;
  for (uint32_t tileid = 0; tileid < ntiles; tileid++) {
    // Get the graph tile. Skip if no tile exists (common case)
    tile = reader.GetGraphTile(GraphId(tileid, tile_level, 0));
    if (!tile) {
      continue;
    }

    // Create GraphTileBuilder for the new tile
    GraphId new_tile(tileid, tile_level, 0);
    GraphTileBuilder tilebuilder(reader.tile_dir(), new_tile, false);

    // Since the old tile is not serialized we must copy any data that is not
    // dependent on edge Id into the new builders (e.g., node transitions)
    if (tile->header()->transitioncount() > 0) {
      for (uint32_t i = 0; i < tile->header()->transitioncount(); ++i) {
        tilebuilder.transitions().emplace_back(std::move(*(tile->transition(i))));
      }
    }

    // Iterate through the nodes in the tile
    GraphId node_id(tileid, tile_level, 0);
    for (uint32_t n = 0; n < tile->header()->nodecount(); n++, ++node_id) {
      // Get the node info, copy node index and count from old tile
      NodeInfo nodeinfo = *(tile->node(node_id));
      uint32_t old_edge_index = nodeinfo.edge_index();
      uint32_t old_edge_count = nodeinfo.edge_count();

      // Update node information
      const auto& admin = tile->admininfo(nodeinfo.admin_index());
      nodeinfo.set_edge_index(tilebuilder.directededges().size());
      nodeinfo.set_admin_index(tilebuilder.AddAdmin(admin.country_text(), admin.state_text(),
                                                    admin.country_iso(), admin.state_iso()));

      // Current edge count
      size_t edge_count = tilebuilder.directededges().size();

      // Add shortcut edges first.
      std::unordered_map<uint32_t, uint32_t> shortcuts;
      shortcut_count += AddShortcutEdges(reader, tile, tilebuilder, node_id, old_edge_index,
                                         old_edge_count, shortcuts);

      // Copy the rest of the directed edges from this node
      GraphId edgeid(tileid, tile_level, old_edge_index);
      for (uint32_t i = 0; i < old_edge_count; i++, ++edgeid) {
        // Copy the directed edge information and update end node,
        // edge data offset, and opp_index
        const DirectedEdge* directededge = tile->directededge(edgeid);
        DirectedEdge newedge = *directededge;

        // Get signs from the base directed edge
        if (directededge->sign()) {
          std::vector<SignInfo> signs = tile->ProcessSigns(edgeid.id());
          if (signs.size() == 0) {
            LOG_ERROR("Base edge should have signs, but none found");
          }
          tilebuilder.AddSigns(tilebuilder.directededges().size(), signs);
        }

        // Get turn lanes from the base directed edge
        if (directededge->turnlanes()) {
          uint32_t offset = tile->turnlanes_offset(edgeid.id());
          tilebuilder.AddTurnLanes(tilebuilder.directededges().size(), tile->GetName(offset));
        }

        // Get access restrictions from the base directed edge. Add these to
        // the list of access restrictions in the new tile. Update the
        // edge index in the restriction to be the current directed edge Id
        if (directededge->access_restriction()) {
          auto restrictions = tile->GetAccessRestrictions(edgeid.id(), kAllAccess);
          for (const auto& res : restrictions) {
            tilebuilder.AddAccessRestriction(AccessRestriction(tilebuilder.directededges().size(),
                                                               res.type(), res.modes(), res.value()));
          }
        }

        // Copy lane connectivity
        if (directededge->laneconnectivity()) {
          auto laneconnectivity = tile->GetLaneConnectivity(edgeid.id());
          if (laneconnectivity.size() == 0) {
            LOG_ERROR("Base edge should have lane connectivity, but none found");
          }
          for (auto& lc : laneconnectivity) {
            lc.set_to(tilebuilder.directededges().size());
          }
          tilebuilder.AddLaneConnectivity(laneconnectivity);
        }

        // Get edge info, shape, and names from the old tile and add
        // to the new. Use prior edgeinfo offset as the key to make sure
        // edges that have the same end nodes are differentiated (this
        // should be a valid key since tile sizes aren't changed)
        auto edgeinfo = tile->edgeinfo(directededge);
        uint32_t edge_info_offset =
            tilebuilder.AddEdgeInfo(directededge->edgeinfo_offset(), node_id, directededge->endnode(),
                                    edgeinfo.wayid(), edgeinfo.mean_elevation(),
                                    edgeinfo.bike_network(), edgeinfo.speed_limit(),
                                    edgeinfo.encoded_shape(), edgeinfo.GetNames(),
<<<<<<< HEAD
                                    edgeinfo.GetTaggedNames(), edgeinfo.GetTaggedNames(true),
                                    edgeinfo.GetTypes(), added);
=======
                                    edgeinfo.GetTaggedValues(), edgeinfo.GetTypes(), added);
>>>>>>> 61402aeb
        newedge.set_edgeinfo_offset(edge_info_offset);

        // Set the superseded mask - this is the shortcut mask that supersedes this edge
        // (outbound from the node). Do not set (keep as 0) if maximum number of shortcuts
        // from a node has been exceeded.
        auto s = shortcuts.find(i);
        uint32_t superseded_idx = (s != shortcuts.end()) ? s->second : 0;
        if (superseded_idx <= kMaxShortcutsFromNode) {
          newedge.set_superseded(superseded_idx);
        }

        // Add directed edge
        tilebuilder.directededges().emplace_back(std::move(newedge));
      }

      // Set the edge count for the new node
      nodeinfo.set_edge_count(tilebuilder.directededges().size() - edge_count);

      // Get named signs from the base node
      if (nodeinfo.named_intersection()) {

        std::vector<SignInfo> signs = tile->ProcessSigns(n, true);
        if (signs.size() == 0) {
          LOG_ERROR("Base node should have signs, but none found");
        }
        tilebuilder.AddSigns(tilebuilder.nodes().size(), signs);
      }
      tilebuilder.nodes().emplace_back(std::move(nodeinfo));
    }

    // Store the new tile
    tilebuilder.StoreTileData();
    LOG_DEBUG((boost::format("ShortcutBuilder created tile %1%: %2% bytes") % tile %
               tilebuilder.header_builder().end_offset())
                  .str());

    // Check if we need to clear the tile cache.
    if (reader.OverCommitted()) {
      reader.Trim();
    }
  }
  return shortcut_count;
}

} // namespace

namespace valhalla {
namespace mjolnir {

// Build shortcuts. Shortcut edges are possible through nodes that
// only connect to 2 edges on the hierarchy level, and have compatible
// attributes. Shortcut edges are inserted before regular edges.
void ShortcutBuilder::Build(const boost::property_tree::ptree& pt) {

  // TODO: thread this. would need to make sure we dont make shortcuts
  // across tile boundaries so that we are only messing with one tile
  // in one thread at a time

  // Get GraphReader
  GraphReader reader(pt.get_child("mjolnir"));

  auto tile_level = TileHierarchy::levels().rbegin();
  tile_level++;
  for (; tile_level != TileHierarchy::levels().rend(); ++tile_level) {
    // Create shortcuts on this level
    LOG_INFO("Creating shortcuts on level " + std::to_string(tile_level->level));
    uint32_t count = FormShortcuts(reader, *tile_level);
    LOG_INFO("Finished with " + std::to_string(count) + " shortcuts");
  }
}

} // namespace mjolnir
} // namespace valhalla<|MERGE_RESOLUTION|>--- conflicted
+++ resolved
@@ -425,12 +425,9 @@
 
       // Get names - they apply over all edges of the shortcut
       auto names = edgeinfo.GetNames();
-<<<<<<< HEAD
-      auto tagged_names = edgeinfo.GetTaggedNames();
-      auto pronunciations = edgeinfo.GetTaggedNames(true);
-=======
       auto tagged_values = edgeinfo.GetTaggedValues();
->>>>>>> 61402aeb
+      auto pronunciations = edgeinfo.GetTaggedValues(true);
+
       auto types = edgeinfo.GetTypes();
 
       // Add any access restriction records. TODO - make sure we don't contract
@@ -495,13 +492,9 @@
       uint32_t idx = ((length & 0xfffff) | ((shape.size() & 0xfff) << 20));
       uint32_t edge_info_offset =
           tilebuilder.AddEdgeInfo(idx, start_node, end_node, 0, 0, edgeinfo.bike_network(),
-<<<<<<< HEAD
-                                  edgeinfo.speed_limit(), shape, names, tagged_names, pronunciations,
+                                  edgeinfo.speed_limit(), shape, names, tagged_values, pronunciations,
                                   types, forward, diff_names);
-=======
-                                  edgeinfo.speed_limit(), shape, names, tagged_values, types, forward,
-                                  diff_names);
->>>>>>> 61402aeb
+
       newedge.set_edgeinfo_offset(edge_info_offset);
 
       // Set the forward flag on this directed edge. If a new edge was added
@@ -692,12 +685,8 @@
                                     edgeinfo.wayid(), edgeinfo.mean_elevation(),
                                     edgeinfo.bike_network(), edgeinfo.speed_limit(),
                                     edgeinfo.encoded_shape(), edgeinfo.GetNames(),
-<<<<<<< HEAD
-                                    edgeinfo.GetTaggedNames(), edgeinfo.GetTaggedNames(true),
+                                    edgeinfo.GetTaggedValues(), edgeinfo.GetTaggedValues(true),
                                     edgeinfo.GetTypes(), added);
-=======
-                                    edgeinfo.GetTaggedValues(), edgeinfo.GetTypes(), added);
->>>>>>> 61402aeb
         newedge.set_edgeinfo_offset(edge_info_offset);
 
         // Set the superseded mask - this is the shortcut mask that supersedes this edge
