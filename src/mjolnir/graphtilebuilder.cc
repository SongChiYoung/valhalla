--- conflicted
+++ resolved
@@ -574,11 +574,7 @@
                                        const uint32_t speed_limit,
                                        const shape_container_t& lls,
                                        const std::vector<std::string>& names,
-<<<<<<< HEAD
-                                       const std::vector<std::string>& tagged_names,
-=======
                                        const std::vector<std::string>& tagged_values,
->>>>>>> e5a58e13
                                        const std::vector<std::string>& pronunciations,
                                        const uint16_t types,
                                        bool& added,
@@ -649,11 +645,6 @@
           ss << pronunciation;
         }
 
-<<<<<<< HEAD
-        // Add pronunciations and add its offset to edge info's list.
-        NameInfo ni{AddName(std::to_string(static_cast<uint8_t>(baldr::TaggedName::kPronunciation)) +
-                            ss.str())};
-=======
         auto encode_tag = [](valhalla::baldr::TaggedValue tag) {
           return std::string(1, static_cast<std::string::value_type>(tag));
         };
@@ -661,7 +652,6 @@
         // Add pronunciations and add its offset to edge info's list.
         NameInfo ni{AddName(encode_tag(valhalla::baldr::TaggedValue::kPronunciation) + ss.str())};
 
->>>>>>> e5a58e13
         ni.is_route_num_ = 0;
         ni.tagged_ = 1;
         name_info_list.emplace_back(ni);
@@ -729,11 +719,7 @@
                                        const uint32_t speed_limit,
                                        const std::string& llstr,
                                        const std::vector<std::string>& names,
-<<<<<<< HEAD
-                                       const std::vector<std::string>& tagged_names,
-=======
                                        const std::vector<std::string>& tagged_values,
->>>>>>> e5a58e13
                                        const std::vector<std::string>& pronunciations,
                                        const uint16_t types,
                                        bool& added,
@@ -804,11 +790,6 @@
           ss << pronunciation;
         }
 
-<<<<<<< HEAD
-        // Add pronunciations and add its offset to edge info's list.
-        NameInfo ni{AddName(std::to_string(static_cast<uint8_t>(baldr::TaggedName::kPronunciation)) +
-                            ss.str())};
-=======
         auto encode_tag = [](valhalla::baldr::TaggedValue tag) {
           return std::string(1, static_cast<std::string::value_type>(tag));
         };
@@ -816,7 +797,6 @@
         // Add pronunciations and add its offset to edge info's list.
         NameInfo ni{AddName(encode_tag(valhalla::baldr::TaggedValue::kPronunciation) + ss.str())};
 
->>>>>>> e5a58e13
         ni.is_route_num_ = 0;
         ni.tagged_ = 1;
         name_info_list.emplace_back(ni);
