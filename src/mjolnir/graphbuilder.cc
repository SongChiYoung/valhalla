--- conflicted
+++ resolved
@@ -719,15 +719,10 @@
             auto shape = EdgeShape(edge.llindex_, edge.attributes.llcount);
 
             uint16_t types = 0;
-<<<<<<< HEAD
-            std::vector<std::string> names, tagged_names, pronunciations;
+            std::vector<std::string> names, tagged_values, pronunciations;
             w.GetNames(ref, osmdata.name_offset_map, p, types, names, pronunciations);
-            w.GetTaggedNames(osmdata.name_offset_map, p, names.size(), tagged_names, pronunciations);
-=======
-            auto names = w.GetNames(ref, osmdata.name_offset_map, types);
-            auto tagged_values = w.GetTaggedValues(osmdata.name_offset_map);
-
->>>>>>> 61402aeb
+            w.GetTaggedValues(osmdata.name_offset_map, p, names.size(), tagged_values, pronunciations);
+
             // Update bike_network type
 
             if (bike_network) {
@@ -737,18 +732,11 @@
             }
 
             // Add edge info. Mean elevation is set to 1234 as a placeholder, set later if we have it.
-<<<<<<< HEAD
             edge_info_offset =
                 graphtile.AddEdgeInfo(edge_pair.second, (*nodes[source]).graph_id,
                                       (*nodes[target]).graph_id, w.way_id(), 1234, bike_network,
-                                      speed_limit, shape, names, tagged_names, pronunciations, types,
+                                      speed_limit, shape, names, tagged_values, pronunciations, types,
                                       added, dual_refs);
-=======
-            edge_info_offset = graphtile.AddEdgeInfo(edge_pair.second, (*nodes[source]).graph_id,
-                                                     (*nodes[target]).graph_id, w.way_id(), 1234,
-                                                     bike_network, speed_limit, shape, names,
-                                                     tagged_values, types, added, dual_refs);
->>>>>>> 61402aeb
             if (added) {
               stats.edgeinfocount++;
             }
