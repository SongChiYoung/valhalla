#include <future>
#include <set>
#include <thread>
#include <utility>

#include <boost/algorithm/string.hpp>
#include <boost/format.hpp>

#include "filesystem.h"

#include "baldr/datetime.h"
#include "baldr/graphconstants.h"
#include "baldr/graphid.h"
#include "baldr/graphreader.h"
#include "baldr/signinfo.h"
#include "baldr/tilehierarchy.h"
#include "midgard/aabb2.h"
#include "midgard/logging.h"
#include "midgard/pointll.h"
#include "midgard/polyline2.h"
#include "midgard/tiles.h"
#include "midgard/util.h"
#include "mjolnir/admin.h"
#include "mjolnir/edgeinfobuilder.h"
#include "mjolnir/ferry_connections.h"
#include "mjolnir/graphbuilder.h"
#include "mjolnir/graphtilebuilder.h"
#include "mjolnir/linkclassification.h"
#include "mjolnir/node_expander.h"
#include "mjolnir/util.h"

using namespace valhalla::midgard;
using namespace valhalla::baldr;
using namespace valhalla::mjolnir;

namespace {

/**
 * we need the nodes to be sorted by graphid and then by osmid to make a set of tiles
 * we also need to then update the edges that pointed to them
 *
 */
std::map<GraphId, size_t> SortGraph(const std::string& nodes_file, const std::string& edges_file) {
  LOG_INFO("Sorting graph...");

  // Sort nodes by graphid then by osmid, so its basically a set of tiles
  sequence<Node> nodes(nodes_file, false);
  nodes.sort([](const Node& a, const Node& b) {
    if (a.graph_id == b.graph_id) {
      return a.node.osmid_ < b.node.osmid_;
    }
    return a.graph_id < b.graph_id;
  });

  // run through the sorted nodes, going back to the edges they reference and updating each edge
  // to point to the first (out of the duplicates) nodes index. at the end of this there will be
  // tons of nodes that no edges reference, but we need them because they are the means by which
  // we know what edges connect to a given node from the nodes perspective

  auto start_node_edge_file = filesystem::path(edges_file);
  start_node_edge_file.replace_filename(start_node_edge_file.filename().string() + ".starts.tmp");
  auto end_node_edge_file = filesystem::path(edges_file);
  end_node_edge_file.replace_filename(end_node_edge_file.filename().string() + ".ends.tmp");
  using edge_ends_t = sequence<std::pair<uint32_t, uint32_t>>;
  std::unique_ptr<edge_ends_t> starts(new edge_ends_t(start_node_edge_file.string(), true));
  std::unique_ptr<edge_ends_t> ends(new edge_ends_t(end_node_edge_file.string(), true));

  uint32_t run_index = 0;
  uint32_t node_index = 0;
  size_t node_count = 0;
  Node last_node{};
  std::map<GraphId, size_t> tiles;
  nodes.transform(
      [&starts, &ends, &run_index, &node_index, &node_count, &last_node, &tiles](Node& node) {
        // remember if this was a new tile
        if (node_index == 0 || node.graph_id != (--tiles.end())->first) {
          tiles.insert({node.graph_id, node_index});
          node.graph_id.set_id(0);
          run_index = node_index;
          ++node_count;
        } // but is it a new node
        else if (last_node.node.osmid_ != node.node.osmid_) {
          node.graph_id.set_id(last_node.graph_id.id() + 1);
          run_index = node_index;
          ++node_count;
        } // not new keep the same graphid
        else {
          node.graph_id.set_id(last_node.graph_id.id());
        }

        // if this node marks the start of an edge, keep track of the edge and the node
        // so we can later tell the edge where the first node in the series is
        if (node.is_start()) {
          starts->push_back(std::make_pair(node.start_of, run_index));
        }
        // if this node marks the end of an edge, keep track of the edge and the node
        // so we can later tell the edge where the final node in the series is
        if (node.is_end()) {
          ends->push_back(std::make_pair(node.end_of, run_index));
        }

        // next node
        last_node = node;
        ++node_index;
      });

  // every edge should have a begin and end node
  assert(starts->size() == ends->size());

  LOG_INFO("Nodes processed. Sorting begin and end nodes by edge.");

  // Sort by edge. This enables a sequential update of edges
  auto cmp = [](const std::pair<uint32_t, uint32_t>& a, const std::pair<uint32_t, uint32_t>& b) {
    return a.first < b.first;
  };
  starts->sort(cmp);
  ends->sort(cmp);

  sequence<Edge> edges(edges_file, false);

  LOG_INFO("Sorting begin and end nodes done. Populating edges...");

  auto s_it = starts->begin(), e_it = ends->begin();
  while (s_it != starts->end() && e_it != ends->end()) {
    // there should be exactly one edge per begin and end node sequence and we sorted them the same
    assert((*s_it).first == (*e_it).first);
    auto element = edges[(*s_it).first];
    auto edge = *element;
    edge.sourcenode_ = (*s_it).second;
    edge.targetnode_ = (*e_it).second;
    element = edge;
    ++s_it;
    ++e_it;
  }

  // clean up tmp files
  starts.reset();
  ends.reset();
  filesystem::remove(start_node_edge_file);
  filesystem::remove(end_node_edge_file);

  LOG_INFO("Finished with " + std::to_string(node_count) + " graph nodes");
  return tiles;
}

// Construct edges in the graph and assign nodes to tiles.
void ConstructEdges(const std::string& ways_file,
                    const std::string& way_nodes_file,
                    const std::string& nodes_file,
                    const std::string& edges_file,
                    const std::function<GraphId(const OSMNode&)>& graph_id_predicate,
                    const bool infer_turn_channels) {
  LOG_INFO("Creating graph edges from ways...");

  // so we can read ways and nodes and write edges
  sequence<OSMWay> ways(ways_file, false);
  sequence<OSMWayNode> way_nodes(way_nodes_file, false);
  sequence<Edge> edges(edges_file, true);
  sequence<Node> nodes(nodes_file, true);

  // Method to get length of an edge (used to find short link edges)
  const auto Length = [&way_nodes](const size_t idx1, const OSMNode& node2) {
    auto node1 = (*way_nodes[idx1]).node;
    return node1.latlng().Distance(node2.latlng());
  };

  // For each way traversed via the nodes
  GraphId graphid;
  size_t current_way_node_index = 0;
  while (current_way_node_index < way_nodes.size()) {
    // Grab the way and its first node
    auto way_node = *way_nodes[current_way_node_index];
    const auto way = *ways[way_node.way_index];
    const auto first_way_node_index = current_way_node_index;
    const auto last_way_node_index =
        first_way_node_index + way.node_count() - way_node.way_shape_node_index - 1;

    // Validate - make sure all nodes for this edge are valid
    bool valid = true;
    for (auto ni = current_way_node_index; ni <= last_way_node_index; ni++) {
      const auto wn = (*way_nodes[ni]).node;
      if (!wn.latlng().IsValid()) {
        LOG_WARN("Node " + std::to_string(wn.osmid_) + " in way " + std::to_string(way.way_id()) +
                 " has not had coordinates initialized");
        valid = false;
      }
    }
    if (!valid) {
      LOG_WARN("Do not add edge!");
      current_way_node_index = last_way_node_index + 1;
      continue;
    }

    // Remember this edge starts here
    Edge prev_edge = Edge{0};
    Edge edge = Edge::make_edge(way_node.way_index, current_way_node_index, way, infer_turn_channels);
    edge.attributes.way_begin = way_node.way_shape_node_index == 0;

    // Remember this node as starting this edge
    way_node.node.link_edge_ = way.link();
    way_node.node.non_link_edge_ = !way.link() && (way.auto_forward() || way.auto_backward());
    nodes.push_back({way_node.node, static_cast<uint32_t>(edges.size()), static_cast<uint32_t>(-1),
                     graph_id_predicate(way_node.node)});

    // Iterate through the nodes of the way until we find an intersection
    while (current_way_node_index < way_nodes.size()) {
      // Get the next shape point on this edge
      way_node = *way_nodes[++current_way_node_index];
      edge.attributes.llcount++;

      // If its an intersection or the end of the way it's a node of the road network graph
      if (way_node.node.intersection()) {

        // Finish off this edge
        edge.attributes.shortlink =
            (way.link() && Length(edge.llindex_, way_node.node) < kMaxInternalLength);
        way_node.node.link_edge_ = way.link();
        way_node.node.non_link_edge_ = !way.link() && (way.auto_forward() || way.auto_backward());

        // remember what edge this node will end, its complicated by the fact that we delay adding the
        // edge until the next iteration of the loop, ie once the edge becomes prev_edge
        uint32_t end_of = static_cast<uint32_t>(edges.size() + prev_edge.is_valid());
        nodes.push_back(
            {way_node.node, static_cast<uint32_t>(-1), end_of, graph_id_predicate(way_node.node)});

        // Mark the edge as ending a way if this is the last node in the way
        edge.attributes.way_end = current_way_node_index == last_way_node_index;

        // We should add the previous edge now that we know its done
        if (prev_edge.is_valid())
          edges.push_back(prev_edge);

        // Finish this edge
        prev_edge = edge;

        // Figure out if the way doubled back on itself and if so treat it like the way ended
        bool doubled_back = false;
        OSMWayNode next_way_node;
        while (current_way_node_index != last_way_node_index && way_node.node.flat_loop_ &&
               (next_way_node = *way_nodes[current_way_node_index + 1]).node.flat_loop_) {
          way_node = next_way_node;
          ++current_way_node_index;
          doubled_back = current_way_node_index != last_way_node_index;
        }

        // Either we were done making edges from this way or the is an internal part that is doubled
        // backed over itself and we need to skip it
        if (current_way_node_index == last_way_node_index || doubled_back) {
          edges.push_back(prev_edge);
          current_way_node_index += !doubled_back;
          break;
        } // Start a new edge if this is not the last node in the way
        else {
          edge =
              Edge::make_edge(way_node.way_index, current_way_node_index, way, infer_turn_channels);
          sequence<Node>::iterator element = --nodes.end();
          auto node = *element;
          node.start_of = edges.size() + 1; // + 1 because the edge has not been added yet
          element = node;
        }
      } // If this edge has a signal not at a intersection
      else if (way_node.node.traffic_signal()) {
        edge.attributes.traffic_signal = true;
        edge.attributes.forward_signal = way_node.node.forward_signal();
        edge.attributes.backward_signal = way_node.node.backward_signal();
      } else if (way_node.node.stop_sign()) {
        edge.attributes.stop_sign = true;
        edge.attributes.direction = way_node.node.direction();
        edge.attributes.forward_stop = way_node.node.forward_stop();
        edge.attributes.backward_stop = way_node.node.backward_stop();
      } else if (way_node.node.yield_sign()) {
        edge.attributes.yield_sign = true;
        edge.attributes.direction = way_node.node.direction();
        edge.attributes.forward_yield = way_node.node.forward_yield();
        edge.attributes.backward_yield = way_node.node.backward_yield();
      }
    }
  }
  LOG_INFO("Finished with " + std::to_string(edges.size()) + " graph edges");
}

uint32_t CreateSimpleTurnRestriction(const uint64_t wayid,
                                     const size_t endnode,
                                     sequence<Node>& nodes,
                                     sequence<Edge>& edges,
                                     const OSMData& osmdata,
                                     sequence<OSMWay>& ways) {

  auto res = osmdata.restrictions.equal_range(wayid);
  if (res.first == osmdata.restrictions.end()) {
    return 0;
  }

  // Edge is the from edge of a restriction. Find all TRs (if any)
  // through the target (end) node of this directed edge.
  auto node_itr = nodes[endnode];
  auto node = *node_itr;
  std::vector<OSMRestriction> trs;
  for (auto r = res.first; r != res.second; ++r) {
    if (r->second.via() == node.node.osmid_) {
      trs.push_back(r->second);
    }
  }

  if (trs.empty()) {
    return 0;
  }

  // Get the way Ids of the edges at the endnode
  std::vector<uint64_t> wayids;
  auto bundle = collect_node_edges(node_itr, nodes, edges);
  for (const auto& edge : bundle.node_edges) {
    wayids.push_back((*ways[edge.first.wayindex_]).osmwayid_);
  }

  // There are some cases where both ONLY and NO restriction types are
  // present. Allow this. Iterate through all restrictions and set the
  // restriction mask to include the indexes of restricted turns.
  uint32_t mask = 0;
  for (const auto& tr : trs) {
    switch (tr.type()) {
      case RestrictionType::kNoLeftTurn:
      case RestrictionType::kNoRightTurn:
      case RestrictionType::kNoStraightOn:
      case RestrictionType::kNoUTurn:
      case RestrictionType::kNoEntry:
      case RestrictionType::kNoExit:
      case RestrictionType::kNoTurn:
        // Iterate through the edge wayIds until the matching to way Id is found
        for (uint32_t idx = 0, n = wayids.size(); idx < n; idx++) {
          if (wayids[idx] == tr.to()) {
            mask |= (1 << idx);
            break;
          }
        }
        break;

      case RestrictionType::kOnlyRightTurn:
      case RestrictionType::kOnlyLeftTurn:
      case RestrictionType::kOnlyStraightOn:
        // Iterate through the edge wayIds - any non-matching edge is added
        // to the turn restriction
        for (uint32_t idx = 0, n = wayids.size(); idx < n; idx++) {
          if (wayids[idx] != tr.to()) {
            mask |= (1 << idx);
          }
        }
        break;
    }
  }

  // Check if mask exceeds the limit
  if (mask >= (1 << kMaxTurnRestrictionEdges)) {
    LOG_WARN("Restrictions mask exceeds allowable limit on wayid: " + std::to_string(wayid));
  }

  // Return the restriction mask
  return mask;
}

// Add an access restriction. Returns the mode(s) that have access
// restrictions on this edge.
uint32_t AddAccessRestrictions(const uint32_t edgeid,
                               const uint64_t wayid,
                               const OSMData& osmdata,
                               GraphTileBuilder& graphtile) {
  auto res = osmdata.access_restrictions.equal_range(wayid);
  if (res.first == osmdata.access_restrictions.end()) {
    return 0;
  }

  uint32_t modes = 0;
  for (auto r = res.first; r != res.second; ++r) {
    AccessRestriction access_restriction(edgeid, r->second.type(), r->second.modes(),
                                         r->second.value());
    graphtile.AddAccessRestriction(access_restriction);
    modes |= r->second.modes();
  }
  return modes;
}

void BuildTileSet(const std::string& ways_file,
                  const std::string& way_nodes_file,
                  const std::string& nodes_file,
                  const std::string& edges_file,
                  const std::string& complex_restriction_from_file,
                  const std::string& complex_restriction_to_file,
                  const std::string& pronunciation_file,
                  const std::string& tile_dir,
                  const OSMData& osmdata,
                  std::map<GraphId, size_t>::const_iterator tile_start,
                  std::map<GraphId, size_t>::const_iterator tile_end,
                  const uint32_t tile_creation_date,
                  const boost::property_tree::ptree& pt,
                  std::promise<DataQuality>& result) {

  sequence<OSMWay> ways(ways_file, false);
  sequence<OSMWayNode> way_nodes(way_nodes_file, false);
  sequence<Edge> edges(edges_file, false);
  sequence<Node> nodes(nodes_file, false);
  sequence<OSMRestriction> complex_restrictions_from(complex_restriction_from_file, false);
  sequence<OSMRestriction> complex_restrictions_to(complex_restriction_to_file, false);

  auto less_than = [](const OSMPronunciation& a, const OSMPronunciation& b) {
    return a.way_id() < b.way_id();
  };
  sequence<OSMPronunciation> pronunciation(pronunciation_file, false);

  auto database = pt.get_optional<std::string>("admin");
  bool infer_internal_intersections =
      pt.get<bool>("data_processing.infer_internal_intersections", true);
  bool use_urban_tag = pt.get<bool>("data_processing.use_urban_tag", false);
  bool use_admin_db = pt.get<bool>("data_processing.use_admin_db", true);

  // Initialize the admin DB (if it exists)
  sqlite3* admin_db_handle = (database && use_admin_db) ? GetDBHandle(*database) : nullptr;
  if (!database && use_admin_db) {
    LOG_WARN("Admin db not found.  Not saving admin information.");
  } else if (!admin_db_handle && use_admin_db) {
    LOG_WARN("Admin db " + *database + " not found.  Not saving admin information.");
  }

  database = pt.get_optional<std::string>("timezone");
  // Initialize the tz DB (if it exists)
  sqlite3* tz_db_handle = database ? GetDBHandle(*database) : nullptr;
  if (!database) {
    LOG_WARN("Time zone db not found.  Not saving time zone information.");
  } else if (!tz_db_handle) {
    LOG_WARN("Time zone db " + *database + " not found.  Not saving time zone information.");
  }

  const auto& tiling = TileHierarchy::levels().back().tiles;

  // Method to get the shape for an edge - since LL is stored as a pair of
  // floats we need to change into PointLL to get length of an edge
  const auto EdgeShape = [&way_nodes](size_t idx, const size_t count) {
    std::list<PointLL> shape;
    for (size_t i = 0; i < count; ++i) {
      auto node = (*way_nodes[idx++]).node;
      shape.emplace_back(node.latlng());
    }
    return shape;
  };

  // For each tile in the task
  bool added = false;
  DataQuality stats;

  // Lots of times in a given tile we may end up accessing the same
  // shape/attributes twice we avoid doing this by caching it here
  std::unordered_map<uint32_t, std::pair<double, uint32_t>> geo_attribute_cache;

  ////////////////////////////////////////////////////////////////////////////
  // Iterate over tiles
  for (; tile_start != tile_end; ++tile_start) {
    try {
      // What actually writes the tile
      GraphId tile_id = tile_start->first.Tile_Base();
      GraphTileBuilder graphtile(tile_dir, tile_id, false);

      // Information about tile creation
      graphtile.AddTileCreationDate(tile_creation_date);
      graphtile.header_builder().set_dataset_id(osmdata.max_changeset_id_);

      // Set the base lat,lon of the tile
      uint32_t id = tile_id.tileid();
      PointLL base_ll = tiling.Base(id);
      graphtile.header_builder().set_base_ll(base_ll);

      // Get the admin polygons. If only one exists for the tile check if the
      // tile is entirely inside the polygon
      bool tile_within_one_admin = false;
      std::unordered_multimap<uint32_t, multi_polygon_type> admin_polys;
      std::unordered_map<uint32_t, bool> drive_on_right;
      std::unordered_map<uint32_t, bool> allow_intersection_names;

      if (admin_db_handle) {
        admin_polys = GetAdminInfo(admin_db_handle, drive_on_right, allow_intersection_names,
                                   tiling.TileBounds(id), graphtile);
        if (admin_polys.size() == 1) {
          // TODO - check if tile bounding box is entirely inside the polygon...
          tile_within_one_admin = true;
        }
      }

      bool tile_within_one_tz = false;
      std::unordered_multimap<uint32_t, multi_polygon_type> tz_polys;
      if (tz_db_handle) {
        tz_polys = GetTimeZones(tz_db_handle, tiling.TileBounds(id));
        if (tz_polys.size() == 1) {
          tile_within_one_tz = true;
        }
      }

      // Iterate through the nodes
      uint32_t idx = 0; // Current directed edge index

      ////////////////////////////////////////////////////////////////////////
      // Iterate over nodes in the tile
      auto node_itr = nodes[tile_start->second];
      // to avoid realloc we guess how many edges there might be in a given tile
      geo_attribute_cache.clear();
      geo_attribute_cache.reserve(5 * (std::next(tile_start) == tile_end
                                           ? nodes.end() - node_itr
                                           : std::next(tile_start)->second - tile_start->second));

      while (node_itr != nodes.end() && (*node_itr).graph_id.Tile_Base() == tile_id) {
        // amalgamate all the node duplicates into one and the edges that connect to it
        // this moves the iterator for you
        auto bundle = collect_node_edges(node_itr, nodes, edges);

        // Make sure node has edges
        if (bundle.node_edges.size() == 0) {
          LOG_ERROR("Node has no edges - skip");
          continue;
        }

        const auto& node = bundle.node;
        PointLL node_ll = node.latlng();

        // Get the admin index
        uint32_t admin_index = 0;
        bool dor = false;

        if (use_admin_db) {
          admin_index = (tile_within_one_admin) ? admin_polys.begin()->first
                                                : GetMultiPolyId(admin_polys, node_ll, graphtile);
          dor = drive_on_right[admin_index];
        } else {
          admin_index = graphtile.AddAdmin("", "", osmdata.node_names.name(node.country_iso_index()),
                                           osmdata.node_names.name(node.state_iso_index()));
        }

        // Look for potential duplicates
        // CheckForDuplicates(nodeid, node, edgelengths, nodes, edges, osmdata.ways, stats);

        // it is a fork if more than two edges and more than one driveforward edge and
        //   if all the edges are links
        //   OR the node is a motorway_junction
        //      AND none of the edges are links
        //      OR all outbound edges are links and there is only one inbound edge
        bool fork =
            (((bundle.node_edges.size() > 2) && (bundle.driveforward_count > 1)) &&
             ((bundle.link_count == bundle.node_edges.size()) ||
              ((node.type() == NodeType::kMotorWayJunction) &&
               ((bundle.link_count == 0) || ((bundle.link_count == bundle.driveforward_count) &&
                                             (bundle.node_edges.size() == bundle.link_count + 1))))));

        //////////////////////////////////////////////////////////////////////
        // Iterate over edges at node
        // Build directed edges. Track the best classification/importance
        // of outbound edges from this node.
        uint32_t n = 0;
        for (const auto& edge_pair : bundle.node_edges) {
          // Get the edge and way
          const Edge& edge = edge_pair.first;
          const OSMWay w = *ways[edge.wayindex_];

          // Determine orientation along the edge (forward or reverse between
          // the 2 nodes). Check for edge error.
          bool forward = edge.sourcenode_ == node_itr.position();
          size_t source = edge.sourcenode_, target = edge.targetnode_;
          if (!forward) {
            std::swap(source, target);
          }

          if (!use_admin_db)
            dor = w.drive_on_right();

          // Validate speed. Set speed limit and truck speed.
          uint32_t speed = w.speed();
          if (forward && w.forward_tagged_speed()) {
            speed = w.forward_speed();
          } else if (!forward && w.backward_tagged_speed()) {
            speed = w.backward_speed();
          }
          if (speed > kMaxAssumedSpeed) {
            LOG_WARN("Speed = " + std::to_string(speed) + " wayId= " + std::to_string(w.way_id()));
            speed = kMaxAssumedSpeed;
          }
          uint32_t speed_limit = w.speed_limit();
          if (speed_limit > kMaxAssumedSpeed && speed_limit != kUnlimitedSpeedLimit) {
            LOG_WARN("Speed limit = " + std::to_string(speed_limit) +
                     " wayId= " + std::to_string(w.way_id()));
            speed_limit = kMaxAssumedSpeed;
          }

          uint32_t truck_speed = w.truck_speed();
          if (truck_speed > kMaxAssumedSpeed) {
            LOG_WARN("Truck Speed = " + std::to_string(truck_speed) +
                     " wayId= " + std::to_string(w.way_id()));
            truck_speed = kMaxAssumedSpeed;
          }

          // Cul du sac
          auto use = w.use();
          if (use == Use::kCuldesac) {
            stats.culdesaccount++;
          }

          // Handle simple turn restrictions that originate from this
          // directed edge
          uint32_t restrictions =
              CreateSimpleTurnRestriction(w.way_id(), target, nodes, edges, osmdata, ways);
          if (restrictions != 0) {
            stats.simplerestrictions++;
          }

          // traffic signal exists at a non-intersection node
          // forward signal must exist if forward direction and vice versa.
          // if forward and backward signal flags are not set then only set for oneways.
          bool has_signal =
              ((edge.attributes.traffic_signal) &&
               ((forward && edge.attributes.forward_signal) ||
                (!forward && edge.attributes.backward_signal) ||
                (w.oneway() && !edge.attributes.forward_signal && !edge.attributes.backward_signal)));

          // stop sign exists at a non-intersection node
          // forward stop must exist if forward direction and vice versa.
          // if forward and backward stop flags are not set then only set for oneways.
          bool has_stop =
              ((edge.attributes.stop_sign) &&
               ((forward && (edge.attributes.direction ? edge.attributes.forward_stop : true)) ||
                (!forward && (edge.attributes.direction ? edge.attributes.backward_stop : true)) ||
                (w.oneway() && !edge.attributes.forward_stop && !edge.attributes.backward_stop)));

          // yield sign exists at a non-intersection node
          // forward yield must exist if forward direction and vice versa.
          // if forward and backward yield flags are not set then only set for oneways.
          bool has_yield =
              ((edge.attributes.yield_sign) &&
               ((forward && (edge.attributes.direction ? edge.attributes.forward_yield : true)) ||
                (!forward && (edge.attributes.direction ? edge.attributes.backward_yield : true)) ||
                (w.oneway() && !edge.attributes.forward_yield && !edge.attributes.backward_yield)));

          auto bike = osmdata.bike_relations.equal_range(w.way_id());
          uint32_t bike_network = 0;

          // TODO:  Do we want to call out the bike network refs and names for bicycle routing?
          // uint32_t national_ref_index = 0, regional_ref_index = 0, local_ref_index = 0;
          // uint32_t mtb_national_ref_index = 0, mtb_regional_ref_index = 0, mtb_local_ref_index =
          // 0;

          for (auto b = bike.first; b != bike.second; ++b) {
            uint32_t network = b->second.bike_network;

            // a mountain bike network has sub networks (lcn, ncn, or rcn)
            if (network & kMcn) {

              // TODO:  Do we want to call out the bike network refs and names for bicycle routing?
              /*if (network & kNcn) //ncn
                mtb_national_ref_index = b->second.ref_index;
              else if (network & kRcn) //rcn
                mtb_regional_ref_index = b->second.ref_index;
              else if (network & kLcn) //lcn
                mtb_local_ref_index = b->second.ref_index;
              */

              bike_network |= kMcn;

            } else {

              // TODO:  Do we want to call out the bike network refs and names for bicycle routing?
              /*if (network & kNcn) //ncn
                national_ref_index = b->second.ref_index;
              else if (network & kRcn) //rcn
                regional_ref_index = b->second.ref_index;
              else if (network & kLcn) //lcn
                local_ref_index = b->second.ref_index;
              */

              bike_network |= network;
            }
          }

          // Check if refs occur in both directions for this way. If so, a separate EdgeInfo needs to
          // be stored. This usually indicates a single carriageway with different directional
          // indicators.
          bool dual_refs = false;
          std::string ref;
          if (w.ref_index() != 0) {
            auto iter = osmdata.way_ref.find(w.way_id());
            auto iter_rev = osmdata.way_ref_rev.find(w.way_id());
            dual_refs = iter != osmdata.way_ref.end() && iter_rev != osmdata.way_ref_rev.end();

            // Check for updated ref from relations. If dual refs and reverse direction use the
            // reverse ref, otherwise use the forward ref.
            if (dual_refs && !forward) {
              if (iter_rev != osmdata.way_ref_rev.end()) {
                // Replace the ref with the reverse ref
                ref = GraphBuilder::GetRef(osmdata.name_offset_map.name(w.ref_index()),
                                           osmdata.name_offset_map.name(iter_rev->second));
              }
            } else {
              if (iter != osmdata.way_ref.end()) {
                ref = GraphBuilder::GetRef(osmdata.name_offset_map.name(w.ref_index()),
                                           osmdata.name_offset_map.name(iter->second));
              }
            }
          }

          OSMPronunciation p{0};
          if (w.has_pronunciation_tags()) {
            OSMPronunciation target{w.way_id()};
            sequence<OSMPronunciation>::iterator pronunciation_it =
                pronunciation.find(target, less_than);
            if (pronunciation_it != pronunciation.end()) {
              p = pronunciation_it;
            }
          }

          // Get the shape for the edge and compute its length
          uint32_t edge_info_offset;
          auto found = geo_attribute_cache.cend();
          if (dual_refs || !graphtile.HasEdgeInfo(edge_pair.second, (*nodes[source]).graph_id,
                                                  (*nodes[target]).graph_id, edge_info_offset)) {

            // add the info
            auto shape = EdgeShape(edge.llindex_, edge.attributes.llcount);

            uint16_t types = 0;
<<<<<<< HEAD
            std::vector<std::string> names, tagged_names, pronunciations;
            w.GetNames(ref, osmdata.name_offset_map, p, types, names, pronunciations);
            w.GetTaggedNames(osmdata.name_offset_map, p, names.size(), tagged_names, pronunciations);
=======
            std::vector<std::string> names, tagged_values, pronunciations;
            w.GetNames(ref, osmdata.name_offset_map, p, types, names, pronunciations);
            w.GetTaggedValues(osmdata.name_offset_map, p, names.size(), tagged_values,
                              pronunciations);

>>>>>>> e5a58e13
            // Update bike_network type

            if (bike_network) {
              bike_network |= w.bike_network();
            } else {
              bike_network = w.bike_network();
            }

            // Add edge info. Mean elevation is set to 1234 as a placeholder, set later if we have it.
            edge_info_offset =
                graphtile.AddEdgeInfo(edge_pair.second, (*nodes[source]).graph_id,
                                      (*nodes[target]).graph_id, w.way_id(), 1234, bike_network,
<<<<<<< HEAD
                                      speed_limit, shape, names, tagged_names, pronunciations, types,
=======
                                      speed_limit, shape, names, tagged_values, pronunciations, types,
>>>>>>> e5a58e13
                                      added, dual_refs);
            if (added) {
              stats.edgeinfocount++;
            }

            // length
            auto length = valhalla::midgard::length(shape);

            // Compute a curvature metric [0-15]. TODO - use resampled polyline?
            uint32_t curvature = compute_curvature(shape);

            // Add the curvature to the cache
            auto inserted = geo_attribute_cache.insert({edge_info_offset, {length, curvature}});
            found = inserted.first;
          } // now we have the edge info offset
          else {
            found = geo_attribute_cache.find(edge_info_offset);
          }

          // this can't happen
          if (found == geo_attribute_cache.cend()) {
            throw std::runtime_error("GeoAttributes cached object should be there!");
          }

          // ferry speed override.  duration is set on the way
          if (w.ferry() && w.duration()) {
            // convert to kph
            uint32_t spd = static_cast<uint32_t>((std::get<0>(found->second) * 3.6) / w.duration());
            speed = (spd == 0) ? 1 : spd;
          }

          // Add a directed edge and get a reference to it
          DirectedEdgeBuilder de(w, (*nodes[target]).graph_id, forward,
                                 static_cast<uint32_t>(std::get<0>(found->second) + .5), speed,
                                 truck_speed, use, static_cast<RoadClass>(edge.attributes.importance),
                                 n, has_signal, has_stop, has_yield,
                                 ((has_stop || has_yield) ? node.minor() : false), restrictions,
                                 bike_network, edge.attributes.reclass_ferry);
          graphtile.directededges().emplace_back(de);
          DirectedEdge& directededge = graphtile.directededges().back();
          // temporarily set the leaves tile flag to indicate when we need to search the access.bin
          // file. ferries don't have overrides in country access logic, so use this bit to indicate
          // if the speed has been set via the duration and length
          if (!w.ferry()) {
            directededge.set_leaves_tile(w.has_user_tags());
          } else if (w.duration()) {
            directededge.set_leaves_tile(true);
          }

          directededge.set_edgeinfo_offset(found->first);
          directededge.set_curvature(std::get<1>(found->second));

          // Set use to ramp or turn channel
          if (edge.attributes.turn_channel) {
            directededge.set_use(Use::kTurnChannel);
            // Do not overwrite rest area or service area use for ramps
          } else if (edge.attributes.link && (use != Use::kServiceArea && use != Use::kRestArea)) {
            directededge.set_use(Use::kRamp);
          }

          if (!infer_internal_intersections && w.internal()) {
            if (directededge.use() != Use::kRamp && directededge.use() != Use::kTurnChannel)
              directededge.set_internal(true);
          }

          // TODO - update logic so we limit the CreateSignInfoList calls
          // Any exits for this directed edge? is auto and oneway?
          std::vector<SignInfo> signs;
          std::vector<std::string> pronunciations;
          bool has_guide =
              GraphBuilder::CreateSignInfoList(node, w, p, osmdata, signs, pronunciations, fork,
                                               forward, (directededge.use() == Use::kRamp),
                                               (directededge.use() == Use::kTurnChannel));
          // add signs if signs exist
          // and directed edge if forward access and auto use
          // and directed edge is a link and not (link count=2 and driveforward count=1)
          //    OR node is a fork
          //    OR we added guide signs or guidance views
          if (!signs.empty() && (directededge.forwardaccess() & kAutoAccess) &&
              ((directededge.link() &&
                (!((bundle.link_count == 2) && (bundle.driveforward_count == 1)))) ||
               fork || has_guide)) {

            graphtile.AddSigns(idx, signs, pronunciations);
            directededge.set_sign(true);
          }

          // Add turn lanes if they exist.
          std::string turnlane_tags;
          if (forward && w.fwd_turn_lanes_index() > 0) {
            turnlane_tags = osmdata.name_offset_map.name(w.fwd_turn_lanes_index());
            if (!turnlane_tags.empty()) {
              std::string str = TurnLanes::GetTurnLaneString(turnlane_tags);
              if (!str.empty()) { // don't add if invalid.
                directededge.set_turnlanes(true);
                graphtile.AddTurnLanes(idx, w.fwd_turn_lanes_index());
              }
            }
          } else if (!forward && w.bwd_turn_lanes_index() > 0) {
            turnlane_tags = osmdata.name_offset_map.name(w.bwd_turn_lanes_index());
            if (!turnlane_tags.empty()) {
              std::string str = TurnLanes::GetTurnLaneString(turnlane_tags);
              if (!str.empty()) { // don't add if invalid.
                directededge.set_turnlanes(true);
                graphtile.AddTurnLanes(idx, w.bwd_turn_lanes_index());
              }
            }
          }
          // Add lane connectivity
          try {
            auto ei = osmdata.lane_connectivity_map.equal_range(w.way_id());
            if (ei.first != ei.second) {
              std::vector<LaneConnectivity> v;
              for (; ei.first != ei.second; ++ei.first) {
                const auto& lc = ei.first->second;
                v.emplace_back(idx, lc.from_way_id, osmdata.name_offset_map.name(lc.to_lanes_index),
                               osmdata.name_offset_map.name(lc.from_lanes_index));
              }
              graphtile.AddLaneConnectivity(v);
              directededge.set_laneconnectivity(true);
            }
          } catch (std::exception& e) {
            LOG_WARN("Failed to import lane connectivity for way: " + std::to_string(w.way_id()) +
                     " : " + e.what());
          }

          // Set the number of lanes.
          if (w.forward_tagged_lanes() && w.backward_tagged_lanes()) {
            if (forward) {
              directededge.set_lanecount(w.forward_lanes());
            } else {
              directededge.set_lanecount(w.backward_lanes());
            }
          } else {
            // The lanes tag in OSM means total number of lanes. For ways with
            // 2-way travel divide by 2. This will not be accurate for an odd
            // number of lanes, but in these cases there really should be
            // lanes:forward and lanes:backward tags.
            if (w.oneway() || w.oneway_reverse()) {
              directededge.set_lanecount(w.lanes());
            } else {
              directededge.set_lanecount(std::max(1, static_cast<int>(w.lanes()) / 2));
            }
          }

          // Add restrictions..For now only storing access restrictions for trucks
          // TODO - support more than one mode
          if (directededge.forwardaccess()) {
            uint32_t ar_modes = AddAccessRestrictions(idx, w.way_id(), osmdata, graphtile);
            if (ar_modes) {
              directededge.set_access_restriction(ar_modes);
            }
          }

          if (osmdata.via_set.find(w.way_id()) != osmdata.via_set.end()) {
            directededge.complex_restriction(true);
          }

          // grab all the modes if this way ends at a restriction(s)
          OSMRestriction target_to_res{
              w.way_id()}; // this is our from way id.  to is really our from for to_restrictions.
          OSMRestriction restriction_to{};
          sequence<OSMRestriction>::iterator res_to_it =
              complex_restrictions_to.find(target_to_res,
                                           [](const OSMRestriction& a, const OSMRestriction& b) {
                                             return a.from() < b.from();
                                           });

          while (res_to_it != complex_restrictions_to.end() &&
                 (restriction_to = *res_to_it).from() == w.way_id()) {
            directededge.set_end_restriction(directededge.end_restriction() | restriction_to.modes());
            res_to_it++;
          }

          // grab all the modes if this way starts at a restriction(s)
          OSMRestriction target_from_res{w.way_id()}; // this is our to way id
          OSMRestriction restriction_from{};
          sequence<OSMRestriction>::iterator res_from_it =
              complex_restrictions_from.find(target_from_res,
                                             [](const OSMRestriction& a, const OSMRestriction& b) {
                                               return a.from() < b.from();
                                             });

          while (res_from_it != complex_restrictions_from.end() &&
                 (restriction_from = *res_from_it).from() == w.way_id()) {
            directededge.set_start_restriction(directededge.start_restriction() |
                                               restriction_from.modes());
            res_from_it++;
          }

          // Set shoulder based on current facing direction and which
          // side of the road is meant to be driven on.
          if (forward) {
            directededge.set_shoulder(dor ? w.shoulder_right() : w.shoulder_left());
          } else {
            directededge.set_shoulder(dor ? w.shoulder_left() : w.shoulder_right());
          }

          // Figure out cycle lanes
          bool right_cyclelane_forward = true;
          bool left_cyclelane_forward = false;

          // If we know bikes can only go in a specific direction then whatever
          // cyclelanes there are will be in that direction
          if (w.bike_forward() && !w.bike_backward()) {
            right_cyclelane_forward = true;
            left_cyclelane_forward = true;
          } else if (!w.bike_forward() && w.bike_backward()) {
            right_cyclelane_forward = false;
            left_cyclelane_forward = false;
          }
          // If bike can go in both directions but the road is a oneway then we
          // must check for contraflow lanes
          else if (w.oneway()) {
            right_cyclelane_forward = !w.cyclelane_right_opposite();
            left_cyclelane_forward = !w.cyclelane_left_opposite();
            // If the way has a tag of oneway=-1 then bike tags are in the reverse direction
            if (w.oneway_reverse()) {
              right_cyclelane_forward = !right_cyclelane_forward;
              left_cyclelane_forward = !left_cyclelane_forward;
            }
          }
          // If road is not a oneway then we must consider contraflow lanes
          // as well as what side of the road people drive on
          else {
            right_cyclelane_forward = w.cyclelane_right_opposite() ? !dor : dor;
            left_cyclelane_forward = w.cyclelane_left_opposite() ? dor : !dor;
          }

          directededge.set_cyclelane(CycleLane::kNone);
          if (forward) {
            if (right_cyclelane_forward) {
              directededge.set_cyclelane(w.cyclelane_right());
            }
            if (left_cyclelane_forward && (static_cast<uint8_t>(w.cyclelane_left()) >
                                           static_cast<uint8_t>(directededge.cyclelane()))) {
              directededge.set_cyclelane(w.cyclelane_left());
            }
          } else {
            if (!right_cyclelane_forward) {
              directededge.set_cyclelane(w.cyclelane_right());
            }
            if (!left_cyclelane_forward && (static_cast<uint8_t>(w.cyclelane_left()) >
                                            static_cast<uint8_t>(directededge.cyclelane()))) {
              directededge.set_cyclelane(w.cyclelane_left());
            }
          }

          // Downgrade classification of any footways that are not kServiceOther
          if ((directededge.use() == Use::kFootway || directededge.use() == Use::kSteps ||
               directededge.use() == Use::kSidewalk || directededge.use() == Use::kPedestrian) &&
              directededge.classification() != RoadClass::kServiceOther) {
            directededge.set_classification(RoadClass::kServiceOther);
          }

          // Increment the directed edge index within the tile
          idx++;
          n++;
        }

        // Set the node lat,lng, index of the first outbound edge, and the
        // directed edge count from this edge and the best road class
        // from the node. Increment directed edge count.
        graphtile.nodes().emplace_back(base_ll, node_ll, node.access(), node.type(),
                                       node.traffic_signal(), node.tagged_access(),
                                       node.private_access());
        graphtile.nodes().back().set_edge_index(graphtile.directededges().size() -
                                                bundle.node_edges.size());
        graphtile.nodes().back().set_edge_count(bundle.node_edges.size());
        if (fork) {
          graphtile.nodes().back().set_intersection(IntersectionType::kFork);
        }

        // Set admin index
        graphtile.nodes().back().set_admin_index(admin_index);

        if ((node.stop_sign() && !node.yield_sign()) || (!node.stop_sign() && node.yield_sign())) {

          // temporarily set the transition index so that we know if we have a stop or yield sign
          // will be processed and removed in the enhancer
          uint8_t stop_yield_info = 0;
          if (node.minor())
            stop_yield_info |= kMinor;

          if (node.stop_sign())
            stop_yield_info |= kStopSign;

          if (node.yield_sign())
            stop_yield_info |= kYieldSign;

          graphtile.nodes().back().set_transition_index(stop_yield_info);
        }

        if (admin_index != 0 && node.named_intersection() && allow_intersection_names[admin_index]) {

          std::vector<std::string> node_names;
          node_names = GetTagTokens(osmdata.node_names.name(node.name_index()));

          std::vector<SignInfo> signs;
          signs.reserve(node_names.size());

          std::vector<std::string> ipa_tokens, nt_sampa_tokens, katakana_tokens, jeita_tokens;
          GraphBuilder::GetPronunciationTokens(osmdata, node.name_pronunciation_ipa_index(),
                                               node.name_pronunciation_nt_sampa_index(),
                                               node.name_pronunciation_katakana_index(),
                                               node.name_pronunciation_jeita_index(), ipa_tokens,
                                               nt_sampa_tokens, katakana_tokens, jeita_tokens, true);

          bool add_ipa = (ipa_tokens.size() && node_names.size() == ipa_tokens.size());
          bool add_nt_sampa = (nt_sampa_tokens.size() && node_names.size() == nt_sampa_tokens.size());
          bool add_katakana = (katakana_tokens.size() && node_names.size() == katakana_tokens.size());
          bool add_jeita = (jeita_tokens.size() && node_names.size() == jeita_tokens.size());

          std::vector<std::string> pronunciations;

          for (size_t i = 0; i < node_names.size(); ++i) {
            if (add_ipa || add_nt_sampa || add_katakana || add_jeita) {
              signs.emplace_back(Sign::Type::kJunctionName, false, false, true, pronunciations.size(),
                                 (int(add_ipa) + int(add_nt_sampa) + int(add_katakana) +
                                  int(add_jeita)),
                                 node_names[i]);
              GraphBuilder::AddPronunciations(ipa_tokens, nt_sampa_tokens, katakana_tokens,
                                              jeita_tokens, i, pronunciations, add_ipa, add_nt_sampa,
                                              add_katakana, add_jeita);
            } else
              signs.emplace_back(Sign::Type::kJunctionName, false, false, false, 0, 0, node_names[i]);
          }

          if (signs.size()) {
            graphtile.nodes().back().set_named_intersection(true);
            graphtile.AddSigns(graphtile.nodes().size() - 1, signs, pronunciations);
          }
        }
        // Set drive on right flag
        graphtile.nodes().back().set_drive_on_right(dor);

        // Set the time zone index
        uint32_t tz_index =
            (tile_within_one_tz) ? tz_polys.begin()->first : GetMultiPolyId(tz_polys, node_ll);

        graphtile.nodes().back().set_timezone(tz_index);

        // set the density as needed.
        if (use_urban_tag && node.urban())
          graphtile.nodes().back().set_density(kMaxDensity);

        // Increment the counts in the histogram
        stats.nodecount++;
        stats.directededge_count += bundle.node_edges.size();
        stats.node_counts[bundle.node_edges.size()]++;

        // Next node in the tile
        node_itr += bundle.node_count;
      }

      // Write the actual tile to disk
      graphtile.StoreTileData();

      // Made a tile
      LOG_DEBUG((boost::format("Wrote tile %1%: %2% bytes") % tile_start->first %
                 graphtile.header_builder().end_offset())
                    .str());
    } // Whatever happens in Vegas..
    catch (std::exception& e) {
      // ..gets sent back to the main thread
      result.set_exception(std::current_exception());
      LOG_ERROR((boost::format("Failed tile %1%: %2%") % tile_start->first % e.what()).str());
      return;
    }
  }

  if (admin_db_handle) {
    sqlite3_close(admin_db_handle);
  }

  if (tz_db_handle) {
    sqlite3_close(tz_db_handle);
  }

  // Let the main thread see how this thread faired
  result.set_value(stats);
}

// Build tiles for the local graph hierarchy
void BuildLocalTiles(const unsigned int thread_count,
                     const OSMData& osmdata,
                     const std::string& ways_file,
                     const std::string& way_nodes_file,
                     const std::string& nodes_file,
                     const std::string& edges_file,
                     const std::string& complex_from_restriction_file,
                     const std::string& complex_to_restriction_file,
                     const std::string& pronunciation_file,
                     const std::map<GraphId, size_t>& tiles,
                     const std::string& tile_dir,
                     DataQuality& stats,
                     const boost::property_tree::ptree& pt) {
  auto tz = DateTime::get_tz_db().from_index(DateTime::get_tz_db().to_index("America/New_York"));
  uint32_t tile_creation_date =
      DateTime::days_from_pivot_date(DateTime::get_formatted_date(DateTime::iso_date_time(tz)));

  LOG_INFO("Building " + std::to_string(tiles.size()) + " tiles with " +
           std::to_string(thread_count) + " threads...");

  // A place to hold worker threads and their results, be they exceptions or otherwise
  std::vector<std::shared_ptr<std::thread>> threads(thread_count);

  // Hold the results (DataQuality/stats) for the threads
  std::vector<std::promise<DataQuality>> results(threads.size());

  // Divvy up the work
  size_t floor = tiles.size() / threads.size();
  size_t at_ceiling = tiles.size() - (threads.size() * floor);
  std::map<GraphId, size_t>::const_iterator tile_start, tile_end = tiles.begin();

  // Atomically pass around stats info
  for (size_t i = 0; i < threads.size(); ++i) {
    // Figure out how many this thread will work on (either ceiling or floor)
    size_t tile_count = (i < at_ceiling ? floor + 1 : floor);
    // Where the range begins
    tile_start = tile_end;
    // Where the range ends
    std::advance(tile_end, tile_count);
    // Make the thread
    threads[i].reset(new std::thread(BuildTileSet, std::cref(ways_file), std::cref(way_nodes_file),
                                     std::cref(nodes_file), std::cref(edges_file),
                                     std::cref(complex_from_restriction_file),
                                     std::cref(complex_to_restriction_file),
                                     std::cref(pronunciation_file), std::cref(tile_dir),
                                     std::cref(osmdata), tile_start, tile_end, tile_creation_date,
                                     std::cref(pt.get_child("mjolnir")), std::ref(results[i])));
  }

  // Join all the threads to wait for them to finish up their work
  for (auto& thread : threads) {
    thread->join();
  }

  LOG_INFO("Finished");

  // Check all of the outcomes and accumulate stats
  for (auto& result : results) {
    // If something bad went down this will rethrow it
    try {
      // Add statistics and log issues on this thread
      const auto& stat = result.get_future().get();
      stats.AddStatistics(stat);
      stat.LogIssues();
    } // If we couldnt write a tile for whatever reason we fail the whole job
    catch (std::exception& e) {
      throw e;
    }
  }
}

} // namespace

namespace valhalla {
namespace mjolnir {

std::map<GraphId, size_t> GraphBuilder::BuildEdges(const boost::property_tree::ptree& pt,
                                                   const std::string& ways_file,
                                                   const std::string& way_nodes_file,
                                                   const std::string& nodes_file,
                                                   const std::string& edges_file) {
  uint8_t level = TileHierarchy::levels().back().level;
  // Make the edges and nodes in the graph
  ConstructEdges(ways_file, way_nodes_file, nodes_file, edges_file,
                 [&level](const OSMNode& node) {
                   return TileHierarchy::GetGraphId(node.latlng(), level);
                 },
                 pt.get<bool>("mjolnir.data_processing.infer_turn_channels", true));

  return SortGraph(nodes_file, edges_file);
}

// Build the graph from the input
void GraphBuilder::Build(const boost::property_tree::ptree& pt,
                         const OSMData& osmdata,
                         const std::string& ways_file,
                         const std::string& way_nodes_file,
                         const std::string& nodes_file,
                         const std::string& edges_file,
                         const std::string& complex_from_restriction_file,
                         const std::string& complex_to_restriction_file,
                         const std::string& pronunciation_file,
                         const std::map<GraphId, size_t>& tiles) {
  // Reclassify links (ramps). Cannot do this when building tiles since the
  // edge list needs to be modified
  DataQuality stats;
  if (pt.get<bool>("mjolnir.reclassify_links", true)) {
    ReclassifyLinks(ways_file, nodes_file, edges_file, way_nodes_file, osmdata,
                    pt.get<bool>("mjolnir.data_processing.infer_turn_channels", true));
  } else {
    LOG_WARN("Not reclassifying link graph edges");
  }

  // Reclassify ferry connection edges - use the highway classification cutoff
  baldr::RoadClass rc = baldr::RoadClass::kPrimary;
  for (auto& level : TileHierarchy::levels()) {
    if (level.name == "highway") {
      rc = level.importance;
    }
  }
  ReclassifyFerryConnections(ways_file, way_nodes_file, nodes_file, edges_file,
                             static_cast<uint32_t>(rc));
  unsigned int threads =
      std::max(static_cast<unsigned int>(1),
               pt.get<unsigned int>("mjolnir.concurrency", std::thread::hardware_concurrency()));

  // Build tiles at the local level. Form connected graph from nodes and edges.
  std::string tile_dir = pt.get<std::string>("mjolnir.tile_dir");
  BuildLocalTiles(threads, osmdata, ways_file, way_nodes_file, nodes_file, edges_file,
                  complex_from_restriction_file, complex_to_restriction_file, pronunciation_file,
                  tiles, tile_dir, stats, pt);
  stats.LogStatistics();
}

// Get highway refs from relations
std::string GraphBuilder::GetRef(const std::string& way_ref, const std::string& relation_ref) {
  bool found = false;
  std::string refs;
  std::vector<std::string> way_refs = GetTagTokens(way_ref);     // US 51;I 57
  std::vector<std::string> refdirs = GetTagTokens(relation_ref); // US 51|north;I 57|north
  for (auto& ref : way_refs) {
    found = false;
    for (const auto& refdir : refdirs) {
      std::vector<std::string> tmp = GetTagTokens(refdir, '|'); // US 51|north
      if (tmp.size() == 2) {
        if (tmp[0] == ref) { // US 51 == US 51
          if (!refs.empty()) {
            refs += ";" + ref + " " + tmp[1]; // ref order of the way wins.
          } else {
            refs = ref + " " + tmp[1];
          }
          found = true;
          break;
        } else if (tmp[0].find(' ') != std::string::npos &&
                   ref.find(' ') != std::string::npos) { // SR 747 vs OH 747
          std::vector<std::string> sign1 = GetTagTokens(tmp[0], ' ');
          std::vector<std::string> sign2 = GetTagTokens(ref, ' ');
          if (sign1.size() == 2 && sign2.size() == 2) {
            if (sign1[1] == sign2[1]) { // 747 == 747
              if (!refs.empty()) {
                refs += ";" + ref + " " + tmp[1]; // ref order of the way wins.
              } else {
                refs = ref + " " + tmp[1];
              }
              found = true;
              break;
            }
          }
        }
      }
    }

    if (!found) { // no direction found in relations for this ref
      if (!refs.empty()) {
        refs += ";" + ref;
      } else {
        refs = ref;
      }
    }
  }
  return refs;
}

void GraphBuilder::GetPronunciationTokens(const OSMData& osmdata,
                                          const uint32_t ipa_index,
                                          const uint32_t nt_sampa_index,
                                          const uint32_t katakana_index,
                                          const uint32_t jeita_index,
                                          std::vector<std::string>& ipa_tokens,
                                          std::vector<std::string>& nt_sampa_tokens,
                                          std::vector<std::string>& katakana_tokens,
                                          std::vector<std::string>& jeita_tokens,
                                          bool is_node_pronunciation) {

  if (is_node_pronunciation) {
    if (ipa_index != 0)
      ipa_tokens = GetTagTokens(osmdata.node_names.name(ipa_index));

    if (nt_sampa_index != 0)
      nt_sampa_tokens = GetTagTokens(osmdata.node_names.name(nt_sampa_index));

    if (katakana_index != 0)
      katakana_tokens = GetTagTokens(osmdata.node_names.name(katakana_index));

    if (jeita_index != 0)
      jeita_tokens = GetTagTokens(osmdata.node_names.name(jeita_index));

  } else {
    if (ipa_index != 0)
      ipa_tokens = GetTagTokens(osmdata.name_offset_map.name(ipa_index));

    if (nt_sampa_index != 0)
      nt_sampa_tokens = GetTagTokens(osmdata.name_offset_map.name(nt_sampa_index));

    if (katakana_index != 0)
      katakana_tokens = GetTagTokens(osmdata.name_offset_map.name(katakana_index));

    if (jeita_index != 0)
      jeita_tokens = GetTagTokens(osmdata.name_offset_map.name(jeita_index));
  }
}

void GraphBuilder::AddPronunciations(const std::vector<std::string>& ipa_tokens,
                                     const std::vector<std::string>& nt_sampa_tokens,
                                     const std::vector<std::string>& katakana_tokens,
                                     const std::vector<std::string>& jeita_tokens,
                                     const size_t index,
                                     std::vector<std::string>& pronunciations,
                                     bool add_ipa,
                                     bool add_nt_sampa,
                                     bool add_katakana,
                                     bool add_jeita) {

  if (add_ipa)
    pronunciations.emplace_back(std::to_string(static_cast<uint8_t>(PronunciationAlphabet::kIpa)) +
                                '#' + ipa_tokens[index]);
  if (add_nt_sampa)
    pronunciations.emplace_back(
        std::to_string(static_cast<uint8_t>(PronunciationAlphabet::kNtSampa)) + '#' +
        nt_sampa_tokens[index]);
  if (add_katakana)
    pronunciations.emplace_back(
        std::to_string(static_cast<uint8_t>(PronunciationAlphabet::kXKatakana)) + '#' +
        katakana_tokens[index]);
  if (add_jeita)
    pronunciations.emplace_back(std::to_string(static_cast<uint8_t>(PronunciationAlphabet::kXJeita)) +
                                '#' + jeita_tokens[index]);
}

bool GraphBuilder::CreateSignInfoList(const OSMNode& node,
                                      const OSMWay& way,
                                      const OSMPronunciation& pronunciation,
                                      const OSMData& osmdata,
                                      std::vector<SignInfo>& exit_list,
                                      std::vector<std::string>& pronunciations,
                                      bool fork,
                                      bool forward,
                                      bool ramp,
                                      bool tc) {

  bool has_guide = false;

  ////////////////////////////////////////////////////////////////////////////
  // NUMBER
  // Exit sign number
  if (way.junction_ref_index() != 0) {
    std::vector<std::string> j_refs =
        GetTagTokens(osmdata.name_offset_map.name(way.junction_ref_index()));

    std::vector<std::string> ipa_tokens, nt_sampa_tokens, katakana_tokens, jeita_tokens;
    GetPronunciationTokens(osmdata, pronunciation.junction_ref_pronunciation_ipa_index(),
                           pronunciation.junction_ref_pronunciation_nt_sampa_index(),
                           pronunciation.junction_ref_pronunciation_katakana_index(),
                           pronunciation.junction_ref_pronunciation_jeita_index(), ipa_tokens,
                           nt_sampa_tokens, katakana_tokens, jeita_tokens);

    bool add_ipa = (ipa_tokens.size() && j_refs.size() == ipa_tokens.size());
    bool add_nt_sampa = (nt_sampa_tokens.size() && j_refs.size() == nt_sampa_tokens.size());
    bool add_katakana = (katakana_tokens.size() && j_refs.size() == katakana_tokens.size());
    bool add_jeita = (jeita_tokens.size() && j_refs.size() == jeita_tokens.size());

    for (size_t i = 0; i < j_refs.size(); ++i) {
      if (add_ipa || add_nt_sampa || add_katakana || add_jeita) {
        exit_list.emplace_back(Sign::Type::kExitNumber, false, false, true, pronunciations.size(),
                               (int(add_ipa) + int(add_nt_sampa) + int(add_katakana) +
                                int(add_jeita)),
                               j_refs[i]);
        AddPronunciations(ipa_tokens, nt_sampa_tokens, katakana_tokens, jeita_tokens, i,
                          pronunciations, add_ipa, add_nt_sampa, add_katakana, add_jeita);

      } else
        exit_list.emplace_back(Sign::Type::kExitNumber, false, false, false, 0, 0, j_refs[i]);
    }
  } else if (node.has_ref() && !fork && ramp) {

    std::vector<std::string> n_refs = GetTagTokens(osmdata.node_names.name(node.ref_index()));

    std::vector<std::string> ipa_tokens, nt_sampa_tokens, katakana_tokens, jeita_tokens;
    GetPronunciationTokens(osmdata, node.ref_pronunciation_ipa_index(),
                           node.ref_pronunciation_nt_sampa_index(),
                           node.ref_pronunciation_katakana_index(),
                           node.ref_pronunciation_jeita_index(), ipa_tokens, nt_sampa_tokens,
                           katakana_tokens, jeita_tokens, true);

    bool add_ipa = (ipa_tokens.size() && n_refs.size() == ipa_tokens.size());
    bool add_nt_sampa = (nt_sampa_tokens.size() && n_refs.size() == nt_sampa_tokens.size());
    bool add_katakana = (katakana_tokens.size() && n_refs.size() == katakana_tokens.size());
    bool add_jeita = (jeita_tokens.size() && n_refs.size() == jeita_tokens.size());

    for (size_t i = 0; i < n_refs.size(); ++i) {
      if (add_ipa || add_nt_sampa || add_katakana || add_jeita) {
        exit_list.emplace_back(Sign::Type::kExitNumber, false, false, true, pronunciations.size(),
                               (int(add_ipa) + int(add_nt_sampa) + int(add_katakana) +
                                int(add_jeita)),
                               n_refs[i]);
        AddPronunciations(ipa_tokens, nt_sampa_tokens, katakana_tokens, jeita_tokens, i,
                          pronunciations, add_ipa, add_nt_sampa, add_katakana, add_jeita);

      } else
        exit_list.emplace_back(Sign::Type::kExitNumber, false, false, false, 0, 0, n_refs[i]);
    }
  }

  ////////////////////////////////////////////////////////////////////////////
  // BRANCH

  bool has_branch = false;

  // Guide or Exit sign branch refs
  if (way.destination_ref_index() != 0) {
    has_branch = true;
    std::vector<std::string> branch_refs =
        GetTagTokens(osmdata.name_offset_map.name(way.destination_ref_index()));

    std::vector<std::string> ipa_tokens, nt_sampa_tokens, katakana_tokens, jeita_tokens;
    GetPronunciationTokens(osmdata, pronunciation.destination_ref_pronunciation_ipa_index(),
                           pronunciation.destination_ref_pronunciation_nt_sampa_index(),
                           pronunciation.destination_ref_pronunciation_katakana_index(),
                           pronunciation.destination_ref_pronunciation_jeita_index(), ipa_tokens,
                           nt_sampa_tokens, katakana_tokens, jeita_tokens);

    bool add_ipa = (ipa_tokens.size() && branch_refs.size() == ipa_tokens.size());
    bool add_nt_sampa = (nt_sampa_tokens.size() && branch_refs.size() == nt_sampa_tokens.size());
    bool add_katakana = (katakana_tokens.size() && branch_refs.size() == katakana_tokens.size());
    bool add_jeita = (jeita_tokens.size() && branch_refs.size() == jeita_tokens.size());

    for (size_t i = 0; i < branch_refs.size(); ++i) {
      if (tc || (!ramp && !fork)) {
        if (add_ipa || add_nt_sampa || add_katakana || add_jeita) {
          exit_list.emplace_back(Sign::Type::kGuideBranch, true, false, true, pronunciations.size(),
                                 (int(add_ipa) + int(add_nt_sampa) + int(add_katakana) +
                                  int(add_jeita)),
                                 branch_refs[i]);
          AddPronunciations(ipa_tokens, nt_sampa_tokens, katakana_tokens, jeita_tokens, i,
                            pronunciations, add_ipa, add_nt_sampa, add_katakana, add_jeita);
        } else
          exit_list.emplace_back(Sign::Type::kGuideBranch, true, false, false, 0, 0, branch_refs[i]);
        has_guide = true;
      } else if (add_ipa || add_nt_sampa || add_katakana || add_jeita) {
        exit_list.emplace_back(Sign::Type::kExitBranch, true, false, true, pronunciations.size(),
                               (int(add_ipa) + int(add_nt_sampa) + int(add_katakana) +
                                int(add_jeita)),
                               branch_refs[i]);
        AddPronunciations(ipa_tokens, nt_sampa_tokens, katakana_tokens, jeita_tokens, i,
                          pronunciations, add_ipa, add_nt_sampa, add_katakana, add_jeita);
      } else
        exit_list.emplace_back(Sign::Type::kExitBranch, true, false, false, 0, 0, branch_refs[i]);
    }
  }

  // Guide or Exit sign branch road names
  if (way.destination_street_index() != 0) {
    has_branch = true;
    std::vector<std::string> branch_streets =
        GetTagTokens(osmdata.name_offset_map.name(way.destination_street_index()));

    std::vector<std::string> ipa_tokens, nt_sampa_tokens, katakana_tokens, jeita_tokens;
    GetPronunciationTokens(osmdata, pronunciation.destination_street_pronunciation_ipa_index(),
                           pronunciation.destination_street_pronunciation_nt_sampa_index(),
                           pronunciation.destination_street_pronunciation_katakana_index(),
                           pronunciation.destination_street_pronunciation_jeita_index(), ipa_tokens,
                           nt_sampa_tokens, katakana_tokens, jeita_tokens);

    bool add_ipa = (ipa_tokens.size() && branch_streets.size() == ipa_tokens.size());
    bool add_nt_sampa = (nt_sampa_tokens.size() && branch_streets.size() == nt_sampa_tokens.size());
    bool add_katakana = (katakana_tokens.size() && branch_streets.size() == katakana_tokens.size());
    bool add_jeita = (jeita_tokens.size() && branch_streets.size() == jeita_tokens.size());

    for (size_t i = 0; i < branch_streets.size(); ++i) {
      if (tc || (!ramp && !fork)) {
        if (add_ipa || add_nt_sampa || add_katakana || add_jeita) {
          exit_list.emplace_back(Sign::Type::kGuideBranch, false, false, true, pronunciations.size(),
                                 (int(add_ipa) + int(add_nt_sampa) + int(add_katakana) +
                                  int(add_jeita)),
                                 branch_streets[i]);
          AddPronunciations(ipa_tokens, nt_sampa_tokens, katakana_tokens, jeita_tokens, i,
                            pronunciations, add_ipa, add_nt_sampa, add_katakana, add_jeita);

        } else
          exit_list.emplace_back(Sign::Type::kGuideBranch, false, false, false, 0, 0,
                                 branch_streets[i]);
        has_guide = true;
      } else if (add_ipa || add_nt_sampa || add_katakana || add_jeita) {
        exit_list.emplace_back(Sign::Type::kExitBranch, false, false, true, pronunciations.size(),
                               (int(add_ipa) + int(add_nt_sampa) + int(add_katakana) +
                                int(add_jeita)),
                               branch_streets[i]);
        AddPronunciations(ipa_tokens, nt_sampa_tokens, katakana_tokens, jeita_tokens, i,
                          pronunciations, add_ipa, add_nt_sampa, add_katakana, add_jeita);
      } else
        exit_list.emplace_back(Sign::Type::kExitBranch, false, false, false, 0, 0, branch_streets[i]);
    }
  }

  ////////////////////////////////////////////////////////////////////////////
  // TOWARD

  bool has_toward = false;

  // Guide or Exit sign toward refs
  if (way.destination_ref_to_index() != 0) {

    has_toward = true;
    std::vector<std::string> toward_refs =
        GetTagTokens(osmdata.name_offset_map.name(way.destination_ref_to_index()));

    std::vector<std::string> ipa_tokens, nt_sampa_tokens, katakana_tokens, jeita_tokens;
    GetPronunciationTokens(osmdata, pronunciation.destination_ref_to_pronunciation_ipa_index(),
                           pronunciation.destination_ref_to_pronunciation_nt_sampa_index(),
                           pronunciation.destination_ref_to_pronunciation_katakana_index(),
                           pronunciation.destination_ref_to_pronunciation_jeita_index(), ipa_tokens,
                           nt_sampa_tokens, katakana_tokens, jeita_tokens);

    bool add_ipa = (ipa_tokens.size() && toward_refs.size() == ipa_tokens.size());
    bool add_nt_sampa = (nt_sampa_tokens.size() && toward_refs.size() == nt_sampa_tokens.size());
    bool add_katakana = (katakana_tokens.size() && toward_refs.size() == katakana_tokens.size());
    bool add_jeita = (jeita_tokens.size() && toward_refs.size() == jeita_tokens.size());

    for (size_t i = 0; i < toward_refs.size(); ++i) {
      if (tc || (!ramp && !fork)) {
        if (add_ipa || add_nt_sampa || add_katakana || add_jeita) {
          exit_list.emplace_back(Sign::Type::kGuideToward, true, false, true, pronunciations.size(),
                                 (int(add_ipa) + int(add_nt_sampa) + int(add_katakana) +
                                  int(add_jeita)),
                                 toward_refs[i]);
          AddPronunciations(ipa_tokens, nt_sampa_tokens, katakana_tokens, jeita_tokens, i,
                            pronunciations, add_ipa, add_nt_sampa, add_katakana, add_jeita);

        } else
          exit_list.emplace_back(Sign::Type::kGuideToward, true, false, false, 0, 0, toward_refs[i]);

        has_guide = true;
      } else if (add_ipa || add_nt_sampa || add_katakana || add_jeita) {
        exit_list.emplace_back(Sign::Type::kExitToward, true, false, true, pronunciations.size(),
                               (int(add_ipa) + int(add_nt_sampa) + int(add_katakana) +
                                int(add_jeita)),
                               toward_refs[i]);
        AddPronunciations(ipa_tokens, nt_sampa_tokens, katakana_tokens, jeita_tokens, i,
                          pronunciations, add_ipa, add_nt_sampa, add_katakana, add_jeita);

      } else
        exit_list.emplace_back(Sign::Type::kExitToward, true, false, false, 0, 0, toward_refs[i]);
    }
  }

  // Guide or Exit sign toward streets
  if (way.destination_street_to_index() != 0) {
    has_toward = true;
    std::vector<std::string> toward_streets =
        GetTagTokens(osmdata.name_offset_map.name(way.destination_street_to_index()));

    std::vector<std::string> ipa_tokens, nt_sampa_tokens, katakana_tokens, jeita_tokens;
    GetPronunciationTokens(osmdata, pronunciation.destination_street_to_pronunciation_ipa_index(),
                           pronunciation.destination_street_to_pronunciation_nt_sampa_index(),
                           pronunciation.destination_street_to_pronunciation_katakana_index(),
                           pronunciation.destination_street_to_pronunciation_jeita_index(),
                           ipa_tokens, nt_sampa_tokens, katakana_tokens, jeita_tokens);

    bool add_ipa = (ipa_tokens.size() && toward_streets.size() == ipa_tokens.size());
    bool add_nt_sampa = (nt_sampa_tokens.size() && toward_streets.size() == nt_sampa_tokens.size());
    bool add_katakana = (katakana_tokens.size() && toward_streets.size() == katakana_tokens.size());
    bool add_jeita = (jeita_tokens.size() && toward_streets.size() == jeita_tokens.size());

    for (size_t i = 0; i < toward_streets.size(); ++i) {
      if (tc || (!ramp && !fork)) {
        if (add_ipa || add_nt_sampa || add_katakana || add_jeita) {
          exit_list.emplace_back(Sign::Type::kGuideToward, false, false, true, pronunciations.size(),
                                 (int(add_ipa) + int(add_nt_sampa) + int(add_katakana) +
                                  int(add_jeita)),
                                 toward_streets[i]);
          AddPronunciations(ipa_tokens, nt_sampa_tokens, katakana_tokens, jeita_tokens, i,
                            pronunciations, add_ipa, add_nt_sampa, add_katakana, add_jeita);

        } else
          exit_list.emplace_back(Sign::Type::kGuideToward, false, false, false, 0, 0,
                                 toward_streets[i]);

        has_guide = true;
      } else if (add_ipa || add_nt_sampa || add_katakana || add_jeita) {
        exit_list.emplace_back(Sign::Type::kExitToward, false, false, true, pronunciations.size(),
                               (int(add_ipa) + int(add_nt_sampa) + int(add_katakana) +
                                int(add_jeita)),
                               toward_streets[i]);
        AddPronunciations(ipa_tokens, nt_sampa_tokens, katakana_tokens, jeita_tokens, i,
                          pronunciations, add_ipa, add_nt_sampa, add_katakana, add_jeita);

      } else
        exit_list.emplace_back(Sign::Type::kExitToward, false, false, false, 0, 0, toward_streets[i]);
    }
  }

  // Exit sign toward locations
  if (way.destination_index() != 0 || (forward && way.destination_forward_index() != 0) ||
      (!forward && way.destination_backward_index() != 0)) {
    has_toward = true;
    uint32_t index = way.destination_index() ? way.destination_index()
                                             : (forward ? way.destination_forward_index()
                                                        : way.destination_backward_index());
    std::vector<std::string> toward_names = GetTagTokens(osmdata.name_offset_map.name(index));

    uint32_t ipa_index =
        pronunciation.destination_pronunciation_ipa_index()
            ? pronunciation.destination_pronunciation_ipa_index()
            : (forward ? pronunciation.destination_forward_pronunciation_ipa_index()
                       : pronunciation.destination_backward_pronunciation_ipa_index());

    uint32_t nt_sampa_index =
        pronunciation.destination_pronunciation_nt_sampa_index()
            ? pronunciation.destination_pronunciation_nt_sampa_index()
            : (forward ? pronunciation.destination_forward_pronunciation_nt_sampa_index()
                       : pronunciation.destination_backward_pronunciation_nt_sampa_index());

    uint32_t katakana_index =
        pronunciation.destination_pronunciation_katakana_index()
            ? pronunciation.destination_pronunciation_katakana_index()
            : (forward ? pronunciation.destination_forward_pronunciation_katakana_index()
                       : pronunciation.destination_backward_pronunciation_katakana_index());

    uint32_t jeita_index =
        pronunciation.destination_pronunciation_jeita_index()
            ? pronunciation.destination_pronunciation_jeita_index()
            : (forward ? pronunciation.destination_forward_pronunciation_jeita_index()
                       : pronunciation.destination_backward_pronunciation_jeita_index());

    std::vector<std::string> ipa_tokens, nt_sampa_tokens, katakana_tokens, jeita_tokens;
    GetPronunciationTokens(osmdata, ipa_index, nt_sampa_index, katakana_index, jeita_index,
                           ipa_tokens, nt_sampa_tokens, katakana_tokens, jeita_tokens);

    bool add_ipa = (ipa_tokens.size() && toward_names.size() == ipa_tokens.size());
    bool add_nt_sampa = (nt_sampa_tokens.size() && toward_names.size() == nt_sampa_tokens.size());
    bool add_katakana = (katakana_tokens.size() && toward_names.size() == katakana_tokens.size());
    bool add_jeita = (jeita_tokens.size() && toward_names.size() == jeita_tokens.size());

    for (size_t i = 0; i < toward_names.size(); ++i) {

      auto toward_name = toward_names[i];
      if (tc || (!ramp && !fork)) {
        if (add_ipa || add_nt_sampa || add_katakana || add_jeita) {

          exit_list.emplace_back(Sign::Type::kGuideToward, false, false, true, pronunciations.size(),
                                 (int(add_ipa) + int(add_nt_sampa) + int(add_katakana) +
                                  int(add_jeita)),
                                 toward_name);
          AddPronunciations(ipa_tokens, nt_sampa_tokens, katakana_tokens, jeita_tokens, i,
                            pronunciations, add_ipa, add_nt_sampa, add_katakana, add_jeita);

        } else
          exit_list.emplace_back(Sign::Type::kGuideToward, false, false, false, 0, 0, toward_name);

        has_guide = true;
      } else if (add_ipa || add_nt_sampa || add_katakana || add_jeita) {
        exit_list.emplace_back(Sign::Type::kExitToward, false, false, true, pronunciations.size(),
                               (int(add_ipa) + int(add_nt_sampa) + int(add_katakana) +
                                int(add_jeita)),
                               toward_name);
        AddPronunciations(ipa_tokens, nt_sampa_tokens, katakana_tokens, jeita_tokens, i,
                          pronunciations, add_ipa, add_nt_sampa, add_katakana, add_jeita);

      } else
        exit_list.emplace_back(Sign::Type::kExitToward, false, false, false, 0, 0, toward_name);
    }
  }

  ////////////////////////////////////////////////////////////////////////////
  // Process exit_to only if other branch or toward info does not exist  No pronunciations.
  if (!has_branch && !has_toward) {
    if (node.has_exit_to() && !fork) {
      std::string tmp;
      std::vector<std::string> exit_tos = GetTagTokens(osmdata.node_names.name(node.exit_to_index()));
      for (auto& exit_to : exit_tos) {

        tmp = exit_to;

        boost::algorithm::to_lower(tmp);

        // remove the "To" For example:  US 11;To I 81;Carlisle;Harrisburg
        if (boost::starts_with(tmp, "to ")) {
          exit_list.emplace_back(Sign::Type::kExitToward, false, false, false, 0, 0,
                                 exit_to.substr(3));
          continue;
        }
        // remove the "Toward" For example:  US 11;Toward I 81;Carlisle;Harrisburg
        if (boost::starts_with(tmp, "toward ")) {
          exit_list.emplace_back(Sign::Type::kExitToward, false, false, false, 0, 0,
                                 exit_to.substr(7));
          continue;
        }

        std::size_t found = tmp.find(" to ");

        // Default to kToward if found twice or "toward" found as well; otherwise, <branch> to
        // <toward> For example:  I 95 to I 695
        if (found != std::string::npos && (tmp.find(" to ", found + 4) == std::string::npos &&
                                           tmp.find(" toward ") == std::string::npos)) {

          exit_list.emplace_back(Sign::Type::kExitBranch, false, false, false, 0, 0,
                                 exit_to.substr(0, found));

          exit_list.emplace_back(Sign::Type::kExitToward, false, false, false, 0, 0,
                                 exit_to.substr(found + 4));
          continue;
        }

        found = tmp.find(" toward ");

        // Default to kToward if found twice or "to" found as well; otherwise, <branch> toward
        // <toward> For example:  I 95 to I 695
        if (found != std::string::npos && (tmp.find(" toward ", found + 8) == std::string::npos &&
                                           tmp.find(" to ") == std::string::npos)) {

          exit_list.emplace_back(Sign::Type::kExitBranch, false, false, false, 0, 0,
                                 exit_to.substr(0, found));

          exit_list.emplace_back(Sign::Type::kExitToward, false, false, false, 0, 0,
                                 exit_to.substr(found + 8));
          continue;
        }

        // default to toward.
        exit_list.emplace_back(Sign::Type::kExitToward, false, false, false, 0, 0, exit_to);
      }
    }
  }

  ////////////////////////////////////////////////////////////////////////////
  // NAME

  // Exit sign name
  if (node.has_name() && !node.named_intersection() && !fork && ramp) {
    // Get the name from OSMData using the name index
    std::vector<std::string> names = GetTagTokens(osmdata.node_names.name(node.name_index()));

    std::vector<std::string> ipa_tokens, nt_sampa_tokens, katakana_tokens, jeita_tokens;
    GetPronunciationTokens(osmdata, node.name_pronunciation_ipa_index(),
                           node.name_pronunciation_nt_sampa_index(),
                           node.name_pronunciation_katakana_index(),
                           node.name_pronunciation_jeita_index(), ipa_tokens, nt_sampa_tokens,
                           katakana_tokens, jeita_tokens, true);

    bool add_ipa = (ipa_tokens.size() && names.size() == ipa_tokens.size());
    bool add_nt_sampa = (nt_sampa_tokens.size() && names.size() == nt_sampa_tokens.size());
    bool add_katakana = (katakana_tokens.size() && names.size() == katakana_tokens.size());
    bool add_jeita = (jeita_tokens.size() && names.size() == jeita_tokens.size());

    for (size_t i = 0; i < names.size(); ++i) {
      if (add_ipa || add_nt_sampa || add_katakana || add_jeita) {
        exit_list.emplace_back(Sign::Type::kExitName, false, false, true, pronunciations.size(),
                               (int(add_ipa) + int(add_nt_sampa) + int(add_katakana) +
                                int(add_jeita)),
                               names[i]);
        AddPronunciations(ipa_tokens, nt_sampa_tokens, katakana_tokens, jeita_tokens, i,
                          pronunciations, add_ipa, add_nt_sampa, add_katakana, add_jeita);
      } else
        exit_list.emplace_back(Sign::Type::kExitName, false, false, false, 0, 0, names[i]);
    }
  }

  ////////////////////////////////////////////////////////////////////////////
  // GUIDANCE VIEWS

  bool has_guidance_view = false;
  if (forward && way.fwd_jct_base_index() > 0) {
    std::vector<std::string> names =
        GetTagTokens(osmdata.name_offset_map.name(way.fwd_jct_base_index()), '|');
    // route number set to true for kGuidanceViewJct type means base type
    for (auto& name : names) {
      exit_list.emplace_back(Sign::Type::kGuidanceViewJunction, true, false, false, 0, 0, name);
      has_guidance_view = true;
    }
  } else if (!forward && way.bwd_jct_base_index() > 0) {
    std::vector<std::string> names =
        GetTagTokens(osmdata.name_offset_map.name(way.bwd_jct_base_index()), '|');
    // route number set to true for kGuidanceViewJct type means base type
    for (auto& name : names) {
      exit_list.emplace_back(Sign::Type::kGuidanceViewJunction, true, false, false, 0, 0, name);
      has_guidance_view = true;
    }
  }

  if (forward && way.fwd_jct_overlay_index() > 0) {
    std::vector<std::string> names =
        GetTagTokens(osmdata.name_offset_map.name(way.fwd_jct_overlay_index()), '|');
    // route number set to false for kGuidanceViewJct type means overlay type
    for (auto& name : names) {
      exit_list.emplace_back(Sign::Type::kGuidanceViewJunction, false, false, false, 0, 0, name);
      has_guidance_view = true;
    }
  } else if (!forward && way.bwd_jct_overlay_index() > 0) {
    std::vector<std::string> names =
        GetTagTokens(osmdata.name_offset_map.name(way.bwd_jct_overlay_index()), '|');
    // route number set to false for kGuidanceViewJct type means overlay type
    for (auto& name : names) {
      exit_list.emplace_back(Sign::Type::kGuidanceViewJunction, false, false, false, 0, 0, name);
      has_guidance_view = true;
    }
  }
  bool has_guidance_view_signboard = false;
  if (forward && way.fwd_signboard_base_index() > 0) {
    std::vector<std::string> names =
        GetTagTokens(osmdata.name_offset_map.name(way.fwd_signboard_base_index()), '|');
    // route number set to true for kGuidanceViewSignboard type means base type
    for (auto& name : names) {
      exit_list.emplace_back(Sign::Type::kGuidanceViewSignboard, true, false, false, 0, 0, name);
      has_guidance_view_signboard = true;
    }
  } else if (!forward && way.bwd_signboard_base_index() > 0) {
    std::vector<std::string> names =
        GetTagTokens(osmdata.name_offset_map.name(way.bwd_signboard_base_index()), '|');
    // route number set to true for kGuidanceViewSignboard type means base type
    for (auto& name : names) {
      exit_list.emplace_back(Sign::Type::kGuidanceViewSignboard, true, false, false, 0, 0, name);
      has_guidance_view_signboard = true;
    }
  }

  // we have to sort because we need the key/indexes for phonemes
  std::stable_sort(exit_list.begin(), exit_list.end());

  return (has_guide || has_guidance_view || has_guidance_view_signboard);
}

} // namespace mjolnir
} // namespace valhalla<|MERGE_RESOLUTION|>--- conflicted
+++ resolved
@@ -719,17 +719,11 @@
             auto shape = EdgeShape(edge.llindex_, edge.attributes.llcount);
 
             uint16_t types = 0;
-<<<<<<< HEAD
-            std::vector<std::string> names, tagged_names, pronunciations;
-            w.GetNames(ref, osmdata.name_offset_map, p, types, names, pronunciations);
-            w.GetTaggedNames(osmdata.name_offset_map, p, names.size(), tagged_names, pronunciations);
-=======
             std::vector<std::string> names, tagged_values, pronunciations;
             w.GetNames(ref, osmdata.name_offset_map, p, types, names, pronunciations);
             w.GetTaggedValues(osmdata.name_offset_map, p, names.size(), tagged_values,
                               pronunciations);
 
->>>>>>> e5a58e13
             // Update bike_network type
 
             if (bike_network) {
@@ -742,11 +736,7 @@
             edge_info_offset =
                 graphtile.AddEdgeInfo(edge_pair.second, (*nodes[source]).graph_id,
                                       (*nodes[target]).graph_id, w.way_id(), 1234, bike_network,
-<<<<<<< HEAD
-                                      speed_limit, shape, names, tagged_names, pronunciations, types,
-=======
                                       speed_limit, shape, names, tagged_values, pronunciations, types,
->>>>>>> e5a58e13
                                       added, dual_refs);
             if (added) {
               stats.edgeinfocount++;
