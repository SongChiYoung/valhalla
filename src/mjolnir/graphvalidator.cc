
#include "mjolnir/graphvalidator.h"
#include "mjolnir/graphtilebuilder.h"
#include "mjolnir/util.h"

#include <boost/format.hpp>
#include <future>
#include <iostream>
#include <list>
#include <mutex>
#include <numeric>
#include <ostream>
#include <queue>
#include <set>
#include <sstream>
#include <string>
#include <thread>
#include <tuple>
#include <utility>
#include <vector>

#include "baldr/graphconstants.h"
#include "baldr/graphid.h"
#include "baldr/graphreader.h"
#include "baldr/nodeinfo.h"
#include "baldr/tilehierarchy.h"
#include "midgard/distanceapproximator.h"
#include "midgard/logging.h"
#include "midgard/pointll.h"

using namespace valhalla::midgard;
using namespace valhalla::baldr;
using namespace valhalla::mjolnir;

namespace {

struct HGVRestrictionTypes {
  bool hazmat;
  bool axle_load;
  bool height;
  bool length;
  bool weight;
  bool width;
};

// Get the GraphId of the opposing edge.
uint32_t GetOpposingEdgeIndex(const GraphId& startnode,
                              DirectedEdge& edge,
                              uint64_t wayid,
                              const graph_tile_ptr& tile,
                              const graph_tile_ptr& end_tile,
                              std::set<uint32_t>& problem_ways,
                              uint32_t& dupcount,
                              std::string& endnodeiso,
                              const uint32_t transit_level) {
  if (!end_tile) {
    LOG_WARN("End tile invalid.");
    return kMaxEdgesPerNode;
  }
  // Get the tile at the end node and get the node info
  GraphId endnode = edge.endnode();
  const NodeInfo* nodeinfo = end_tile->node(endnode.id());
  bool sametile = (startnode.tileid() == endnode.tileid());

  // The following can happen for transit nodes that do not connect to osm data
  // and have no transit lines.  This can happen when we are using a subset of
  // transit data.
  if (nodeinfo->edge_count() == 0) {
    LOG_DEBUG("End node has no connections " + std::to_string(endnode.tileid()) + "," +
              std::to_string(endnode.level()) + "," + std::to_string(endnode.id()));
    return kMaxEdgesPerNode;
  }

  // Set the end node iso.  Used for country crossings.
  endnodeiso = end_tile->admin(nodeinfo->admin_index())->country_iso();

  // Set the deadend flag on the edge.
  bool deadend = nodeinfo->intersection() == IntersectionType::kDeadEnd;
  edge.set_deadend(deadend);

  // Get the directed edges and return when the end node matches
  // the specified node and length / wayId, shape, use, and/or transit
  // attributes matches. Check for duplicates
  constexpr uint32_t absurd_index = 777777;
  uint32_t opp_index = absurd_index;
  const DirectedEdge* directededge = end_tile->directededge(nodeinfo->edge_index());
  for (uint32_t i = 0; i < nodeinfo->edge_count(); i++, directededge++) {
    // Reject edge if access does not match or the edge does not point
    // back to the startnode
    if (directededge->endnode() != startnode ||
        edge.forwardaccess() != directededge->reverseaccess() ||
        edge.reverseaccess() != directededge->forwardaccess()) {
      continue;
    }

    // Transit connections. Match opposing edge if same way Id
    if (edge.use() == Use::kTransitConnection && directededge->use() == Use::kTransitConnection &&
        wayid == end_tile->edgeinfo(directededge).wayid()) {
      opp_index = i;
      continue;
    }
    if (edge.use() == Use::kTransitConnection || directededge->use() == Use::kTransitConnection) {
      continue;
    }
    if ((edge.use() == Use::kPlatformConnection && directededge->use() == Use::kPlatformConnection) ||
        (edge.use() == Use::kEgressConnection && directededge->use() == Use::kEgressConnection)) {
      auto shape1 = tile->edgeinfo(&edge).shape();
      auto shape2 = end_tile->edgeinfo(directededge).shape();
      if (shapes_match(shape1, shape2)) {
        opp_index = i;
        continue;
      }
    }

    // After this point should just have regular edges, shortcut edges, and transit lines.
    if (startnode.level() == transit_level) {
      // Transit level - handle transit lines
      if (edge.IsTransitLine() && directededge->IsTransitLine()) {
        // For a transit edge the line Id must match
        if (edge.lineid() == directededge->lineid()) {
          if (opp_index != absurd_index) {
            LOG_ERROR("Multiple transit edges have the same line Id = " +
                      std::to_string(edge.lineid()));
            dupcount++;
          }
          opp_index = i;
        }
      }
    } else {
      // Regular edges and shortcut edges remain. Lengths and shortcut
      // flag must match
      if (edge.length() != directededge->length() ||
          edge.is_shortcut() != directededge->is_shortcut()) {
        continue;
      }

<<<<<<< HEAD
      if (edge.length() > kMaxEdgeLength){
        throw std::runtime_error("Edge Length too Long");
      }



=======
      if (edge.length() > kMaxEdgeLength) {
        throw std::runtime_error("Edge Length too Long");
      }

>>>>>>> 03e61ebc
      bool match = false;
      uint64_t wayid2 = 0;
      if (edge.is_shortcut()) {
        // Shortcut edges - use must match (or both are links)
        if ((directededge->link() && edge.link()) || (directededge->use() == edge.use())) {
          match = true;
        }
      } else {
        // Regular edges - match wayids and edge info offset (if in same tile)
        // or shape (if not in same tile)
        wayid2 = end_tile->edgeinfo(directededge).wayid();
        if (wayid == wayid2) {
          if (sametile && edge.edgeinfo_offset() == directededge->edgeinfo_offset()) {
            match = true;
          } else {
            auto shape1 = tile->edgeinfo(&edge).shape();
            auto shape2 = end_tile->edgeinfo(directededge).shape();
            if (shapes_match(shape1, shape2)) {
              match = true;
            }
          }
        }
      }

      // Set opposing index if match found
      if (match) {
        // Check if multiple edges match - log any duplicates
        if (opp_index != absurd_index && startnode.level() != transit_level) {
          if (edge.is_shortcut()) {
            std::vector<std::string> names = tile->edgeinfo(&edge).GetNames();
            std::string name = (names.size() > 0) ? names[0] : "unnamed";
            LOG_DEBUG("Duplicate shortcut for " + name +
                      " at LL = " + std::to_string(tile->get_node_ll(endnode).lat()) + "," +
                      std::to_string(tile->get_node_ll(endnode).lng()));
          } else {
            LOG_DEBUG("Potential duplicate: wayids " + std::to_string(wayid) + " and " +
                      std::to_string(wayid2) + " level = " + std::to_string(startnode.level()) +
                      " sametile = " + std::to_string(sametile));
            problem_ways.insert(wayid);
            problem_ways.insert(wayid2);
          }
          dupcount++;
        }

        // Set the internal intersection flag if matching opposing edge is
        // marked as an internal intersection edge
        if (directededge->internal()) {
          edge.set_internal(true);
        }
        opp_index = i;
      }
    }
  }

  // No matching opposing edge found - log error cases
  if (opp_index == absurd_index) {
    if (edge.use() == Use::kTransitConnection || edge.use() == Use::kEgressConnection ||
        edge.use() == Use::kPlatformConnection) {
      // Log error - no opposing edge for a transit connection
      LOG_ERROR("No opposing transit/egress/platform connection edge: endstop = " +
                std::to_string(nodeinfo->stop_index()) + " has " +
                std::to_string(nodeinfo->edge_count()));
    } else if (edge.IsTransitLine()) {
      // TODO - add this when opposing transit edges with unique line Ids
      // are present
      /*LOG_ERROR("No opposing transit edge: endstop = " +
               std::to_string(nodeinfo->stop_index()) + " has " +
               std::to_string(nodeinfo->edge_count())); */
    } else if (startnode.level() != transit_level) {
      PointLL ll = end_tile->get_node_ll(endnode);
      if (edge.is_shortcut()) {
        LOG_ERROR(
            (boost::format(
                 "No opposing shortcut edge at LL=%1%,%2% Length = %3% Startnode %4% EndNode %5%") %
             ll.lat() % ll.lng() % edge.length() % startnode % edge.endnode())
                .str());
      } else {
        LOG_ERROR((boost::format("No opposing edge at LL=%1%,%2% Length = %3% Startnode %4% "
                                 "EndNode %5% WayID %6% EdgeInfoOffset %7%") %
                   ll.lat() % ll.lng() % edge.length() % startnode % edge.endnode() % wayid %
                   edge.edgeinfo_offset())
                      .str());
      }

      uint32_t n = 0;
      directededge = end_tile->directededge(nodeinfo->edge_index());
      for (uint32_t i = 0; i < nodeinfo->edge_count(); i++, directededge++) {
        if (edge.is_shortcut() == directededge->is_shortcut()) {
          LOG_WARN((boost::format("    Length = %1% Endnode: %2% WayId = %3% EdgeInfoOffset = %4%") %
                    directededge->length() % directededge->endnode() %
                    end_tile->edgeinfo(directededge).wayid() % directededge->edgeinfo_offset())
                       .str());
          n++;
        }
      }
      if (n == 0) {
        if (edge.is_shortcut()) {
          LOG_WARN("No Shortcut edges found from end node");
        } else {
          LOG_WARN("No regular edges found from end node");
        }
      }
    } else {
      LOG_ERROR("No match found - unhandled case");
    }
    return kMaxEdgesPerNode;
  }
  return opp_index;
}

using tweeners_t = GraphTileBuilder::tweeners_t;
void validate(
    const boost::property_tree::ptree& pt,
    std::deque<GraphId>& tilequeue,
    std::mutex& lock,
    std::promise<std::tuple<std::vector<uint32_t>, std::vector<std::vector<float>>, tweeners_t>>&
        result) {
  // Our local copy of edges binned to tiles that they pass through (dont start or end in)
  tweeners_t tweeners;
  // Local Graphreader
  GraphReader graph_reader(pt.get_child("mjolnir"));
  // Get some things we need throughout
  auto numLevels = TileHierarchy::levels().size() + 1; // To account for transit
  auto transit_level = TileHierarchy::GetTransitLevel().level;

  // vector to hold densities for each level
  std::vector<std::vector<float>> densities(numLevels);

  // Array to hold duplicates
  std::vector<uint32_t> duplicates(numLevels, 0);

  // Vector to hold problem ways
  std::set<uint32_t> problem_ways;

  // Check for more tiles
  while (true) {
    lock.lock();
    if (tilequeue.empty()) {
      lock.unlock();
      break;
    }
    // Get the next tile Id
    GraphId tile_id = tilequeue.front();
    tilequeue.pop_front();
    lock.unlock();

    // Point tiles to the set we need for current level
    const auto& tiles = tile_id.level() == TileHierarchy::GetTransitLevel().level
                            ? TileHierarchy::levels().back().tiles
                            : TileHierarchy::levels()[tile_id.level()].tiles;
    auto level = tile_id.level();
    auto tileid = tile_id.tileid();

    // Get the tile
    GraphTileBuilder tilebuilder(graph_reader.tile_dir(), tile_id, false);

    // Update nodes and directed edges as needed
    std::vector<NodeInfo> nodes;
    std::vector<DirectedEdge> directededges;

    // Get this tile
    lock.lock();
    graph_tile_ptr tile = graph_reader.GetGraphTile(tile_id);
    lock.unlock();

    // Iterate through the nodes and the directed edges
    uint32_t dupcount = 0;
    float roadlength = 0.0f;
    uint32_t nodecount = tilebuilder.header()->nodecount();
    GraphId node = tile_id;
    for (uint32_t i = 0; i < nodecount; i++, ++node) {
      // The node we will modify
      NodeInfo nodeinfo = tilebuilder.node(i);
      auto ni = tile->node(i);

      // Validate signs
      if (ni->named_intersection()) {
        if (tile->GetSigns(i, true).size() == 0) {
          LOG_ERROR("Node marked as having signs but none found");
        }
      }

      std::string begin_node_iso = tile->admin(nodeinfo.admin_index())->country_iso();

      // Go through directed edges and validate/update data
      uint32_t idx = ni->edge_index();
      GraphId edgeid(node.tileid(), node.level(), idx);
      for (uint32_t j = 0, n = nodeinfo.edge_count(); j < n; j++, idx++, ++edgeid) {
        auto de = tile->directededge(idx);

        // Validate signs
        if (de->sign()) {
          if (tile->GetSigns(idx).size() == 0) {
            LOG_ERROR("Directed edge marked as having signs but none found");
          }
        }

        // Validate lane connectivity
        if (de->laneconnectivity()) {
          if (tile->GetLaneConnectivity(idx).size() == 0) {
            LOG_ERROR(
                "Directed edge marked as having lane connectivity but none found ; tile level = " +
                std::to_string(tile_id.level()));
          }
        }

        // Validate access restrictions. TODO - should check modes as well
        uint32_t ar_modes = de->access_restriction();
        if (ar_modes) {
          // since only truck restrictions exist, we can still get all restrictions
          auto res = tile->GetAccessRestrictions(idx, kAllAccess);
          if (res.size() == 0) {
            LOG_ERROR(
                "Directed edge marked as having access restriction but none found ; tile level = " +
                std::to_string(tile_id.level()));
          } else {
            for (auto r : res) {
              if (r.edgeindex() != idx) {
                LOG_ERROR("Access restriction edge index does not match idx");
              }
            }
          }
        }

        // The edge we will modify
        DirectedEdge& directededge = tilebuilder.directededge(nodeinfo.edge_index() + j);

        // Road Length and some variables for statistics
        if (!directededge.shortcut()) {
          roadlength += directededge.length();
        }

        // Check if end node is in a different tile
        graph_tile_ptr endnode_tile = tile;
        if (tile_id != directededge.endnode().Tile_Base()) {
          directededge.set_leaves_tile(true);

          // Get the end node tile
          lock.lock();
          endnode_tile = graph_reader.GetGraphTile(directededge.endnode());
          lock.unlock();
          // make sure this is set to false as access tag logic could of set this to true.
        } else {
          directededge.set_leaves_tile(false);
        }

        // Set the opposing edge index and get the country ISO at the end
        // node. Set the deadend flag and internal flag (if the opposing
        // edge is internal then make sure this edge is as well)
        std::string end_node_iso;
        uint64_t wayid = tile->edgeinfo(&directededge).wayid();
        uint32_t opp_index =
            GetOpposingEdgeIndex(node, directededge, wayid, tile, endnode_tile, problem_ways,
                                 dupcount, end_node_iso, transit_level);
        directededge.set_opp_index(opp_index);
        if (directededge.use() == Use::kTransitConnection ||
            directededge.use() == Use::kEgressConnection ||
            directededge.use() == Use::kPlatformConnection || directededge.bss_connection()) {
          directededge.set_opp_local_idx(opp_index);
        }

        // Mark a country crossing if country ISO codes do not match
        if (!begin_node_iso.empty() && !end_node_iso.empty() && begin_node_iso != end_node_iso) {
          directededge.set_ctry_crossing(true);
        }

        // Validate the complex restriction settings. If no restrictions
        // are found that end at this directed edge, set the end restriction
        // modes to 0.
        if (de->end_restriction()) {
          uint32_t modes = 0;
          for (uint32_t mode = 1; mode < kAllAccess; mode *= 2) {
            if ((de->end_restriction() & mode) &&
                tile->GetRestrictions(true, edgeid, mode).size() > 0) {
              modes |= mode;
            }
          }
          directededge.set_end_restriction(modes);
        }
        if (de->start_restriction()) {
          uint32_t modes = 0;
          for (uint32_t mode = 1; mode < kAllAccess; mode *= 2) {
            if ((de->start_restriction() & mode) &&
                tile->GetRestrictions(false, edgeid, mode).size() > 0) {
              modes |= mode;
            }
          }
          directededge.set_start_restriction(modes);
        }

        // Add the directed edge to the local list
        directededges.emplace_back(std::move(directededge));
      }

      // Add the node to the list
      nodes.emplace_back(std::move(nodeinfo));
    }

    // Add density to return class. Approximate the tile area square km
    AABB2<PointLL> bb = tiles.TileBounds(tileid);
    float area = ((bb.maxy() - bb.miny()) * kMetersPerDegreeLat * kKmPerMeter) *
                 ((bb.maxx() - bb.minx()) *
                  DistanceApproximator<PointLL>::MetersPerLngDegree(bb.Center().y()) * kKmPerMeter);
    float density = (roadlength * 0.0005f) / area;
    densities[level].push_back(density);

    // Set the relative road density within this tile.
    uint32_t relative_density;
    if (tile_id.level() == 0) {
      relative_density = static_cast<uint32_t>(density * 100.0f);
    } else if (tile_id.level() == 1) {
      relative_density = static_cast<uint32_t>(density * 20.0f);
    } else {
      relative_density = static_cast<uint32_t>(density * 2.0f);
    }
    tilebuilder.header_builder().set_density(relative_density);

    // Bin the edges
    auto bins = GraphTileBuilder::BinEdges(tile, tweeners);

    // Write the new tile
    lock.lock();
    tilebuilder.Update(nodes, directededges);

    // Write the bins to it
    if (tile->header()->graphid().level() == TileHierarchy::levels().back().level) {
      auto reloaded = GraphTile::Create(graph_reader.tile_dir(), tile_id);
      GraphTileBuilder::AddBins(graph_reader.tile_dir(), reloaded, bins);
    }

    // Check if we need to clear the tile cache
    if (graph_reader.OverCommitted()) {
      graph_reader.Trim();
    }
    lock.unlock();

    // Add possible duplicates to return class
    duplicates[level] += dupcount;
  }

  // TODO - output problem ways - this could be a useful list!
  /*    for (auto w : problem_ways) {
        LOG_INFO("Problem Way: " + std::to_string(w));
      }*/

  // Fill promise with return data
  result.set_value(std::make_tuple(std::move(duplicates), std::move(densities), std::move(tweeners)));
}

// take tweeners from different tiles' perspectives and merge into a single tweener
// per tile that needs to update its bins
void merge(const tweeners_t& in, tweeners_t& out) {
  for (const auto& t : in) {
    // shove it in
    auto inserted = out.insert(t);
    // had this tile already
    if (!inserted.second) {
      // so have to merge
      for (size_t c = 0; c < kBinCount; ++c) {
        auto& bin = inserted.first->second[c];
        bin.insert(bin.end(), t.second[c].cbegin(), t.second[c].cend());
      }
    }
  }
}

// crack open tiles and bin edges that pass through them but dont end or begin in them
void bin_tweeners(const std::string& tile_dir,
                  tweeners_t::iterator& start,
                  const tweeners_t::iterator& end,
                  uint64_t dataset_id,
                  std::mutex& lock) {
  // go while we have tiles to update
  while (true) {
    lock.lock();
    if (start == end) {
      lock.unlock();
      break;
    }
    // grab this tile and its extra bin edges
    const auto& tile_bin = *start;
    ++start;
    lock.unlock();

    // some tiles are just there because edges' shapes passes through them (no edges/nodes, just bins)
    // if that's the case we need to make a tile to store the spatial index (binned edges) there
    auto tile = GraphTile::Create(tile_dir, tile_bin.first);
    if (!tile) {
      GraphTileBuilder empty(tile_dir, tile_bin.first, false);
      empty.header_builder().set_dataset_id(dataset_id);
      empty.StoreTileData();
      tile = GraphTile::Create(tile_dir, tile_bin.first);
    }

    // keep the extra binned edges
    GraphTileBuilder::AddBins(tile_dir, tile, tile_bin.second);
  }
}
} // namespace

namespace valhalla {
namespace mjolnir {

void GraphValidator::Validate(const boost::property_tree::ptree& pt) {
  LOG_INFO("Validating, finishing and binning tiles...");
  auto hierarchy_properties = pt.get_child("mjolnir");
  std::string tile_dir = hierarchy_properties.get<std::string>("tile_dir");

  // Create a randomized queue of tiles (at all levels) to work from
  std::deque<GraphId> tilequeue;
  GraphReader reader(pt.get_child("mjolnir"));
  auto tileset = reader.GetTileSet();
  for (const auto& id : tileset) {
    tilequeue.emplace_back(id);
  }
  // fixed seed for reproducible tile build
  std::shuffle(tilequeue.begin(), tilequeue.end(), std::mt19937(3));

  // Remember what the dataset id is in case we have to make some tiles
  graph_tile_ptr first_tile = GraphTile::Create(tile_dir, *tilequeue.begin());
  assert(tilequeue.size() && first_tile);
  auto dataset_id = first_tile->header()->dataset_id();

  // An mutex we can use to do the synchronization
  std::mutex lock;

  // Setup threads
  std::vector<std::shared_ptr<std::thread>> threads(
      std::max(static_cast<unsigned int>(1),
               pt.get<unsigned int>("mjolnir.concurrency", std::thread::hardware_concurrency())));

  // Setup promises
  std::list<
      std::promise<std::tuple<std::vector<uint32_t>, std::vector<std::vector<float>>, tweeners_t>>>
      results;

  // Spawn the threads
  for (auto& thread : threads) {
    results.emplace_back();
    thread.reset(new std::thread(validate, std::cref(pt), std::ref(tilequeue), std::ref(lock),
                                 std::ref(results.back())));
  }

  // Wait for threads to finish
  for (auto& thread : threads) {
    thread->join();
  }
  // Get the promise from the future
  std::vector<uint32_t> duplicates(TileHierarchy::levels().size(), 0);
  std::vector<std::vector<float>> densities(3);
  tweeners_t tweeners;
  for (auto& result : results) {
    auto data = result.get_future().get();
    // Total up duplicates for each level
    for (uint8_t i = 0; i < TileHierarchy::levels().size(); ++i) {
      duplicates[i] += std::get<0>(data)[i];
      for (auto& d : std::get<1>(data)[i]) {
        densities[i].push_back(d);
      }
    }
    // keep track of tweeners
    merge(std::get<2>(data), tweeners);
  }
  LOG_INFO("Finished");

  // run a pass to add the edges that binned to tweener tiles
  LOG_INFO("Binning inter-tile edges...");
  auto start = tweeners.begin();
  auto end = tweeners.end();
  for (auto& thread : threads) {
    thread.reset(new std::thread(bin_tweeners, std::cref(tile_dir), std::ref(start), std::cref(end),
                                 dataset_id, std::ref(lock)));
  }
  for (auto& thread : threads) {
    thread->join();
  }
  LOG_INFO("Finished");

  // print dupcount and find densities
  for (uint8_t level = 0; level < TileHierarchy::levels().size(); level++) {
    // Print duplicates info for level
    LOG_WARN((boost::format("Possible duplicates at level: %1% = %2%") % std::to_string(level) %
              duplicates[level])
                 .str());
    if (densities[level].empty()) {
      continue;
    }
    // Get the average density and the max density
    float max_density = 0.0f;
    float sum = 0.0f;
    for (auto& density : densities[level]) {
      if (density > max_density) {
        max_density = density;
      }
      sum += density;
    }
    LOG_DEBUG("Average density = " + std::to_string(sum / densities[level].size()) +
              " max = " + std::to_string(max_density));
  }
}
} // namespace mjolnir
} // namespace valhalla<|MERGE_RESOLUTION|>--- conflicted
+++ resolved
@@ -134,19 +134,10 @@
         continue;
       }
 
-<<<<<<< HEAD
-      if (edge.length() > kMaxEdgeLength){
-        throw std::runtime_error("Edge Length too Long");
-      }
-
-
-
-=======
       if (edge.length() > kMaxEdgeLength) {
         throw std::runtime_error("Edge Length too Long");
       }
 
->>>>>>> 03e61ebc
       bool match = false;
       uint64_t wayid2 = 0;
       if (edge.is_shortcut()) {
