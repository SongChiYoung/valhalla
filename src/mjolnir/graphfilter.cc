#include "mjolnir/graphfilter.h"
#include "mjolnir/graphtilebuilder.h"

#include <boost/property_tree/ptree.hpp>
#include <iostream>
#include <unordered_map>
#include <vector>

#include "baldr/graphconstants.h"
#include "baldr/graphid.h"
#include "baldr/graphreader.h"
#include "baldr/graphtile.h"
#include "baldr/tilehierarchy.h"
#include "filesystem.h"
#include "midgard/encoded.h"
#include "midgard/logging.h"
#include "midgard/pointll.h"
#include "midgard/sequence.h"

using namespace valhalla::baldr;
using namespace valhalla::mjolnir;

namespace {

uint32_t n_original_edges = 0;
uint32_t n_original_nodes = 0;
uint32_t n_filtered_edges = 0;
uint32_t n_filtered_nodes = 0;
uint32_t can_aggregate = 0;

// Group wheelchair and pedestrian access together
constexpr uint32_t kAllPedestrianAccess = (kPedestrianAccess | kWheelchairAccess);

/**
 * Filter edges to optionally remove edges by access.
 * @param  reader  Graph reader.
 * @param  old_to_new  Map of original node Ids to new nodes Ids (after filtering).
 * @param  include_driving  Include edge if driving (any vehicular) access in either direction.
 * @param  include_bicycle  Include edge if bicycle access in either direction.
 * @param  include_pedestrian  Include edge if pedestrian or wheelchair access in either direction.
 */
void FilterTiles(GraphReader& reader,
                 std::unordered_map<GraphId, GraphId>& old_to_new,
                 const bool include_driving,
                 const bool include_bicycle,
                 const bool include_pedestrian) {

  // lambda to check if an edge should be included
  auto include_edge = [&include_driving, &include_bicycle,
                       &include_pedestrian](const DirectedEdge* edge) {
    // Edge filtering
    bool bicycle_access =
        (edge->forwardaccess() & kBicycleAccess) || (edge->reverseaccess() & kBicycleAccess);
    bool pedestrian_access = (edge->forwardaccess() & kAllPedestrianAccess) ||
                             (edge->reverseaccess() & kAllPedestrianAccess);
    bool driving_access =
        (edge->forwardaccess() & kVehicularAccess) || (edge->reverseaccess() & kVehicularAccess);
    return (driving_access && include_driving) || (bicycle_access && include_bicycle) ||
           (pedestrian_access && include_pedestrian);
  };

  // Iterate through all tiles in the local level
  auto local_tiles = reader.GetTileSet(TileHierarchy::levels().back().level);
  for (const auto& tile_id : local_tiles) {
    // Create a new tilebuilder - should copy header information
    GraphTileBuilder tilebuilder(reader.tile_dir(), tile_id, false);
    n_original_nodes += tilebuilder.header()->nodecount();
    n_original_edges += tilebuilder.header()->directededgecount();

    // Get the graph tile. Read from this tile to create the new tile.
    graph_tile_ptr tile = reader.GetGraphTile(tile_id);
    assert(tile);

    std::hash<std::string> hasher;
    GraphId nodeid(tile_id.tileid(), tile_id.level(), 0);
    for (uint32_t i = 0; i < tile->header()->nodecount(); ++i, ++nodeid) {
      // Count of edges added for this node
      uint32_t edge_count = 0;

      // Current edge index for first edge from this node
      uint32_t edge_index = tilebuilder.directededges().size();

      // Iterate through directed edges outbound from this node
      std::vector<uint64_t> wayid;
      std::vector<GraphId> endnode;
      const NodeInfo* nodeinfo = tile->node(nodeid);
      GraphId edgeid(nodeid.tileid(), nodeid.level(), nodeinfo->edge_index());
      for (uint32_t j = 0; j < nodeinfo->edge_count(); ++j, ++edgeid) {
        // Check if the directed edge should be included
        const DirectedEdge* directededge = tile->directededge(edgeid);
        if (!include_edge(directededge)) {
          ++n_filtered_edges;
          continue;
        }

        // Copy the directed edge information
        DirectedEdge newedge = *directededge;

        // Set opposing edge indexes to 0 (gets set in graph validator).
        newedge.set_opp_index(0);

        // Get signs from the base directed edge
        if (directededge->sign()) {
          std::vector<SignInfo> signs = tile->GetSigns(edgeid.id());
          if (signs.size() == 0) {
            LOG_ERROR("Base edge should have signs, but none found");
          }
          tilebuilder.AddSigns(tilebuilder.directededges().size(), signs);
        }

        // Get turn lanes from the base directed edge
        if (directededge->turnlanes()) {
          uint32_t offset = tile->turnlanes_offset(edgeid.id());
          tilebuilder.AddTurnLanes(tilebuilder.directededges().size(), tile->GetName(offset));
        }

        // Get access restrictions from the base directed edge. Add these to
        // the list of access restrictions in the new tile. Update the
        // edge index in the restriction to be the current directed edge Id
        if (directededge->access_restriction()) {
          auto restrictions = tile->GetAccessRestrictions(edgeid.id(), kAllAccess);
          for (const auto& res : restrictions) {
            tilebuilder.AddAccessRestriction(AccessRestriction(tilebuilder.directededges().size(),
                                                               res.type(), res.modes(), res.value()));
          }
        }

        // Copy lane connectivity
        if (directededge->laneconnectivity()) {
          auto laneconnectivity = tile->GetLaneConnectivity(edgeid.id());
          if (laneconnectivity.size() == 0) {
            LOG_ERROR("Base edge should have lane connectivity, but none found");
          }
          for (auto& lc : laneconnectivity) {
            lc.set_to(tilebuilder.directededges().size());
          }
          tilebuilder.AddLaneConnectivity(laneconnectivity);
        }

        // Get edge info, shape, and names from the old tile and add to the
        // new. Cannot use edge info offset since edges in arterial and
        // highway hierarchy can cross base tiles! Use a hash based on the
        // encoded shape plus way Id.
        bool added;
        auto edgeinfo = tile->edgeinfo(directededge);
        std::string encoded_shape = edgeinfo.encoded_shape();
        uint32_t w = hasher(encoded_shape + std::to_string(edgeinfo.wayid()));
        uint32_t edge_info_offset =
            tilebuilder.AddEdgeInfo(w, nodeid, directededge->endnode(), edgeinfo.wayid(),
                                    edgeinfo.mean_elevation(), edgeinfo.bike_network(),
<<<<<<< HEAD
                                    edgeinfo.speed_limit(), encoded_shape, tile->GetNames(idx),
                                    tile->GetTaggedNames(idx), tile->GetTaggedNames(idx, true),
                                    tile->GetTypes(idx), added);
=======
                                    edgeinfo.speed_limit(), encoded_shape, edgeinfo.GetNames(),
                                    edgeinfo.GetNames(true), edgeinfo.GetTypes(), added);
>>>>>>> c3978097
        newedge.set_edgeinfo_offset(edge_info_offset);
        wayid.push_back(edgeinfo.wayid());
        endnode.push_back(directededge->endnode());

        // Add directed edge
        tilebuilder.directededges().emplace_back(std::move(newedge));
        ++edge_count;
      }

      // Add the node to the tilebuilder unless no edges remain
      if (edge_count > 0) {
        // Add a node builder to the tile. Update the edge count and edgeindex
        GraphId new_node(nodeid.tileid(), nodeid.level(), tilebuilder.nodes().size());
        tilebuilder.nodes().push_back(*nodeinfo);
        NodeInfo& node = tilebuilder.nodes().back();
        node.set_edge_count(edge_count);
        node.set_edge_index(edge_index);
        const auto& admin = tile->admininfo(nodeinfo->admin_index());
        node.set_admin_index(tilebuilder.AddAdmin(admin.country_text(), admin.state_text(),
                                                  admin.country_iso(), admin.state_iso()));

        // Get named signs from the base node
        if (nodeinfo->named_intersection()) {
          std::vector<SignInfo> signs = tile->GetSigns(nodeid.id(), true);
          if (signs.size() == 0) {
            LOG_ERROR("Base node should have signs, but none found");
          }
          node.set_named_intersection(true);
          tilebuilder.AddSigns(tilebuilder.nodes().size() - 1, signs);
        }

        // Associate the old node to the new node.
        old_to_new[nodeid] = new_node;

        // Check if edges at this node can be aggregated. Only 2 edges, same way Id (so that
        // edge attributes should match), don't end at same node (no loops).
        if (edge_count == 2 && wayid[0] == wayid[1] && endnode[0] != endnode[1]) {
          ++can_aggregate;
        }
      } else {
        ++n_filtered_nodes;
      }
    }

    // Store the updated tile data (or remove tile if all edges are filtered)
    if (tilebuilder.nodes().size() > 0) {
      tilebuilder.StoreTileData();
    } else {
      // Remove the tile - all nodes and edges were filtered
      std::string file_location =
          reader.tile_dir() + filesystem::path::preferred_separator + GraphTile::FileSuffix(tile_id);
      remove(file_location.c_str());
      LOG_INFO("Remove file: " + file_location + " all edges were filtered");
    }

    if (reader.OverCommitted()) {
      reader.Trim();
    }
  }
  LOG_INFO("Filtered " + std::to_string(n_filtered_nodes) + " nodes out of " +
           std::to_string(n_original_nodes));
  LOG_INFO("Filtered " + std::to_string(n_filtered_edges) + " directededges out of " +
           std::to_string(n_original_edges));
  LOG_INFO("Can aggregate: " + std::to_string(can_aggregate));
}

/**
 * Update end nodes of all directed edges.
 * @param  reader  Graph reader.
 * @param  old_to_new  Map of original node Ids to new nodes Ids (after filtering).
 */
void UpdateEndNodes(GraphReader& reader, std::unordered_map<GraphId, GraphId>& old_to_new) {
  LOG_INFO("Update end nodes of directed edges");

  int found = 0;

  // Iterate through all tiles in the local level
  auto local_tiles = reader.GetTileSet(TileHierarchy::levels().back().level);
  for (const auto& tile_id : local_tiles) {
    // Get the graph tile. Skip if no tile exists (should not happen!?)
    graph_tile_ptr tile = reader.GetGraphTile(tile_id);
    assert(tile);

    // Create a new tilebuilder - should copy header information
    GraphTileBuilder tilebuilder(reader.tile_dir(), tile_id, false);

    // Copy nodes (they do not change)
    std::vector<NodeInfo> nodes;
    size_t n = tile->header()->nodecount();
    nodes.reserve(n);
    const NodeInfo* orig_nodes = tile->node(0);
    std::copy(orig_nodes, orig_nodes + n, std::back_inserter(nodes));

    // Iterate through all directed edges - update end nodes
    std::vector<DirectedEdge> directededges;
    GraphId edgeid(tile_id.tileid(), tile_id.level(), 0);
    for (uint32_t j = 0; j < tile->header()->directededgecount(); ++j, ++edgeid) {
      const DirectedEdge* edge = tile->directededge(j);

      // Find the end node in the old_to_new mapping
      GraphId end_node;
      auto iter = old_to_new.find(edge->endnode());
      if (iter == old_to_new.end()) {
        LOG_ERROR("UpdateEndNodes - failed to find associated node");
      } else {
        end_node = iter->second;
        found++;
      }

      // Copy the edge to the directededges vector and update the end node
      directededges.push_back(*edge);
      DirectedEdge& new_edge = directededges.back();
      new_edge.set_endnode(end_node);
    }

    // Update the tile with new directededges.
    tilebuilder.Update(nodes, directededges);

    if (reader.OverCommitted()) {
      reader.Trim();
    }
  }
}

} // namespace

namespace valhalla {
namespace mjolnir {

// Optionally filter edges and nodes based on access.
void GraphFilter::Filter(const boost::property_tree::ptree& pt) {

  // TODO: thread this. Could be difficult due to sequence creates to associate nodes

  // Edge filtering (optionally exclude edges)
  bool include_driving = pt.get_child("mjolnir").get<bool>("include_driving", true);
  if (!include_driving) {
    LOG_INFO("GraphFilter: Filter driving edges");
  }
  bool include_bicycle = pt.get_child("mjolnir").get<bool>("include_bicycle", true);
  if (!include_bicycle) {
    LOG_INFO("GraphFilter: Filter bicycle edges");
  }
  bool include_pedestrian = pt.get_child("mjolnir").get<bool>("include_pedestrian", true);
  if (!include_pedestrian) {
    LOG_INFO("GraphFilter: Filter pedestrian edges");
  }
  if (include_bicycle && include_driving && include_pedestrian) {
    // Nothing to filter!
    LOG_INFO("GraphFilter - nothing to filter. Skipping...");
    return;
  }

  // Map of old node Ids to new node Ids (after filtering).
  std::unordered_map<baldr::GraphId, baldr::GraphId> old_to_new;

  // Construct GraphReader
  GraphReader reader(pt.get_child("mjolnir"));

  // Filter edges (and nodes) by access
  FilterTiles(reader, old_to_new, include_driving, include_bicycle, include_pedestrian);

  // TODO - aggregate / combine edges across false nodes (only 2 directed edges)
  // where way Ids are equal

  // Update end nodes. Clear the GraphReader cache first.
  reader.Clear();
  UpdateEndNodes(reader, old_to_new);

  LOG_INFO("Done GraphFilter");
}

} // namespace mjolnir
} // namespace valhalla<|MERGE_RESOLUTION|>--- conflicted
+++ resolved
@@ -148,14 +148,9 @@
         uint32_t edge_info_offset =
             tilebuilder.AddEdgeInfo(w, nodeid, directededge->endnode(), edgeinfo.wayid(),
                                     edgeinfo.mean_elevation(), edgeinfo.bike_network(),
-<<<<<<< HEAD
-                                    edgeinfo.speed_limit(), encoded_shape, tile->GetNames(idx),
-                                    tile->GetTaggedNames(idx), tile->GetTaggedNames(idx, true),
-                                    tile->GetTypes(idx), added);
-=======
                                     edgeinfo.speed_limit(), encoded_shape, edgeinfo.GetNames(),
-                                    edgeinfo.GetNames(true), edgeinfo.GetTypes(), added);
->>>>>>> c3978097
+                                    edgeinfo.GetTaggedNames(), edgeinfo.GetTaggedNames(true),
+                                    edgeinfo.GetTypes(), added);
         newedge.set_edgeinfo_offset(edge_info_offset);
         wayid.push_back(edgeinfo.wayid());
         endnode.push_back(directededge->endnode());
