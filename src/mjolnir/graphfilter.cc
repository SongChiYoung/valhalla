#include "mjolnir/graphfilter.h"
#include "mjolnir/graphtilebuilder.h"

#include <boost/property_tree/ptree.hpp>
#include <iostream>
#include <unordered_map>
#include <vector>

#include "baldr/graphconstants.h"
#include "baldr/graphid.h"
#include "baldr/graphreader.h"
#include "baldr/graphtile.h"
#include "baldr/tilehierarchy.h"
#include "filesystem.h"
#include "midgard/encoded.h"
#include "midgard/logging.h"
#include "midgard/pointll.h"
#include "midgard/sequence.h"

using namespace valhalla::baldr;
using namespace valhalla::mjolnir;

namespace {

uint32_t n_original_edges = 0;
uint32_t n_original_nodes = 0;
uint32_t n_filtered_edges = 0;
uint32_t n_filtered_nodes = 0;
uint32_t can_aggregate = 0;

// Group wheelchair and pedestrian access together
constexpr uint32_t kAllPedestrianAccess = (kPedestrianAccess | kWheelchairAccess);

/**
 * Filter edges to optionally remove edges by access.
 * @param  reader  Graph reader.
 * @param  old_to_new  Map of original node Ids to new nodes Ids (after filtering).
 * @param  include_driving  Include edge if driving (any vehicular) access in either direction.
 * @param  include_bicycle  Include edge if bicycle access in either direction.
 * @param  include_pedestrian  Include edge if pedestrian or wheelchair access in either direction.
 */
void FilterTiles(GraphReader& reader,
                 std::unordered_map<GraphId, GraphId>& old_to_new,
                 const bool include_driving,
                 const bool include_bicycle,
                 const bool include_pedestrian) {

  // lambda to check if an edge should be included
  auto include_edge = [&include_driving, &include_bicycle,
                       &include_pedestrian](const DirectedEdge* edge) {
    // Edge filtering
    bool bicycle_access =
        (edge->forwardaccess() & kBicycleAccess) || (edge->reverseaccess() & kBicycleAccess);
    bool pedestrian_access = (edge->forwardaccess() & kAllPedestrianAccess) ||
                             (edge->reverseaccess() & kAllPedestrianAccess);
    bool driving_access =
        (edge->forwardaccess() & kVehicularAccess) || (edge->reverseaccess() & kVehicularAccess);
    return (driving_access && include_driving) || (bicycle_access && include_bicycle) ||
           (pedestrian_access && include_pedestrian);
  };

  // Iterate through all tiles in the local level
  auto local_tiles = reader.GetTileSet(TileHierarchy::levels().back().level);
  for (const auto& tile_id : local_tiles) {
    // Create a new tilebuilder - should copy header information
    GraphTileBuilder tilebuilder(reader.tile_dir(), tile_id, false);
    n_original_nodes += tilebuilder.header()->nodecount();
    n_original_edges += tilebuilder.header()->directededgecount();

    // Get the graph tile. Read from this tile to create the new tile.
    graph_tile_ptr tile = reader.GetGraphTile(tile_id);
    assert(tile);

    std::hash<std::string> hasher;
    GraphId nodeid(tile_id.tileid(), tile_id.level(), 0);
    for (uint32_t i = 0; i < tile->header()->nodecount(); ++i, ++nodeid) {
      // Count of edges added for this node
      uint32_t edge_count = 0;

      // Current edge index for first edge from this node
      uint32_t edge_index = tilebuilder.directededges().size();

      // Iterate through directed edges outbound from this node
      std::vector<uint64_t> wayid;
      std::vector<GraphId> endnode;
      const NodeInfo* nodeinfo = tile->node(nodeid);
      GraphId edgeid(nodeid.tileid(), nodeid.level(), nodeinfo->edge_index());
      for (uint32_t j = 0; j < nodeinfo->edge_count(); ++j, ++edgeid) {
        // Check if the directed edge should be included
        const DirectedEdge* directededge = tile->directededge(edgeid);
        if (!include_edge(directededge)) {
          ++n_filtered_edges;
          continue;
        }

        // Copy the directed edge information
        DirectedEdge newedge = *directededge;

        // Set opposing edge indexes to 0 (gets set in graph validator).
        newedge.set_opp_index(0);

        // Get signs from the base directed edge
        if (directededge->sign()) {
          std::vector<SignInfo> signs = tile->ProcessSigns(edgeid.id());
          if (signs.size() == 0) {
            LOG_ERROR("Base edge should have signs, but none found");
          }
          tilebuilder.AddSigns(tilebuilder.directededges().size(), signs);
        }

        // Get turn lanes from the base directed edge
        if (directededge->turnlanes()) {
          uint32_t offset = tile->turnlanes_offset(edgeid.id());
          tilebuilder.AddTurnLanes(tilebuilder.directededges().size(), tile->GetName(offset));
        }

        // Get access restrictions from the base directed edge. Add these to
        // the list of access restrictions in the new tile. Update the
        // edge index in the restriction to be the current directed edge Id
        if (directededge->access_restriction()) {
          auto restrictions = tile->GetAccessRestrictions(edgeid.id(), kAllAccess);
          for (const auto& res : restrictions) {
            tilebuilder.AddAccessRestriction(AccessRestriction(tilebuilder.directededges().size(),
                                                               res.type(), res.modes(), res.value()));
          }
        }

        // Copy lane connectivity
        if (directededge->laneconnectivity()) {
          auto laneconnectivity = tile->GetLaneConnectivity(edgeid.id());
          if (laneconnectivity.size() == 0) {
            LOG_ERROR("Base edge should have lane connectivity, but none found");
          }
          for (auto& lc : laneconnectivity) {
            lc.set_to(tilebuilder.directededges().size());
          }
          tilebuilder.AddLaneConnectivity(laneconnectivity);
        }

        // Get edge info, shape, and names from the old tile and add to the
        // new. Cannot use edge info offset since edges in arterial and
        // highway hierarchy can cross base tiles! Use a hash based on the
        // encoded shape plus way Id.
        bool added;
        auto edgeinfo = tile->edgeinfo(directededge);
        std::string encoded_shape = edgeinfo.encoded_shape();
        uint32_t w = hasher(encoded_shape + std::to_string(edgeinfo.wayid()));
        uint32_t edge_info_offset =
            tilebuilder.AddEdgeInfo(w, nodeid, directededge->endnode(), edgeinfo.wayid(),
                                    edgeinfo.mean_elevation(), edgeinfo.bike_network(),
                                    edgeinfo.speed_limit(), encoded_shape, edgeinfo.GetNames(),
<<<<<<< HEAD
                                    edgeinfo.GetTaggedNames(), edgeinfo.GetTaggedNames(true),
=======
                                    edgeinfo.GetTaggedValues(), edgeinfo.GetTaggedValues(true),
>>>>>>> e5a58e13
                                    edgeinfo.GetTypes(), added);
        newedge.set_edgeinfo_offset(edge_info_offset);
        wayid.push_back(edgeinfo.wayid());
        endnode.push_back(directededge->endnode());

        // Add directed edge
        tilebuilder.directededges().emplace_back(std::move(newedge));
        ++edge_count;
      }

      // Add the node to the tilebuilder unless no edges remain
      if (edge_count > 0) {
        // Add a node builder to the tile. Update the edge count and edgeindex
        GraphId new_node(nodeid.tileid(), nodeid.level(), tilebuilder.nodes().size());
        tilebuilder.nodes().push_back(*nodeinfo);
        NodeInfo& node = tilebuilder.nodes().back();
        node.set_edge_count(edge_count);
        node.set_edge_index(edge_index);
        const auto& admin = tile->admininfo(nodeinfo->admin_index());
        node.set_admin_index(tilebuilder.AddAdmin(admin.country_text(), admin.state_text(),
                                                  admin.country_iso(), admin.state_iso()));

        // Get named signs from the base node
        if (nodeinfo->named_intersection()) {
          std::vector<SignInfo> signs = tile->ProcessSigns(nodeid.id(), true);
          if (signs.size() == 0) {
            LOG_ERROR("Base node should have signs, but none found");
          }
          node.set_named_intersection(true);
          tilebuilder.AddSigns(tilebuilder.nodes().size() - 1, signs);
        }

        // Associate the old node to the new node.
        old_to_new[nodeid] = new_node;

        // Check if edges at this node can be aggregated. Only 2 edges, same way Id (so that
        // edge attributes should match), don't end at same node (no loops).
        if (edge_count == 2 && wayid[0] == wayid[1] && endnode[0] != endnode[1]) {
          ++can_aggregate;
        }
      } else {
        ++n_filtered_nodes;
      }
    }

    // Store the updated tile data (or remove tile if all edges are filtered)
    if (tilebuilder.nodes().size() > 0) {
      tilebuilder.StoreTileData();
    } else {
      // Remove the tile - all nodes and edges were filtered
      std::string file_location =
          reader.tile_dir() + filesystem::path::preferred_separator + GraphTile::FileSuffix(tile_id);
      remove(file_location.c_str());
      LOG_INFO("Remove file: " + file_location + " all edges were filtered");
    }

    if (reader.OverCommitted()) {
      reader.Trim();
    }
  }
  LOG_INFO("Filtered " + std::to_string(n_filtered_nodes) + " nodes out of " +
           std::to_string(n_original_nodes));
  LOG_INFO("Filtered " + std::to_string(n_filtered_edges) + " directededges out of " +
           std::to_string(n_original_edges));
  LOG_INFO("Can aggregate: " + std::to_string(can_aggregate));
}

/**
 * Update end nodes of all directed edges.
 * @param  reader  Graph reader.
 * @param  old_to_new  Map of original node Ids to new nodes Ids (after filtering).
 */
void UpdateEndNodes(GraphReader& reader, std::unordered_map<GraphId, GraphId>& old_to_new) {
  LOG_INFO("Update end nodes of directed edges");

  int found = 0;

  // Iterate through all tiles in the local level
  auto local_tiles = reader.GetTileSet(TileHierarchy::levels().back().level);
  for (const auto& tile_id : local_tiles) {
    // Get the graph tile. Skip if no tile exists (should not happen!?)
    graph_tile_ptr tile = reader.GetGraphTile(tile_id);
    assert(tile);

    // Create a new tilebuilder - should copy header information
    GraphTileBuilder tilebuilder(reader.tile_dir(), tile_id, false);

    // Copy nodes (they do not change)
    std::vector<NodeInfo> nodes;
    size_t n = tile->header()->nodecount();
    nodes.reserve(n);
    const NodeInfo* orig_nodes = tile->node(0);
    std::copy(orig_nodes, orig_nodes + n, std::back_inserter(nodes));

    // Iterate through all directed edges - update end nodes
    std::vector<DirectedEdge> directededges;
    GraphId edgeid(tile_id.tileid(), tile_id.level(), 0);
    for (uint32_t j = 0; j < tile->header()->directededgecount(); ++j, ++edgeid) {
      const DirectedEdge* edge = tile->directededge(j);

      // Find the end node in the old_to_new mapping
      GraphId end_node;
      auto iter = old_to_new.find(edge->endnode());
      if (iter == old_to_new.end()) {
        LOG_ERROR("UpdateEndNodes - failed to find associated node");
      } else {
        end_node = iter->second;
        found++;
      }

      // Copy the edge to the directededges vector and update the end node
      directededges.push_back(*edge);
      DirectedEdge& new_edge = directededges.back();
      new_edge.set_endnode(end_node);
    }

    // Update the tile with new directededges.
    tilebuilder.Update(nodes, directededges);

    if (reader.OverCommitted()) {
      reader.Trim();
    }
  }
}

} // namespace

namespace valhalla {
namespace mjolnir {

// Optionally filter edges and nodes based on access.
void GraphFilter::Filter(const boost::property_tree::ptree& pt) {

  // TODO: thread this. Could be difficult due to sequence creates to associate nodes

  // Edge filtering (optionally exclude edges)
  bool include_driving = pt.get_child("mjolnir").get<bool>("include_driving", true);
  if (!include_driving) {
    LOG_INFO("GraphFilter: Filter driving edges");
  }
  bool include_bicycle = pt.get_child("mjolnir").get<bool>("include_bicycle", true);
  if (!include_bicycle) {
    LOG_INFO("GraphFilter: Filter bicycle edges");
  }
  bool include_pedestrian = pt.get_child("mjolnir").get<bool>("include_pedestrian", true);
  if (!include_pedestrian) {
    LOG_INFO("GraphFilter: Filter pedestrian edges");
  }
  if (include_bicycle && include_driving && include_pedestrian) {
    // Nothing to filter!
    LOG_INFO("GraphFilter - nothing to filter. Skipping...");
    return;
  }

  // Map of old node Ids to new node Ids (after filtering).
  std::unordered_map<baldr::GraphId, baldr::GraphId> old_to_new;

  // Construct GraphReader
  GraphReader reader(pt.get_child("mjolnir"));

  // Filter edges (and nodes) by access
  FilterTiles(reader, old_to_new, include_driving, include_bicycle, include_pedestrian);

  // TODO - aggregate / combine edges across false nodes (only 2 directed edges)
  // where way Ids are equal

  // Update end nodes. Clear the GraphReader cache first.
  reader.Clear();
  UpdateEndNodes(reader, old_to_new);

  LOG_INFO("Done GraphFilter");
}

} // namespace mjolnir
} // namespace valhalla<|MERGE_RESOLUTION|>--- conflicted
+++ resolved
@@ -149,11 +149,7 @@
             tilebuilder.AddEdgeInfo(w, nodeid, directededge->endnode(), edgeinfo.wayid(),
                                     edgeinfo.mean_elevation(), edgeinfo.bike_network(),
                                     edgeinfo.speed_limit(), encoded_shape, edgeinfo.GetNames(),
-<<<<<<< HEAD
-                                    edgeinfo.GetTaggedNames(), edgeinfo.GetTaggedNames(true),
-=======
                                     edgeinfo.GetTaggedValues(), edgeinfo.GetTaggedValues(true),
->>>>>>> e5a58e13
                                     edgeinfo.GetTypes(), added);
         newedge.set_edgeinfo_offset(edge_info_offset);
         wayid.push_back(edgeinfo.wayid());
