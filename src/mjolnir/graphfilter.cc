#include "mjolnir/graphfilter.h"
#include "mjolnir/graphtilebuilder.h"

#include <boost/property_tree/ptree.hpp>
#include <iostream>
#include <unordered_map>
#include <vector>

#include "baldr/graphconstants.h"
#include "baldr/graphid.h"
#include "baldr/graphreader.h"
#include "baldr/graphtile.h"
#include "baldr/tilehierarchy.h"
#include "filesystem.h"
#include "midgard/encoded.h"
#include "midgard/logging.h"
#include "midgard/pointll.h"
#include "midgard/sequence.h"

using namespace valhalla::baldr;
using namespace valhalla::mjolnir;

namespace {

uint32_t n_original_edges = 0;
uint32_t n_original_nodes = 0;
uint32_t n_filtered_edges = 0;
uint32_t n_filtered_nodes = 0;
uint32_t can_aggregate = 0;

// Group wheelchair and pedestrian access together
constexpr uint32_t kAllPedestrianAccess = (kPedestrianAccess | kWheelchairAccess);

/**
 * Filter edges to optionally remove edges by access.
 * @param  reader  Graph reader.
 * @param  old_to_new  Map of original node Ids to new nodes Ids (after filtering).
 * @param  include_driving  Include edge if driving (any vehicular) access in either direction.
 * @param  include_bicycle  Include edge if bicycle access in either direction.
 * @param  include_pedestrian  Include edge if pedestrian or wheelchair access in either direction.
 */
void FilterTiles(GraphReader& reader,
                 std::unordered_map<GraphId, GraphId>& old_to_new,
                 const bool include_driving,
                 const bool include_bicycle,
                 const bool include_pedestrian) {

  // lambda to check if an edge should be included
  auto include_edge = [&include_driving, &include_bicycle,
                       &include_pedestrian](const DirectedEdge* edge) {
    // Edge filtering
    bool bicycle_access =
        (edge->forwardaccess() & kBicycleAccess) || (edge->reverseaccess() & kBicycleAccess);
    bool pedestrian_access = (edge->forwardaccess() & kAllPedestrianAccess) ||
                             (edge->reverseaccess() & kAllPedestrianAccess);
    bool driving_access =
        (edge->forwardaccess() & kVehicularAccess) || (edge->reverseaccess() & kVehicularAccess);
    return (driving_access && include_driving) || (bicycle_access && include_bicycle) ||
           (pedestrian_access && include_pedestrian);
  };

  // Iterate through all tiles in the local level
  auto local_tiles = reader.GetTileSet(TileHierarchy::levels().back().level);
  for (const auto& tile_id : local_tiles) {
    // Create a new tilebuilder - should copy header information
    GraphTileBuilder tilebuilder(reader.tile_dir(), tile_id, false);
    n_original_nodes += tilebuilder.header()->nodecount();
    n_original_edges += tilebuilder.header()->directededgecount();

    // Get the graph tile. Read from this tile to create the new tile.
    graph_tile_ptr tile = reader.GetGraphTile(tile_id);
    assert(tile);

    std::hash<std::string> hasher;
    GraphId nodeid(tile_id.tileid(), tile_id.level(), 0);
    for (uint32_t i = 0; i < tile->header()->nodecount(); ++i, ++nodeid) {
      // Count of edges added for this node
      uint32_t edge_count = 0;

      // Current edge index for first edge from this node
      uint32_t edge_index = tilebuilder.directededges().size();

      // Iterate through directed edges outbound from this node
      std::vector<uint64_t> wayid;
      std::vector<GraphId> endnode;
      const NodeInfo* nodeinfo = tile->node(nodeid);
      GraphId edgeid(nodeid.tileid(), nodeid.level(), nodeinfo->edge_index());
      for (uint32_t j = 0; j < nodeinfo->edge_count(); ++j, ++edgeid) {
        // Check if the directed edge should be included
        const DirectedEdge* directededge = tile->directededge(edgeid);
        if (!include_edge(directededge)) {
          ++n_filtered_edges;
          continue;
        }

        // Copy the directed edge information
        DirectedEdge newedge = *directededge;

        // Set opposing edge indexes to 0 (gets set in graph validator).
        newedge.set_opp_index(0);

        // Get signs from the base directed edge
        if (directededge->sign()) {
          std::vector<SignInfo> signs = tile->ProcessSigns(edgeid.id());
          if (signs.size() == 0) {
            LOG_ERROR("Base edge should have signs, but none found");
          }
          tilebuilder.AddSigns(tilebuilder.directededges().size(), signs);
        }

        // Get turn lanes from the base directed edge
        if (directededge->turnlanes()) {
          uint32_t offset = tile->turnlanes_offset(edgeid.id());
          tilebuilder.AddTurnLanes(tilebuilder.directededges().size(), tile->GetName(offset));
        }

        // Get access restrictions from the base directed edge. Add these to
        // the list of access restrictions in the new tile. Update the
        // edge index in the restriction to be the current directed edge Id
        if (directededge->access_restriction()) {
          auto restrictions = tile->GetAccessRestrictions(edgeid.id(), kAllAccess);
          for (const auto& res : restrictions) {
            tilebuilder.AddAccessRestriction(AccessRestriction(tilebuilder.directededges().size(),
                                                               res.type(), res.modes(), res.value()));
          }
        }

        // Copy lane connectivity
        if (directededge->laneconnectivity()) {
          auto laneconnectivity = tile->GetLaneConnectivity(edgeid.id());
          if (laneconnectivity.size() == 0) {
            LOG_ERROR("Base edge should have lane connectivity, but none found");
          }
          for (auto& lc : laneconnectivity) {
            lc.set_to(tilebuilder.directededges().size());
          }
          tilebuilder.AddLaneConnectivity(laneconnectivity);
        }

        // Get edge info, shape, and names from the old tile and add to the
        // new. Cannot use edge info offset since edges in arterial and
        // highway hierarchy can cross base tiles! Use a hash based on the
        // encoded shape plus way Id.
        bool added;
        auto edgeinfo = tile->edgeinfo(directededge);
        std::string encoded_shape = edgeinfo.encoded_shape();
        uint32_t w = hasher(encoded_shape + std::to_string(edgeinfo.wayid()));
        uint32_t edge_info_offset =
            tilebuilder.AddEdgeInfo(w, nodeid, directededge->endnode(), edgeinfo.wayid(),
                                    edgeinfo.mean_elevation(), edgeinfo.bike_network(),
                                    edgeinfo.speed_limit(), encoded_shape, edgeinfo.GetNames(),
<<<<<<< HEAD
                                    edgeinfo.GetTaggedNames(), edgeinfo.GetTaggedNames(true),
                                    edgeinfo.GetTypes(), added);
=======
                                    edgeinfo.GetTaggedValues(), edgeinfo.GetTypes(), added);
>>>>>>> 61402aeb
        newedge.set_edgeinfo_offset(edge_info_offset);
        wayid.push_back(edgeinfo.wayid());
        endnode.push_back(directededge->endnode());

        // Add directed edge
        tilebuilder.directededges().emplace_back(std::move(newedge));
        ++edge_count;
      }

      // Add the node to the tilebuilder unless no edges remain
      if (edge_count > 0) {
        // Add a node builder to the tile. Update the edge count and edgeindex
        GraphId new_node(nodeid.tileid(), nodeid.level(), tilebuilder.nodes().size());
        tilebuilder.nodes().push_back(*nodeinfo);
        NodeInfo& node = tilebuilder.nodes().back();
        node.set_edge_count(edge_count);
        node.set_edge_index(edge_index);
        const auto& admin = tile->admininfo(nodeinfo->admin_index());
        node.set_admin_index(tilebuilder.AddAdmin(admin.country_text(), admin.state_text(),
                                                  admin.country_iso(), admin.state_iso()));

        // Get named signs from the base node
        if (nodeinfo->named_intersection()) {
          std::vector<SignInfo> signs = tile->ProcessSigns(nodeid.id(), true);
          if (signs.size() == 0) {
            LOG_ERROR("Base node should have signs, but none found");
          }
          node.set_named_intersection(true);
          tilebuilder.AddSigns(tilebuilder.nodes().size() - 1, signs);
        }

        // Associate the old node to the new node.
        old_to_new[nodeid] = new_node;

        // Check if edges at this node can be aggregated. Only 2 edges, same way Id (so that
        // edge attributes should match), don't end at same node (no loops).
        if (edge_count == 2 && wayid[0] == wayid[1] && endnode[0] != endnode[1]) {
          ++can_aggregate;
        }
      } else {
        ++n_filtered_nodes;
      }
    }

    // Store the updated tile data (or remove tile if all edges are filtered)
    if (tilebuilder.nodes().size() > 0) {
      tilebuilder.StoreTileData();
    } else {
      // Remove the tile - all nodes and edges were filtered
      std::string file_location =
          reader.tile_dir() + filesystem::path::preferred_separator + GraphTile::FileSuffix(tile_id);
      remove(file_location.c_str());
      LOG_INFO("Remove file: " + file_location + " all edges were filtered");
    }

    if (reader.OverCommitted()) {
      reader.Trim();
    }
  }
  LOG_INFO("Filtered " + std::to_string(n_filtered_nodes) + " nodes out of " +
           std::to_string(n_original_nodes));
  LOG_INFO("Filtered " + std::to_string(n_filtered_edges) + " directededges out of " +
           std::to_string(n_original_edges));
  LOG_INFO("Can aggregate: " + std::to_string(can_aggregate));
}

/**
 * Update end nodes of all directed edges.
 * @param  reader  Graph reader.
 * @param  old_to_new  Map of original node Ids to new nodes Ids (after filtering).
 */
void UpdateEndNodes(GraphReader& reader, std::unordered_map<GraphId, GraphId>& old_to_new) {
  LOG_INFO("Update end nodes of directed edges");

  int found = 0;

  // Iterate through all tiles in the local level
  auto local_tiles = reader.GetTileSet(TileHierarchy::levels().back().level);
  for (const auto& tile_id : local_tiles) {
    // Get the graph tile. Skip if no tile exists (should not happen!?)
    graph_tile_ptr tile = reader.GetGraphTile(tile_id);
    assert(tile);

    // Create a new tilebuilder - should copy header information
    GraphTileBuilder tilebuilder(reader.tile_dir(), tile_id, false);

    // Copy nodes (they do not change)
    std::vector<NodeInfo> nodes;
    size_t n = tile->header()->nodecount();
    nodes.reserve(n);
    const NodeInfo* orig_nodes = tile->node(0);
    std::copy(orig_nodes, orig_nodes + n, std::back_inserter(nodes));

    // Iterate through all directed edges - update end nodes
    std::vector<DirectedEdge> directededges;
    GraphId edgeid(tile_id.tileid(), tile_id.level(), 0);
    for (uint32_t j = 0; j < tile->header()->directededgecount(); ++j, ++edgeid) {
      const DirectedEdge* edge = tile->directededge(j);

      // Find the end node in the old_to_new mapping
      GraphId end_node;
      auto iter = old_to_new.find(edge->endnode());
      if (iter == old_to_new.end()) {
        LOG_ERROR("UpdateEndNodes - failed to find associated node");
      } else {
        end_node = iter->second;
        found++;
      }

      // Copy the edge to the directededges vector and update the end node
      directededges.push_back(*edge);
      DirectedEdge& new_edge = directededges.back();
      new_edge.set_endnode(end_node);
    }

    // Update the tile with new directededges.
    tilebuilder.Update(nodes, directededges);

    if (reader.OverCommitted()) {
      reader.Trim();
    }
  }
}

} // namespace

namespace valhalla {
namespace mjolnir {

// Optionally filter edges and nodes based on access.
void GraphFilter::Filter(const boost::property_tree::ptree& pt) {

  // TODO: thread this. Could be difficult due to sequence creates to associate nodes

  // Edge filtering (optionally exclude edges)
  bool include_driving = pt.get_child("mjolnir").get<bool>("include_driving", true);
  if (!include_driving) {
    LOG_INFO("GraphFilter: Filter driving edges");
  }
  bool include_bicycle = pt.get_child("mjolnir").get<bool>("include_bicycle", true);
  if (!include_bicycle) {
    LOG_INFO("GraphFilter: Filter bicycle edges");
  }
  bool include_pedestrian = pt.get_child("mjolnir").get<bool>("include_pedestrian", true);
  if (!include_pedestrian) {
    LOG_INFO("GraphFilter: Filter pedestrian edges");
  }
  if (include_bicycle && include_driving && include_pedestrian) {
    // Nothing to filter!
    LOG_INFO("GraphFilter - nothing to filter. Skipping...");
    return;
  }

  // Map of old node Ids to new node Ids (after filtering).
  std::unordered_map<baldr::GraphId, baldr::GraphId> old_to_new;

  // Construct GraphReader
  GraphReader reader(pt.get_child("mjolnir"));

  // Filter edges (and nodes) by access
  FilterTiles(reader, old_to_new, include_driving, include_bicycle, include_pedestrian);

  // TODO - aggregate / combine edges across false nodes (only 2 directed edges)
  // where way Ids are equal

  // Update end nodes. Clear the GraphReader cache first.
  reader.Clear();
  UpdateEndNodes(reader, old_to_new);

  LOG_INFO("Done GraphFilter");
}

} // namespace mjolnir
} // namespace valhalla<|MERGE_RESOLUTION|>--- conflicted
+++ resolved
@@ -149,12 +149,8 @@
             tilebuilder.AddEdgeInfo(w, nodeid, directededge->endnode(), edgeinfo.wayid(),
                                     edgeinfo.mean_elevation(), edgeinfo.bike_network(),
                                     edgeinfo.speed_limit(), encoded_shape, edgeinfo.GetNames(),
-<<<<<<< HEAD
-                                    edgeinfo.GetTaggedNames(), edgeinfo.GetTaggedNames(true),
+                                    edgeinfo.GetTaggedValues(), edgeinfo.GetTaggedValues(true),
                                     edgeinfo.GetTypes(), added);
-=======
-                                    edgeinfo.GetTaggedValues(), edgeinfo.GetTypes(), added);
->>>>>>> 61402aeb
         newedge.set_edgeinfo_offset(edge_info_offset);
         wayid.push_back(edgeinfo.wayid());
         endnode.push_back(directededge->endnode());
