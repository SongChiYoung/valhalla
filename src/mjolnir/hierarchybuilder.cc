--- conflicted
+++ resolved
@@ -321,14 +321,10 @@
       uint32_t edge_info_offset =
           tilebuilder->AddEdgeInfo(w, nodea, nodeb, edgeinfo.wayid(), edgeinfo.mean_elevation(),
                                    edgeinfo.bike_network(), edgeinfo.speed_limit(), encoded_shape,
-<<<<<<< HEAD
-                                   edgeinfo.GetNames(), edgeinfo.GetTaggedNames(),
-                                   edgeinfo.GetTaggedNames(true), edgeinfo.GetTypes(), added,
+                                   edgeinfo.GetNames(), edgeinfo.GetTaggedValues(),
+                                   edgeinfo.GetTaggedValues(true), edgeinfo.GetTypes(), added,
                                    diff_names);
-=======
-                                   edgeinfo.GetNames(), edgeinfo.GetTaggedValues(),
-                                   edgeinfo.GetTypes(), added, diff_names);
->>>>>>> 61402aeb
+
       newedge.set_edgeinfo_offset(edge_info_offset);
 
       // Add directed edge
