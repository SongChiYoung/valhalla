--- conflicted
+++ resolved
@@ -37,11 +37,7 @@
   double length;
   uint64_t wayid;
   std::vector<std::string> names;
-<<<<<<< HEAD
-  std::vector<std::string> tagged_names;
-=======
   std::vector<std::string> tagged_values;
->>>>>>> e5a58e13
   std::vector<std::string> pronunciations;
   std::list<PointLL> shape;
 
@@ -203,12 +199,8 @@
       bool added = false;
       uint32_t edge_info_offset =
           tilebuilder_local.AddEdgeInfo(0, conn.osm_node, endnode, conn.wayid, 0, 0, 0, conn.shape,
-<<<<<<< HEAD
-                                        conn.names, conn.tagged_names, conn.pronunciations, 0, added);
-=======
                                         conn.names, conn.tagged_values, conn.pronunciations, 0,
                                         added);
->>>>>>> e5a58e13
       directededge.set_edgeinfo_offset(edge_info_offset);
       directededge.set_forward(true);
       tilebuilder_local.directededges().emplace_back(std::move(directededge));
@@ -322,11 +314,7 @@
         std::reverse(r_shape.begin(), r_shape.end());
         uint32_t edge_info_offset =
             tilebuilder_transit.AddEdgeInfo(0, origin_node, conn.osm_node, conn.wayid, 0, 0, 0,
-<<<<<<< HEAD
-                                            r_shape, conn.names, conn.tagged_names,
-=======
                                             r_shape, conn.names, conn.tagged_values,
->>>>>>> e5a58e13
                                             conn.pronunciations, 0, added);
         LOG_DEBUG("Add conn from stop to OSM: ei offset = " + std::to_string(edge_info_offset));
         directededge.set_edgeinfo_offset(edge_info_offset);
