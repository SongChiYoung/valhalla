--- conflicted
+++ resolved
@@ -433,15 +433,8 @@
                     (ignore_oneways_ && (edge->reverseaccess() & kTruckAccess));
 
   // Check access, U-turn, and simple turn restriction.
-<<<<<<< HEAD
-  // TODO - perhaps allow U-turns at dead-end nodes?
-  if (!accessable || (pred.opp_local_idx() == edge->localedgeidx()) ||
+  if (!accessable || (!pred.deadend() && pred.opp_local_idx() == edge->localedgeidx()) ||
       ((pred.restrictions() & (1 << edge->localedgeidx())) && !ignore_restrictions_) ||
-=======
-  if (!(edge->forwardaccess() & kTruckAccess) ||
-      (!pred.deadend() && pred.opp_local_idx() == edge->localedgeidx()) ||
-      (pred.restrictions() & (1 << edge->localedgeidx())) ||
->>>>>>> 9167d2c6
       edge->surface() == Surface::kImpassable || IsUserAvoidEdge(edgeid) ||
       (!allow_destination_only_ && !pred.destonly() && edge->destonly())) {
     return false;
@@ -471,15 +464,8 @@
                     (ignore_oneways_ && (opp_edge->reverseaccess() & kTruckAccess));
 
   // Check access, U-turn, and simple turn restriction.
-<<<<<<< HEAD
-  // TODO - perhaps allow U-turns at dead-end nodes?
-  if (!accessable || (pred.opp_local_idx() == edge->localedgeidx()) ||
+  if (!accessable || (!pred.deadend() && pred.opp_local_idx() == edge->localedgeidx()) ||
       ((opp_edge->restrictions() & (1 << pred.opp_local_idx())) && !ignore_restrictions_) ||
-=======
-  if (!(opp_edge->forwardaccess() & kTruckAccess) ||
-      (!pred.deadend() && pred.opp_local_idx() == edge->localedgeidx()) ||
-      (opp_edge->restrictions() & (1 << pred.opp_local_idx())) ||
->>>>>>> 9167d2c6
       opp_edge->surface() == Surface::kImpassable || IsUserAvoidEdge(opp_edgeid) ||
       (!allow_destination_only_ && !pred.destonly() && opp_edge->destonly())) {
     return false;
