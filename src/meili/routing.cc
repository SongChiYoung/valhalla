#include <vector>
#include <unordered_set>
#include <unordered_map>

#include "midgard/distanceapproximator.h"
#include "baldr/graphid.h"
#include "baldr/graphreader.h"
#include "baldr/pathlocation.h"
#include "sif/dynamiccost.h"
#include "sif/costconstants.h"

#include "meili/routing.h"

namespace valhalla {

namespace meili {

LabelSet::LabelSet(const float max_cost, const float bucket_size) {
  const auto edgecost = [this](const uint32_t label) {
    return labels_[label].sortcost;
  };
  max_cost_ = max_cost;
  queue_.reset(new baldr::DoubleBucketQueue(0.0f, max_cost_, bucket_size, edgecost));
}


bool
LabelSet::put(const baldr::GraphId& nodeid, sif::TravelMode travelmode,
              std::shared_ptr<const sif::EdgeLabel> edgelabel)
{
  return put(nodeid, {},         // nodeid, (dummy) edgeid
             0.f, 0.f,           // source, target
             0.f, 0.f, 0.f,      // cost, turn cost, sort cost
             baldr::kInvalidLabel, // predecessor
             nullptr, travelmode, edgelabel);
}


bool
LabelSet::put(const baldr::GraphId& nodeid,
              const baldr::GraphId& edgeid,
              float source, float target,
              float cost, float turn_cost, float sortcost,
              uint32_t predecessor,
              const baldr::DirectedEdge* edge,
              sif::TravelMode travelmode,
              std::shared_ptr<const sif::EdgeLabel> edgelabel)
{
  if (!nodeid.Is_Valid()) {
    throw std::runtime_error("invalid nodeid");
  }
  const auto it = node_status_.find(nodeid);

  // Create a new label and push it to the queue
  if (it == node_status_.end()) {
    const uint32_t idx = labels_.size();
    if (sortcost < max_cost_) {
      queue_->add(idx, sortcost);
      labels_.emplace_back(nodeid, edgeid,
                         source, target,
                         cost, turn_cost, sortcost,
                         predecessor,
                         edge, travelmode, edgelabel);
      node_status_.emplace(nodeid, idx);
      return true;
    }
  } else {
    // Decrease cost of the existing label
    const auto& status = it->second;
    if (!status.permanent && sortcost < labels_[status.label_idx].sortcost) {
      // Update queue first since it uses the label cost within the decrease
      // method to determine the current bucket.
      // TODO check if it goes through constructor
      queue_->decrease(status.label_idx, sortcost);
      labels_[status.label_idx] = {nodeid, edgeid,
                                   source, target,
                                   cost, turn_cost, sortcost,
                                   predecessor,
                                   edge, travelmode, edgelabel};
      return true;
    }
  }
  return false;
}

bool
LabelSet::put(uint16_t dest, sif::TravelMode travelmode,
              std::shared_ptr<const sif::EdgeLabel> edgelabel)
{
  return put(dest, {},           // dest, (dummy) edgeid
             0.f, 0.f,           // source, target
             0.f, 0.f, 0.f,      // cost, turn cost, sort cost
             baldr::kInvalidLabel, // predecessor
             nullptr, travelmode, edgelabel);
}

bool
LabelSet::put(uint16_t dest,
              const baldr::GraphId& edgeid,
              float source, float target,
              float cost, float turn_cost, float sortcost,
              uint32_t predecessor,
              const baldr::DirectedEdge* edge,
              sif::TravelMode travelmode,
              std::shared_ptr<const sif::EdgeLabel> edgelabel)
{
  if (dest == kInvalidDestination) {
    throw std::runtime_error("invalid destination");
  }

  const auto it = dest_status_.find(dest);

  // Create a new label and push it to the queue
  if (it == dest_status_.end()) {
    const uint32_t idx = labels_.size();
    if (sortcost < max_cost_) {
      queue_->add(idx, sortcost);
      labels_.emplace_back(dest, edgeid,
                         source, target,
                         cost, turn_cost, sortcost,
                         predecessor,
                         edge, travelmode, edgelabel);
      dest_status_.emplace(dest, idx);
      return true;
    }
  } else {
    // Decrease cost of the existing label
    const auto& status = it->second;
    if (!status.permanent && sortcost < labels_[status.label_idx].sortcost) {
      // Update queue first since it uses the label cost within the decrease
      // method to determine the current bucket.
      queue_->decrease(status.label_idx, sortcost);
      labels_[status.label_idx] = {dest, edgeid,
                                   source, target,
                                   cost, turn_cost, sortcost,
                                   predecessor,
                                   edge, travelmode, edgelabel};
      return true;
    }
  }
  return false;
}

uint32_t
LabelSet::pop()
{
  const auto idx = queue_->pop();

  // Mark the popped label as permanent (optimal)
  if (idx != baldr::kInvalidLabel) {
    const auto& label = labels_[idx];
    if (label.nodeid.Is_Valid()) {
      const auto it = node_status_.find(label.nodeid);

      // When these logic errors happen, go check LabelSet::put
      if (it == node_status_.end()) {
        // No exception, unless BucketQueue::put was wrong: it said it
        // added but actually failed
        throw std::logic_error("all nodes in the queue should have its status");
      }
      auto& status = it->second;
      if (status.label_idx != idx) {
        throw std::logic_error("the index stored in the status " + std::to_string(status.label_idx) +
                               " is not synced up with the index poped from the queue" + std::to_string(idx));
      }
      if (status.permanent) {
        // For example, if the queue has popped up an index 2, and
        // marked the label at this index as permanent (optimal), then
        // some time later the queue pops up another index 2
        // (duplicated), this logic error will be thrown
        throw std::logic_error("the principle of optimality is violated during routing,"
                               " probably negative costs occurred");
      }

      status.permanent = true;
    } else {  // assert(label.dest != kInvalidDestination)
      const auto it = dest_status_.find(label.dest);

      if (it == dest_status_.end()) {
        throw std::logic_error("all dests in the queue should have its status");
      }
      auto& status = it->second;
      if (status.label_idx != idx) {
        throw std::logic_error("the index stored in the status " + std::to_string(status.label_idx) +
                               " is not synced up with the index poped from the queue" + std::to_string(idx));
      }
      if (status.permanent) {
        throw std::logic_error("the principle of optimality is violated during routing,"
                               " probably negative costs occurred");
      }

      status.permanent = true;
    }
  }

  return idx;
}


inline bool
IsEdgeAllowed(const baldr::DirectedEdge* edge,
              const baldr::GraphId& edgeid,
              const sif::cost_ptr_t costing,
              const std::shared_ptr<const sif::EdgeLabel>& pred_edgelabel,
              const baldr::GraphTile* tile)
{
  if (pred_edgelabel) {
    // TODO let sif do this?
    // Still on the same edge and the predecessor's show-up here
    // means it was allowed so we give it a pass directly
    return edgeid == pred_edgelabel->edgeid() ||
        costing->Allowed(edge, *pred_edgelabel, tile, edgeid);
  }
  return true;
}


void set_origin(baldr::GraphReader& reader,
                const std::vector<baldr::PathLocation>& destinations,
                uint16_t origin_idx,
                labelset_ptr_t labelset,
                const sif::TravelMode travelmode,
                sif::cost_ptr_t costing,
                std::shared_ptr<const sif::EdgeLabel> edgelabel)
{
  const baldr::GraphTile* tile = nullptr;

  // Push dummy labels (invalid edgeid, zero cost, no predecessor) to
  // the queue for the initial expansion later. These dummy labels
  // will also serve as roots in search trees, and sentinels to
  // indicate it reaches the begining of a route when constructing the
  // route
  for (const auto& edge : destinations[origin_idx].edges) {
    if (!edge.id.Is_Valid()) continue;

    auto edge_nodes = reader.GetDirectedEdgeNodes(edge.id, tile);
    if (edge.begin_node()) {
      const auto nodeid = edge_nodes.first;
      if (!nodeid.Is_Valid()) continue;

      // If both origin and destination are nodes, then always check
      // the origin node but won't check the destination node
      const auto nodeinfo = reader.nodeinfo(nodeid, tile);
      if (!nodeinfo) continue;
      if (!costing->Allowed(nodeinfo)) continue;

      labelset->put(nodeid, travelmode, edgelabel);
    } else if (edge.end_node()) {
      const auto nodeid = edge_nodes.second;
      if (!nodeid.Is_Valid()) continue;

      // If both origin and destination are nodes, then always check
      // the origin node but won't check the destination node
      const auto nodeinfo = reader.nodeinfo(nodeid, tile);
      if (!nodeinfo) continue;
      if (!costing->Allowed(nodeinfo)) continue;

      labelset->put(nodeid, travelmode, edgelabel);
    } else {
      // Will decide whether to filter out this edge later
      labelset->put(origin_idx, travelmode, edgelabel);
    }
  }
}


void set_destinations(baldr::GraphReader& reader,
                      const std::vector<baldr::PathLocation>& destinations,
                      std::unordered_map<baldr::GraphId, std::unordered_set<uint16_t>>& node_dests,
                      std::unordered_map<baldr::GraphId, std::unordered_set<uint16_t>>& edge_dests)
{
  const baldr::GraphTile* tile = nullptr;

  for (uint16_t dest = 0; dest < destinations.size(); dest++) {
    for (const auto& edge : destinations[dest].edges) {
      if (!edge.id.Is_Valid()) continue;

      auto edge_nodes = reader.GetDirectedEdgeNodes(edge.id, tile);
      if (edge.begin_node()) {
        const auto nodeid = edge_nodes.first;
        if (!nodeid.Is_Valid()) continue;
        node_dests[nodeid].insert(dest);
      } else if (edge.end_node()) {
        const auto nodeid = edge_nodes.second;
        if (!nodeid.Is_Valid()) continue;
        node_dests[nodeid].insert(dest);

      } else {
        edge_dests[edge.id].insert(dest);
      }
    }
  }
}


// Need the graphreader to get the tile of edgelabel
inline uint16_t
get_inbound_edgelabel_heading(baldr::GraphReader& graphreader,
                              const sif::EdgeLabel& edgelabel,
                              const baldr::NodeInfo* nodeinfo)
{
  const auto idx = edgelabel.opp_local_idx();
  if (idx < 8) {
    return nodeinfo->heading(idx);
  } else {
    const baldr::GraphTile* tile = nullptr;
    const auto directededge = graphreader.directededge(edgelabel.edgeid(), tile);
    const auto edgeinfo = tile->edgeinfo(directededge->edgeinfo_offset());
    const auto& shape = edgeinfo.shape();
    if (shape.size() >= 2) {
      float heading;
      if (directededge->forward()) {
        heading = shape.back().Heading(shape.rbegin()[1]);
      } else {
        heading = shape.front().Heading(shape[1]);
      }
      return static_cast<uint16_t>(std::max(0.f, std::min(359.f, heading)));
    } else {
      return 0;
    }
  }
}


inline uint16_t
get_outbound_edge_heading(const baldr::DirectedEdge* outbound_edge,
                          const baldr::NodeInfo* nodeinfo)
{
  const auto idx = outbound_edge->localedgeidx();
  if (idx < 8) {
    return nodeinfo->heading(idx);
  } else {
    const baldr::GraphTile* tile = nullptr;
    const auto edgeinfo = tile->edgeinfo(outbound_edge->edgeinfo_offset());
    const auto& shape = edgeinfo.shape();
    if (shape.size() >= 2) {
      float heading;
      if (outbound_edge->forward()) {
        heading = shape.front().Heading(shape[1]);
      } else {
        heading = shape.back().Heading(shape.rbegin()[1]);
      }
      return static_cast<uint16_t>(std::max(0.f, std::min(359.f, heading)));
    } else {
      return 0;
    }
  }
}

// find_shortest_path(s) from an origin to a set of destination.
//
// Uses an "expand" lambda method to expand all edges from a node. Any
// transition edges immediately move to the end node of the transition edge
// and expand any edges from that node. In this manner, no transition edges
// get added to the label set.
//
// Also uses a heuristic function (lambda) that estimates cost
// from current node (incorporated in the approximator) to a cluster of
// destinations within a circle formed by the search radius around the lnglat
// (the location of next measurement).

// To not overestimate the heuristic cost:

// 1. if current node is outside the circle, the heuristic cost must
// be the great circle distance to the measurement minus the search
// radius, since there might be a destination at the boundary of the
// circle

// 2. if current node is within the circle, the heuristic cost must be
// zero since a destination could be anywhere within the circle,
// including the same location with current node

// Therefore, the heuristic cost is max(0, distance_to_lnglat - search_radius)

/**
 * Find the shortest path(s) from an origin to set of destinations.
 */
std::unordered_map<uint16_t, uint32_t>
find_shortest_path(baldr::GraphReader& reader,
                   const std::vector<baldr::PathLocation>& destinations,
                   uint16_t origin_idx,
                   labelset_ptr_t labelset,
                   const midgard::DistanceApproximator& approximator,
                   const float search_radius,
                   sif::cost_ptr_t costing,
                   std::shared_ptr<const sif::EdgeLabel> edgelabel,
                   const float turn_cost_table[181])
{
  float label_cost, label_turn_cost;
  std::shared_ptr<const sif::EdgeLabel> pred_edgelabel;
  const sif::TravelMode travelmode = costing->travel_mode();

  // Destinations along edges
  std::unordered_map<baldr::GraphId, std::unordered_set<uint16_t>> edge_dests;

  // Destinations at nodes
  std::unordered_map<baldr::GraphId, std::unordered_set<uint16_t>> node_dests;

  // Lambda for heuristic
  float search_rad2 = search_radius * search_radius;
  const auto heuristic = [&approximator, &search_radius, &search_rad2](const PointLL& lnglat) {
    float d2 = approximator.DistanceSquared(lnglat);
    return (d2 < search_rad2) ? 0.0f : sqrtf(d2) - search_radius;
  };

  // Lambda method to expand along edges from this node. This method have to be
  // set-up to be called recursively (for transition edges) so we set up a
  // function reference.
  std::function<void(const baldr::GraphId&, const uint32_t, const bool)> expand;
  expand = [&reader, &approximator, &pred_edgelabel, &labelset, &edge_dests,
            &destinations, &search_radius, &search_rad2, &costing, &travelmode, &label_cost,
            &label_turn_cost, &turn_cost_table, &heuristic, &expand]
           (const baldr::GraphId& node, const uint32_t label_idx, const bool from_transition) {
    // Get the node's info. The tile will be guaranteed to be nodeid's tile
    // in this block. Return if node is not found or is not allowed by costing
    const baldr::GraphTile* tile = reader.GetGraphTile(node);
    if (tile == nullptr) {
      return;
    }
    const baldr::NodeInfo* nodeinfo = tile->node(node);
    if (!costing->Allowed(nodeinfo)) {
      return;
    }

    // Get the inbound edge heading (clamped to range [0,360])
    const auto inbound_hdg = (pred_edgelabel) ?
             get_inbound_edgelabel_heading(reader, *pred_edgelabel, nodeinfo) : 0;

    // Expand from end node in forward direction.
    baldr::GraphId edgeid = { node.tileid(), node.level(), nodeinfo->edge_index() };
    const baldr::DirectedEdge* directededge = tile->directededge(edgeid);
    for (uint32_t i = 0; i < nodeinfo->edge_count(); ++i, ++directededge, ++edgeid) {
      // Skip it if its a shortcut or transit connection
      if (directededge->is_shortcut() ||
          directededge->use() == baldr::Use::kTransitConnection) {
        continue;
      }

      // Immediately expand from end node of transition edges unless expand is
      // called from a transition edge (disallow 2 successive transition edges)
      if (directededge->IsTransition()) {
        if (!from_transition) {
          expand(directededge->endnode(), label_idx, true);
        }
        continue;
      }

      // Skip it if its not allowed
      if (!IsEdgeAllowed(directededge, edgeid, costing, pred_edgelabel, tile)) {
        continue;
      }

      // Turn cost based on turn degree
      float turn_cost = label_turn_cost;
      if (pred_edgelabel) {
        // Get outbound heading (clamped to range [0,360])
        const auto outbound_hdg = get_outbound_edge_heading(directededge, nodeinfo);
        turn_cost += turn_cost_table[midgard::get_turn_degree180(inbound_hdg, outbound_hdg)];
      }

      // If destinations found along the edge, add segments to each
      // destination to the queue
      const auto it = edge_dests.find(edgeid);
      if (it != edge_dests.end()) {
        for (const auto dest : it->second) {
          for (const auto& edge : destinations[dest].edges) {
            if (edge.id == edgeid) {
              // Heuristic cost from a destination to itself must be 0, so sortcost = cost
              const float cost = label_cost + directededge->length() * edge.dist;
              labelset->put(dest, edgeid, 0.f, edge.dist,
                           cost, turn_cost, cost, label_idx,
                           directededge, travelmode, nullptr);
            }
          }
        }
      }

      // Get the end node tile and nodeinfo (to compute heuristic)
      const baldr::GraphTile* endtile = directededge->leaves_tile() ?
                    reader.GetGraphTile(directededge->endnode()) : tile;
      if (endtile != nullptr) {
        const auto end_nodeinfo = endtile->node(directededge->endnode());
        const float cost = label_cost + directededge->length(),
                sortcost = cost + heuristic(end_nodeinfo->latlng());
        labelset->put(directededge->endnode(), edgeid, 0.f, 1.f,
                      cost, turn_cost, sortcost, label_idx,
                      directededge, travelmode, nullptr);
      }
    }
  };

  // Load destinations
  set_destinations(reader, destinations, node_dests, edge_dests);

  // Load origin to the queue of the labelset
  set_origin(reader, destinations, origin_idx, labelset, travelmode, costing, edgelabel);

  std::unordered_map<uint16_t, uint32_t> results;
  while (true) {
    uint32_t label_idx = labelset->pop();
    if (label_idx == baldr::kInvalidLabel) {
      // Exhausted labels without finding all destinations
      break;
    }

    // NOTE this reference is possible to be invalidated when you add
    // labels to the set later (which causes the label list
    // reallocated)
    const auto& label = labelset->label(label_idx);

    // So we cache values that will be used during expanding
    label_cost = label.cost;
    label_turn_cost = label.turn_cost;
    pred_edgelabel = label.edgelabel;
    const auto nodeid = label.nodeid;
    if (nodeid.Is_Valid()) {
      // If this node is a destination, path to destinations at this
      // node is found: remember them and remove this node from the
      // destination list
      const auto it = node_dests.find(nodeid);
      if (it != node_dests.end()) {
        for (const auto dest : it->second) {
          results[dest] = label_idx;
        }
        node_dests.erase(it);
      }

      // Congrats!
      if (node_dests.empty() && edge_dests.empty()) {
        break;
      }

<<<<<<< HEAD
      // The tile will be guaranteed to be nodeid's tile in this block
      const auto nodeinfo = reader.nodeinfo(nodeid, tile);

      // Continue if end node not found or is not allowed by costing
      if (!nodeinfo || nodeinfo->edge_count() <= 0 ||
          (costing && !costing->Allowed(nodeinfo))) {
        continue;
      }

      // Need the graphreader to get the tile of edgelabel
      const auto inbound_heading = (pred_edgelabel && turn_cost_table)?
                                   get_inbound_edgelabel_heading(reader, tile, *pred_edgelabel, *nodeinfo) : 0;
      // TODO: test it assert(0 <= inbound_heading && inbound_heading < 360);

      // Expand current node
      baldr::GraphId other_edgeid(nodeid.tileid(), nodeid.level(), nodeinfo->edge_index());
      auto other_edge = tile->directededge(nodeinfo->edge_index());
      for (size_t i = 0; i < nodeinfo->edge_count(); i++, ++other_edge, ++other_edgeid) {
        // Skip it if its a shortcut or transit connection
        if (other_edge->is_shortcut() || other_edge->use() == baldr::Use::kTransitConnection ||
            other_edge->use() == baldr::Use::kEgressConnection ||
            other_edge->use() == baldr::Use::kPlatformConnection) continue;

        // Skip it if its not allowed
        const auto* other_tile = other_edgeid.Tile_Base() != tile->header()->graphid() ? reader.GetGraphTile(other_edgeid) : tile;
        if (!IsEdgeAllowed(other_edge, other_edgeid, costing, pred_edgelabel, other_tile)) continue;

        // Turn cost only for non transition edges
        float turn_cost = label_turn_cost;
        if (pred_edgelabel && turn_cost_table && !other_edge->IsTransition()) {
          const auto other_heading = get_outbound_edge_heading(other_tile, other_edge, *nodeinfo);
          // TODO: test it assert(0 <= other_heading && other_heading < 360);
          const auto turn_degree = helpers::get_turn_degree180(inbound_heading, other_heading);
          // TODO: test it assert(0 <= turn_degree && turn_degree <= 180);
          turn_cost += turn_cost_table[turn_degree];
        }

        // If destinations found along the edge, add segments to each
        // destination to the queue
        const auto it = edge_dests.find(other_edgeid);
        if (it != edge_dests.end()) {
          for (const auto dest : it->second) {
            for (const auto& edge : destinations[dest].edges) {
              if (edge.id == other_edgeid) {
                const float cost = label_cost + other_edge->length() * edge.dist,
                        sortcost = cost + 0.f;  // The heuristic cost from a destination to itself must be 0
                labelset->put(dest, other_edgeid,
                             0.f, edge.dist,
                             cost, turn_cost, sortcost,
                             label_idx,
                             other_edge, travelmode, nullptr);
              }
            }
          }
        }

        // Get the end node tile and nodeinfo (to compute heuristic)
        const baldr::GraphTile* endtile = other_edge->leaves_tile() ?
                      reader.GetGraphTile(other_edge->endnode()) : tile;
        if (endtile == nullptr) {
          continue;
        }
        const auto other_nodeinfo = endtile->node(other_edge->endnode());
        const float cost = label_cost + other_edge->length(),
                sortcost = cost + heuristic(other_nodeinfo->latlng());
        labelset->put(other_edge->endnode(), other_edgeid,
                     0.f, 1.f,
                     cost, turn_cost, sortcost,
                     label_idx,
                     other_edge, travelmode, nullptr);
      }
=======
      // Expand edges from this node
      expand(nodeid, label_idx, false);
>>>>>>> 9605d313
    } else { // assert(label.dest != kInvalidDestination)
      const auto dest = label.dest;

      // Path to a destination along an edge is found: remember it and
      // remove the destination from the destination list
      results[dest] = label_idx;
      for (const auto& edge : destinations[dest].edges) {
        const auto it = edge_dests.find(edge.id);
        if (it != edge_dests.end()) {
          it->second.erase(dest);
          if (it->second.empty()) {
            edge_dests.erase(it);
          }
        }
      }

      // Congrats!
      if (edge_dests.empty() && node_dests.empty()) {
        break;
      }

      // Expand origin: add segments from origin to destinations ahead
      // at the same edge to the queue
      if (dest == origin_idx) {
        for (const auto& origin_edge : destinations[origin_idx].edges) {
          // The tile will be guaranteed to be directededge's tile in this loop
          const baldr::GraphTile* tile = nullptr;
          const auto directededge = reader.directededge(origin_edge.id, tile);

          // Skip if edge is not allowed
          if (!directededge ||
              !IsEdgeAllowed(directededge, origin_edge.id, costing, pred_edgelabel, tile)) {
            continue;
          }

          // U-turn cost
          float turn_cost = label_turn_cost;
          if (pred_edgelabel && pred_edgelabel->edgeid() != origin_edge.id &&
              pred_edgelabel->opp_local_idx() == directededge->localedgeidx()) {
            turn_cost += turn_cost_table[0];
          }

          // All destinations on this origin edge
          for (const auto other_dest : edge_dests[origin_edge.id]) {
            // All edges of this destination
            for (const auto& other_edge : destinations[other_dest].edges) {
              if (origin_edge.id == other_edge.id && origin_edge.dist <= other_edge.dist) {
                const float cost = label_cost + directededge->length() * (other_edge.dist - origin_edge.dist),
                        sortcost = cost + 0.f; // The heuristic cost from a destination to itself must be 0
                labelset->put(other_dest, origin_edge.id,
                             origin_edge.dist, other_edge.dist,
                             cost, turn_cost, sortcost, label_idx,
                             directededge, travelmode, nullptr);
              }
            }
          }

          // Get the end node tile and nodeinfo (to compute heuristic)
          const baldr::GraphTile* endtile = directededge->leaves_tile() ?
                        reader.GetGraphTile(directededge->endnode()) : tile;
          if (endtile == nullptr) {
            continue;
          }
          const auto nodeinfo = endtile->node(directededge->endnode());
          const float cost = label_cost + directededge->length() * (1.f - origin_edge.dist),
                  sortcost = cost + heuristic(nodeinfo->latlng());
          labelset->put(directededge->endnode(), origin_edge.id, origin_edge.dist, 1.f,
                       cost, turn_cost, sortcost, label_idx,
                       directededge, travelmode, nullptr);
        }
      }
    }
  }
  // TODO - do we need to clear since it is constructed prior to each call??
  labelset->clear_queue();
  labelset->clear_status();
  return results;
}

}

}<|MERGE_RESOLUTION|>--- conflicted
+++ resolved
@@ -530,82 +530,8 @@
         break;
       }
 
-<<<<<<< HEAD
-      // The tile will be guaranteed to be nodeid's tile in this block
-      const auto nodeinfo = reader.nodeinfo(nodeid, tile);
-
-      // Continue if end node not found or is not allowed by costing
-      if (!nodeinfo || nodeinfo->edge_count() <= 0 ||
-          (costing && !costing->Allowed(nodeinfo))) {
-        continue;
-      }
-
-      // Need the graphreader to get the tile of edgelabel
-      const auto inbound_heading = (pred_edgelabel && turn_cost_table)?
-                                   get_inbound_edgelabel_heading(reader, tile, *pred_edgelabel, *nodeinfo) : 0;
-      // TODO: test it assert(0 <= inbound_heading && inbound_heading < 360);
-
-      // Expand current node
-      baldr::GraphId other_edgeid(nodeid.tileid(), nodeid.level(), nodeinfo->edge_index());
-      auto other_edge = tile->directededge(nodeinfo->edge_index());
-      for (size_t i = 0; i < nodeinfo->edge_count(); i++, ++other_edge, ++other_edgeid) {
-        // Skip it if its a shortcut or transit connection
-        if (other_edge->is_shortcut() || other_edge->use() == baldr::Use::kTransitConnection ||
-            other_edge->use() == baldr::Use::kEgressConnection ||
-            other_edge->use() == baldr::Use::kPlatformConnection) continue;
-
-        // Skip it if its not allowed
-        const auto* other_tile = other_edgeid.Tile_Base() != tile->header()->graphid() ? reader.GetGraphTile(other_edgeid) : tile;
-        if (!IsEdgeAllowed(other_edge, other_edgeid, costing, pred_edgelabel, other_tile)) continue;
-
-        // Turn cost only for non transition edges
-        float turn_cost = label_turn_cost;
-        if (pred_edgelabel && turn_cost_table && !other_edge->IsTransition()) {
-          const auto other_heading = get_outbound_edge_heading(other_tile, other_edge, *nodeinfo);
-          // TODO: test it assert(0 <= other_heading && other_heading < 360);
-          const auto turn_degree = helpers::get_turn_degree180(inbound_heading, other_heading);
-          // TODO: test it assert(0 <= turn_degree && turn_degree <= 180);
-          turn_cost += turn_cost_table[turn_degree];
-        }
-
-        // If destinations found along the edge, add segments to each
-        // destination to the queue
-        const auto it = edge_dests.find(other_edgeid);
-        if (it != edge_dests.end()) {
-          for (const auto dest : it->second) {
-            for (const auto& edge : destinations[dest].edges) {
-              if (edge.id == other_edgeid) {
-                const float cost = label_cost + other_edge->length() * edge.dist,
-                        sortcost = cost + 0.f;  // The heuristic cost from a destination to itself must be 0
-                labelset->put(dest, other_edgeid,
-                             0.f, edge.dist,
-                             cost, turn_cost, sortcost,
-                             label_idx,
-                             other_edge, travelmode, nullptr);
-              }
-            }
-          }
-        }
-
-        // Get the end node tile and nodeinfo (to compute heuristic)
-        const baldr::GraphTile* endtile = other_edge->leaves_tile() ?
-                      reader.GetGraphTile(other_edge->endnode()) : tile;
-        if (endtile == nullptr) {
-          continue;
-        }
-        const auto other_nodeinfo = endtile->node(other_edge->endnode());
-        const float cost = label_cost + other_edge->length(),
-                sortcost = cost + heuristic(other_nodeinfo->latlng());
-        labelset->put(other_edge->endnode(), other_edgeid,
-                     0.f, 1.f,
-                     cost, turn_cost, sortcost,
-                     label_idx,
-                     other_edge, travelmode, nullptr);
-      }
-=======
       // Expand edges from this node
       expand(nodeid, label_idx, false);
->>>>>>> 9605d313
     } else { // assert(label.dest != kInvalidDestination)
       const auto dest = label.dest;
 
