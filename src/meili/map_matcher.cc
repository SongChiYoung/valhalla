--- conflicted
+++ resolved
@@ -352,8 +352,7 @@
       interpolated_epoch_time = m->epoch_time();
     }
   }
-
-<<<<<<< HEAD
+  
   //For k paths
   std::vector<std::vector<MatchResult> > topk;
   for(auto i = 0; i < k; ++i) {
@@ -388,39 +387,6 @@
           time + 1 < stateids.size() ? stateids[time + 1] : StateId(), it->second);
       // Copy the interpolated match results into the final set
       std::copy(interpolated_results.cbegin(),interpolated_results.cend(), std::back_inserter(merged_results));
-=======
-  // Search path and put the states into an array reversely
-  std::vector<StateId> stateids;
-  std::copy(
-      mapmatching_.SearchPath(time),
-      mapmatching_.PathEnd(),
-      std::back_inserter(stateids));
-  std::reverse(stateids.begin(), stateids.end());
-
-  // Verify that stateids are in correct order
-  for (StateId::Time time = 0; time < stateids.size(); time++) {
-    if (!(!stateids[time].IsValid() || stateids[time].time() == time)) {
-      std::logic_error("got state with time " + std::to_string(stateids[time].time())
-                       + " at time " + std::to_string(time));
-    }
-  }
-
-  const auto& results = FindMatchResults(mapmatching_, stateids);
-
-  // Done if no measurements to interpolate
-  if (interpolated.empty()) {
-    return results;
-  }
-
-  // Insert the interpolated results into the result list
-  std::vector<MatchResult> merged_results;
-  for (StateId::Time time = 0; time < stateids.size(); time++) {
-    merged_results.push_back(results[time]);
-
-    const auto it = interpolated.find(time);
-    if (it == interpolated.end()) {
-      continue;
->>>>>>> 4270be1c
     }
 
     // Keep the final result with the interpolated matches
