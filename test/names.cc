--- conflicted
+++ resolved
@@ -233,7 +233,6 @@
   w1.set_road_class(RoadClass::kMotorway);
   w2.set_road_class(RoadClass::kMotorway);
 
-<<<<<<< HEAD
   pronunciation1.set_tunnel_name_pronunciation_ipa_index(name_offset_map.index("tɛd ˈwɪljəmz ˈtʌnl"));
   pronunciation1.set_tunnel_name_pronunciation_nt_sampa_index(
       name_offset_map.index("tEd wIly@mz t@n@l"));
@@ -251,7 +250,7 @@
       name_offset_map.index("チバダ'イガ&ク% セーモンマ'エ."));
 
   std::vector<std::string> w1_tagged_names;
-  w1.GetTaggedNames(name_offset_map, pronunciation1, 0, w1_tagged_names, pronunciations);
+  w1.GetTaggedValues(name_offset_map, pronunciation1, 0, w1_tagged_names, pronunciations);
   EXPECT_EQ(w1_tagged_names.at(0), "1Ted Williams Tunnel");
   TestKeyTypeValue(pronunciations.at(0), 0, PronunciationAlphabet::kIpa, "tɛd ˈwɪljəmz ˈtʌnl");
   TestKeyTypeValue(pronunciations.at(1), 0, PronunciationAlphabet::kNtSampa, "tEd wIly@mz t@n@l");
@@ -264,7 +263,7 @@
   std::vector<std::string> w2_tagged_names;
   w2_tagged_names.emplace_back("test name"); // testing pronunciation index
 
-  w2.GetTaggedNames(name_offset_map, pronunciation2, 0, w2_tagged_names, pronunciations);
+  w2.GetTaggedValues(name_offset_map, pronunciation2, 0, w2_tagged_names, pronunciations);
   EXPECT_EQ(w2_tagged_names.at(1), "1Fort McHenry Tunnel");
   TestKeyTypeValue(pronunciations.at(0), 1, PronunciationAlphabet::kIpa, "fɔːt McHenry ˈtʌnl");
   TestKeyTypeValue(pronunciations.at(1), 1, PronunciationAlphabet::kNtSampa, "fOrt m@kEnri t@n@l");
@@ -272,13 +271,6 @@
                    "フォート ムケンリー タネル");
   TestKeyTypeValue(pronunciations.at(3), 1, PronunciationAlphabet::kXJeita,
                    "チバダ'イガ&ク% セーモンマ'エ.");
-=======
-  std::vector<std::string> w1_tagged_values = w1.GetTaggedValues(name_offset_map);
-  EXPECT_EQ(w1_tagged_values.at(0), "1Ted Williams Tunnel");
-
-  std::vector<std::string> w2_tagged_values = w2.GetTaggedValues(name_offset_map);
-  EXPECT_EQ(w2_tagged_values.at(0), "1Fort McHenry Tunnel");
->>>>>>> 61402aeb
 }
 
 } // namespace
