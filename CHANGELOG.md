## Release Date: 2021-??-?? Valhalla 3.1.5
* **Removed**
* **Bug Fix**
* **Enhancement**
   * CHANGED: Pronunciation for names and destinations [#3132](https://github.com/valhalla/valhalla/pull/3132)
   * CHANGED: Requested code clean up for phonemes PR [#3356](https://github.com/valhalla/valhalla/pull/3356)
   * CHANGED: Refactor Pronunciation class to struct [#3359](https://github.com/valhalla/valhalla/pull/3359)
   * ADDED: Added support for probabale restrictions [#3361](https://github.com/valhalla/valhalla/pull/3361)
<<<<<<< HEAD
   * CHANGED: Refactored the verbal text formatter to handle logic for street name and sign [#3369](https://github.com/valhalla/valhalla/pull/3369)
=======
   * CHANGED: return "version" and "tileset_age" on parameterless /status call [#3367](https://github.com/valhalla/valhalla/pull/3367)
>>>>>>> 5656ca50

## Release Date: 2021-10-07 Valhalla 3.1.4
* **Removed**
* **Bug Fix**
   * FIXED: Revert default speed boost for turn channels [#3232](https://github.com/valhalla/valhalla/pull/3232)
   * FIXED: Use the right tile to get country for incident [#3235](https://github.com/valhalla/valhalla/pull/3235)
   * FIXED: Fix factors passed to `RelaxHierarchyLimits` [#3253](https://github.com/valhalla/valhalla/pull/3253)
   * FIXED: Fix TransitionCostReverse usage [#3260](https://github.com/valhalla/valhalla/pull/3260)
   * FIXED: Fix Tagged Value Support in EdgeInfo [#3262](https://github.com/valhalla/valhalla/issues/3262)
   * FIXED: TransitionCostReverse fix: revert internal_turn change [#3271](https://github.com/valhalla/valhalla/issues/3271)
   * FIXED: Optimize tiles usage in reach-based pruning [#3294](https://github.com/valhalla/valhalla/pull/3294)
   * FIXED: Slip lane detection: track visited nodes to avoid infinite loops [#3297](https://github.com/valhalla/valhalla/pull/3297)
   * FIXED: Fix distance value in a 0-length road [#3185](https://github.com/valhalla/valhalla/pull/3185)
   * FIXED: Trivial routes were broken when origin was node snapped and destnation was not and vice-versa for reverse astar [#3299](https://github.com/valhalla/valhalla/pull/3299)
   * FIXED: Tweaked TestAvoids map to get TestAvoidShortcutsTruck working [#3301](https://github.com/valhalla/valhalla/pull/3301)
   * FIXED: Overflow in sequence sort [#3303](https://github.com/valhalla/valhalla/pull/3303)
   * FIXED: Setting statsd tags in config via valhalla_build_config [#3225](https://github.com/valhalla/valhalla/pull/3225)
   * FIXED: Cache for gzipped elevation tiles [#3120](https://github.com/valhalla/valhalla/pull/3120)
   * FIXED: Current time conversion regression introduced in unidirectional algorithm refractor [#3278](https://github.com/valhalla/valhalla/issues/3278)
   * FIXED: Make combine_route_stats.py properly quote CSV output (best practice improvement) [#3328](https://github.com/valhalla/valhalla/pull/3328)
   * FIXED: Merge edge segment records in map matching properly so that resulting edge indices in trace_attributes are valid [#3280](https://github.com/valhalla/valhalla/pull/3280)
   * FIXED: Shape walking map matcher now sets correct edge candidates used in the match for origin and destination location [#3329](https://github.com/valhalla/valhalla/pull/3329)
   * FIXED: Better hash function of GraphId [#3332](https://github.com/valhalla/valhalla/pull/3332)

* **Enhancement**
   * CHANGED: Favor turn channels more [#3222](https://github.com/valhalla/valhalla/pull/3222)
   * CHANGED: Rename `valhalla::midgard::logging::LogLevel` enumerators to avoid clash with common macros [#3237](https://github.com/valhalla/valhalla/pull/3237)
   * CHANGED: Move pre-defined algorithm-based factors inside `RelaxHierarchyLimits` [#3253](https://github.com/valhalla/valhalla/pull/3253)
   * ADDED: Reject alternatives with too long detours [#3238](https://github.com/valhalla/valhalla/pull/3238)
   * ADDED: Added info to /status endpoint [#3008](https://github.com/valhalla/valhalla/pull/3008)
   * ADDED: Added stop and give_way/yield signs to the data and traffic signal fixes [#3251](https://github.com/valhalla/valhalla/pull/3251)
   * ADDED: use_hills for pedestrian costing, which also affects the walking speed [#3234](https://github.com/valhalla/valhalla/pull/3234)
   * CHANGED: Fixed cost threshold fot bidirectional astar. Implemented reach-based pruning for suboptimal branches [#3257](https://github.com/valhalla/valhalla/pull/3257)
   * ADDED: Added `exclude_unpaved` request parameter [#3240](https://github.com/valhalla/valhalla/pull/3240)
   * ADDED: Added support for routing onto HOV/HOT lanes via request parameters `include_hot`, `include_hov2`, and `include_hov3` [#3273](https://github.com/valhalla/valhalla/pull/3273)
   * ADDED: Add Z-level field to `EdgeInfo`. [#3261](https://github.com/valhalla/valhalla/pull/3261)
   * CHANGED: Calculate stretch threshold for alternatives based on the optimal route cost [#3276](https://github.com/valhalla/valhalla/pull/3276)
   * ADDED: Add `preferred_z_level` as a parameter of loki requests. [#3270](https://github.com/valhalla/valhalla/pull/3270)
   * ADDED: Add `preferred_layer` as a parameter of loki requests. [#3270](https://github.com/valhalla/valhalla/pull/3270)
   * ADDED: Exposing service area names in passive maneuvers. [#3277](https://github.com/valhalla/valhalla/pull/3277)
   * ADDED: Added traffic signal and stop sign check for stop impact. These traffic signals and stop sign are located on edges. [#3279](https://github.com/valhalla/valhalla/pull/3279)
   * CHANGED: Improved sharing criterion to obtain more reasonable alternatives; extended alternatives search [#3302](https://github.com/valhalla/valhalla/pull/3302)
   * ADDED: pull ubuntu:20.04 base image before building [#3233](https://github.com/valhalla/valhalla/pull/3223)
   * CHANGED: Improve Loki nearest-neighbour performance for large radius searches in open space [#3233](https://github.com/valhalla/valhalla/pull/3324)
   * ADDED: testing infrastructure for scripts and valhalla_build_config tests [#3308](https://github.com/valhalla/valhalla/pull/3308)
   * ADDED: Shape points and information about where intermediate locations are placed along the legs of a route [#3274](https://github.com/valhalla/valhalla/pull/3274)
   * CHANGED: Improved existing hov lane transition test case to make more realistic [#3330](https://github.com/valhalla/valhalla/pull/3330)
   * CHANGED: Update python usage innall scripts to python3 [#3337](https://github.com/valhalla/valhalla/pull/3337)
   * ADDED: Added `exclude_cash_only_tolls` request parameter [#3341](https://github.com/valhalla/valhalla/pull/3341)
   * CHANGED: Update api-reference for street_names [#3342](https://github.com/valhalla/valhalla/pull/3342)
   * ADDED: Disable msse2 flags when building on Apple Silicon chip [#3327](https://github.com/valhalla/valhalla/pull/3327)

## Release Date: 2021-07-20 Valhalla 3.1.3
* **Removed**
   * REMOVED: Unused overloads of `to_response` function [#3167](https://github.com/valhalla/valhalla/pull/3167)

* **Bug Fix**
   * FIXED: Fix heading on small edge [#3114](https://github.com/valhalla/valhalla/pull/3114)
   * FIXED: Added support for `access=psv`, which disables routing on these nodes and edges unless the mode is taxi or bus [#3107](https://github.com/valhalla/valhalla/pull/3107)
   * FIXED: Disables logging in CI to catch issues [#3121](https://github.com/valhalla/valhalla/pull/3121)
   * FIXED: Fixed U-turns through service roads [#3082](https://github.com/valhalla/valhalla/pull/3082)
   * FIXED: Added forgotten penalties for kLivingStreet and kTrack for pedestrian costing model [#3116](https://github.com/valhalla/valhalla/pull/3116)
   * FIXED: Updated the reverse turn bounds [#3122](https://github.com/valhalla/valhalla/pull/3122)
   * FIXED: Missing fork maneuver [#3134](https://github.com/valhalla/valhalla/pull/3134)
   * FIXED: Update turn channel logic to call out specific turn at the end of the turn channel if needed [#3140](https://github.com/valhalla/valhalla/pull/3140)
   * FIXED: Fixed cost thresholds for TimeDistanceMatrix. [#3131](https://github.com/valhalla/valhalla/pull/3131)
   * FIXED: Use distance threshold in hierarchy limits for bidirectional astar to expand more important lower level roads [#3156](https://github.com/valhalla/valhalla/pull/3156)
   * FIXED: Fixed incorrect dead-end roundabout labels. [#3129](https://github.com/valhalla/valhalla/pull/3129)
   * FIXED: googletest wasn't really updated in #3166 [#3187](https://github.com/valhalla/valhalla/pull/3187)
   * FIXED: Minor fix of benchmark code [#3190](https://github.com/valhalla/valhalla/pull/3190)
   * FIXED: avoid_polygons intersected edges as polygons instead of linestrings [#3194]((https://github.com/valhalla/valhalla/pull/3194)
   * FIXED: when binning horizontal edge shapes using single precision floats (converted from not double precision floats) allowed for the possiblity of marking many many tiles no where near the shape [#3204](https://github.com/valhalla/valhalla/pull/3204)
   * FIXED: Fix improper iterator usage in ManeuversBuilder [#3205](https://github.com/valhalla/valhalla/pull/3205)
   * FIXED: Modified approach for retrieving signs from a directed edge #3166 [#3208](https://github.com/valhalla/valhalla/pull/3208)
   * FIXED: Improve turn channel classification: detect slip lanes [#3196](https://github.com/valhalla/valhalla/pull/3196)
   * FIXED: Compatibility with older boost::optional versions [#3219](https://github.com/valhalla/valhalla/pull/3219)
   * FIXED: Older boost.geometry versions don't have correct() for geographic rings [#3218](https://github.com/valhalla/valhalla/pull/3218)
   * FIXED: Use default road speed for bicycle costing so traffic does not reduce penalty on high speed roads. [#3143](https://github.com/valhalla/valhalla/pull/3143)

* **Enhancement**
   * CHANGED: Refactor base costing options parsing to handle more common stuff in a one place [#3125](https://github.com/valhalla/valhalla/pull/3125)
   * CHANGED: Unified Sign/SignElement into sign.proto [#3146](https://github.com/valhalla/valhalla/pull/3146)
   * ADDED: New verbal succinct transition instruction to maneuver & narrativebuilder. Currently this instruction will be used in place of a very long street name to avoid repetition of long names [#2844](https://github.com/valhalla/valhalla/pull/2844)
   * ADDED: Added oneway support for pedestrian access and foot restrictions [#3123](https://github.com/valhalla/valhalla/pull/3123)
   * ADDED: Exposing rest-area names in passive maneuvers [#3172](https://github.com/valhalla/valhalla/pull/3172)
   * CHORE: Updates robin-hood-hashing third-party library
   * ADDED: Support `barrier=yes|swing_gate|jersey_barrier` tags [#3154](https://github.com/valhalla/valhalla/pull/3154)
   * ADDED: Maintain `access=permit|residents` tags as private [#3149](https://github.com/valhalla/valhalla/pull/3149)
   * CHANGED: Replace `avoid_*` API parameters with more accurate `exclude_*` [#3093](https://github.com/valhalla/valhalla/pull/3093)
   * ADDED: Penalize private gates [#3144](https://github.com/valhalla/valhalla/pull/3144)
   * CHANGED: Renamed protobuf Sign/SignElement to TripSign/TripSignElement [#3168](https://github.com/valhalla/valhalla/pull/3168)
   * CHORE: Updates googletest to release-1.11.0 [#3166](https://github.com/valhalla/valhalla/pull/3166)
   * CHORE: Enables -Wall on sif sources [#3178](https://github.com/valhalla/valhalla/pull/3178)
   * ADDED: Allow going through accessible `barrier=bollard` and penalize routing through it, when the access is private [#3175](https://github.com/valhalla/valhalla/pull/3175)
   * ADDED: Add country code to incident metadata [#3169](https://github.com/valhalla/valhalla/pull/3169)
   * CHANGED: Use distance instead of time to check limited sharing criteria [#3183](https://github.com/valhalla/valhalla/pull/3183)
   * ADDED: Introduced a new via_waypoints array on the leg in the osrm route serializer that describes where a particular waypoint from the root-level array matches to the route. [#3189](https://github.com/valhalla/valhalla/pull/3189)
   * ADDED: Added vehicle width and height as an option for auto (and derived: taxi, bus, hov) profile (https://github.com/valhalla/valhalla/pull/3179)
   * ADDED: Support for statsd integration for basic error and requests metrics [#3191](https://github.com/valhalla/valhalla/pull/3191)
   * CHANGED: Get rid of typeid in statistics-related code. [#3227](https://github.com/valhalla/valhalla/pull/3227)

## Release Date: 2021-05-26 Valhalla 3.1.2
* **Removed**
* **Bug Fix**
   * FIXED: Change unnamed road intersections from being treated as penil point u-turns [#3084](https://github.com/valhalla/valhalla/pull/3084)
   * FIXED: Fix TimeDepReverse termination and path cost calculation (for arrive_by routing) [#2987](https://github.com/valhalla/valhalla/pull/2987)
   * FIXED: Isochrone (::Generalize()) fix to avoid generating self-intersecting polygons [#3026](https://github.com/valhalla/valhalla/pull/3026)
   * FIXED: Handle day_on/day_off/hour_on/hour_off restrictions [#3029](https://github.com/valhalla/valhalla/pull/3029)
   * FIXED: Apply conditional restrictions with dow only to the edges when routing [#3039](https://github.com/valhalla/valhalla/pull/3039)
   * FIXED: Missing locking in incident handler needed to hang out to scop lock rather than let the temporary disolve [#3046](https://github.com/valhalla/valhalla/pull/3046)
   * FIXED: Continuous lane guidance fix [#3054](https://github.com/valhalla/valhalla/pull/3054)
   * FIXED: Fix reclassification for "shorter" ferries and rail ferries (for Chunnel routing issues) [#3038](https://github.com/valhalla/valhalla/pull/3038)
   * FIXED: Incorrect routing through motor_vehicle:conditional=destination. [#3041](https://github.com/valhalla/valhalla/pull/3041)
   * FIXED: Allow destination-only routing on the first-pass for non bidirectional Astar algorithms. [#3085](https://github.com/valhalla/valhalla/pull/3085)
   * FIXED: Highway/ramp lane bifurcation [#3088](https://github.com/valhalla/valhalla/pull/3088)
   * FIXED: out of bound access of tile hierarchy in base_ll function in graphheader [#3089](https://github.com/valhalla/valhalla/pull/3089)
   * FIXED: include shortcuts in avoid edge set for avoid_polygons [#3090](https://github.com/valhalla/valhalla/pull/3090)

* **Enhancement**
   * CHANGED: Refactor timedep forward/reverse to reduce code repetition [#2987](https://github.com/valhalla/valhalla/pull/2987)
   * CHANGED: Sync translation files with Transifex command line tool [#3030](https://github.com/valhalla/valhalla/pull/3030)
   * CHANGED: Use osm tags in links reclassification algorithm in order to reduce false positive downgrades [#3042](https://github.com/valhalla/valhalla/pull/3042)
   * CHANGED: Use CircleCI XL instances for linux based builds [#3043](https://github.com/valhalla/valhalla/pull/3043)
   * ADDED: ci: Enable undefined sanitizer [#2999](https://github.com/valhalla/valhalla/pull/2999)
   * ADDED: Optionally pass preconstructed graphreader to connectivity map [#3046](https://github.com/valhalla/valhalla/pull/3046)
   * CHANGED: ci: Skip Win CI runs for irrelevant files [#3014](https://github.com/valhalla/valhalla/pull/3014)
   * ADDED: Allow configuration-driven default speed assignment based on edge properties [#3055](https://github.com/valhalla/valhalla/pull/3055)
   * CHANGED: Use std::shared_ptr in case if ENABLE_THREAD_SAFE_TILE_REF_COUNT is ON. [#3067](https://github.com/valhalla/valhalla/pull/3067)
   * CHANGED: Reduce stop impact when driving in parking lots [#3051](https://github.com/valhalla/valhalla/pull/3051)
   * ADDED: Added another through route test [#3074](https://github.com/valhalla/valhalla/pull/3074)
   * ADDED: Adds incident-length to metadata proto [#3083](https://github.com/valhalla/valhalla/pull/3083)
   * ADDED: Do not penalize gates that have allowed access [#3078](https://github.com/valhalla/valhalla/pull/3078)
   * ADDED: Added missing k/v pairs to taginfo.json.  Updated PR template. [#3101](https://github.com/valhalla/valhalla/pull/3101)
   * CHANGED: Serialize isochrone 'contour' properties as floating point so they match user supplied value [#3078](https://github.com/valhalla/valhalla/pull/3095)
   * NIT: Enables compiler warnings as errors in midgard module [#3104](https://github.com/valhalla/valhalla/pull/3104)
   * CHANGED: Check all tiles for nullptr that reads from graphreader to avoid fails in case tiles might be missing. [#3065](https://github.com/valhalla/valhalla/pull/3065)

## Release Date: 2021-04-21 Valhalla 3.1.1
* **Removed**
   * REMOVED: The tossing of private roads in [#1960](https://github.com/valhalla/valhalla/pull/1960) was too aggressive and resulted in a lot of no routes.  Reverted this logic.  [#2934](https://github.com/valhalla/valhalla/pull/2934)
   * REMOVED: stray references to node bindings [#3012](https://github.com/valhalla/valhalla/pull/3012)

* **Bug Fix**
   * FIXED: Fix compression_utils.cc::inflate(...) throw - make it catchable [#2839](https://github.com/valhalla/valhalla/pull/2839)
   * FIXED: Fix compiler errors if HAVE_HTTP not enabled [#2807](https://github.com/valhalla/valhalla/pull/2807)
   * FIXED: Fix alternate route serialization [#2811](https://github.com/valhalla/valhalla/pull/2811)
   * FIXED: Store restrictions in the right tile [#2781](https://github.com/valhalla/valhalla/pull/2781)
   * FIXED: Failing to write tiles because of racing directory creation [#2810](https://github.com/valhalla/valhalla/pull/2810)
   * FIXED: Regression in stopping expansion on transitions down in time-dependent routes [#2815](https://github.com/valhalla/valhalla/pull/2815)
   * FIXED: Fix crash in loki when trace_route is called with 2 locations.[#2817](https://github.com/valhalla/valhalla/pull/2817)
   * FIXED: Mark the restriction start and end as via ways to fix IsBridgingEdge function in Bidirectional Astar [#2796](https://github.com/valhalla/valhalla/pull/2796)
   * FIXED: Dont add predictive traffic to the tile if it's empty [#2826](https://github.com/valhalla/valhalla/pull/2826)
   * FIXED: Fix logic bidirectional astar to avoid double u-turns and extra detours [#2802](https://github.com/valhalla/valhalla/pull/2802)
   * FIXED: Re-enable transition cost for motorcycle profile [#2837](https://github.com/valhalla/valhalla/pull/2837)
   * FIXED: Increase limits for timedep_* algorithms. Split track_factor into edge factor and transition penalty [#2845](https://github.com/valhalla/valhalla/pull/2845)
   * FIXED: Loki was looking up the wrong costing enum for avoids [#2856](https://github.com/valhalla/valhalla/pull/2856)
   * FIXED: Fix way_ids -> graph_ids conversion for complex restrictions: handle cases when a way is split into multiple edges [#2848](https://github.com/valhalla/valhalla/pull/2848)
   * FIXED: Honor access mode while matching OSMRestriction with the graph [#2849](https://github.com/valhalla/valhalla/pull/2849)
   * FIXED: Ensure route summaries are unique among all returned route/legs [#2874](https://github.com/valhalla/valhalla/pull/2874)
   * FIXED: Fix compilation errors when boost < 1.68 and libprotobuf < 3.6  [#2878](https://github.com/valhalla/valhalla/pull/2878)
   * FIXED: Allow u-turns at no-access barriers when forced by heading [#2875](https://github.com/valhalla/valhalla/pull/2875)
   * FIXED: Fixed "No route found" error in case of multipoint request with locations near low reachability edges [#2914](https://github.com/valhalla/valhalla/pull/2914)
   * FIXED: Python bindings installation [#2751](https://github.com/valhalla/valhalla/issues/2751)
   * FIXED: Skip bindings if there's no Python development version [#2893](https://github.com/valhalla/valhalla/pull/2893)
   * FIXED: Use CMakes built-in Python variables to configure installation [#2931](https://github.com/valhalla/valhalla/pull/2931)
   * FIXED: Sometimes emitting zero-length route geometry when traffic splits edge twice [#2943](https://github.com/valhalla/valhalla/pull/2943)
   * FIXED: Fix map-match segfault when gps-points project very near a node [#2946](https://github.com/valhalla/valhalla/pull/2946)
   * FIXED: Use kServiceRoad edges while searching for ferry connection [#2933](https://github.com/valhalla/valhalla/pull/2933)
   * FIXED: Enhanced logic for IsTurnChannelManeuverCombinable [#2952](https://github.com/valhalla/valhalla/pull/2952)
   * FIXED: Restore compatibility with gcc 6.3.0, libprotobuf 3.0.0, boost v1.62.0 [#2953](https://github.com/valhalla/valhalla/pull/2953)
   * FIXED: Dont abort bidirectional a-star search if only one direction is exhausted [#2936](https://github.com/valhalla/valhalla/pull/2936)
   * FIXED: Fixed missing comma in the scripts/valhalla_build_config [#2963](https://github.com/valhalla/valhalla/pull/2963)
   * FIXED: Reverse and Multimodal Isochrones were returning forward results [#2967](https://github.com/valhalla/valhalla/pull/2967)
   * FIXED: Map-match fix for first gps-point being exactly equal to street shape-point [#2977](https://github.com/valhalla/valhalla/pull/2977)
   * FIXED: Add missing GEOS:GEOS dep to mjolnir target [#2901](https://github.com/valhalla/valhalla/pull/2901)
   * FIXED: Allow expansion into a region when not_thru_pruning is false on 2nd pass [#2978](https://github.com/valhalla/valhalla/pull/2978)
   * FIXED: Fix polygon area calculation: use Shoelace formula [#2927](https://github.com/valhalla/valhalla/pull/2927)
   * FIXED: Isochrone: orient segments/rings acoording to the right-hand rule [#2932](https://github.com/valhalla/valhalla/pull/2932)
   * FIXED: Parsenodes fix: check if index is out-of-bound first [#2984](https://github.com/valhalla/valhalla/pull/2984)
   * FIXED: Fix for unique-summary logic [#2996](https://github.com/valhalla/valhalla/pull/2996)
   * FIXED: Isochrone: handle origin edges properly [#2990](https://github.com/valhalla/valhalla/pull/2990)
   * FIXED: Annotations fail with returning NaN speed when the same point is duplicated in route geometry [#2992](https://github.com/valhalla/valhalla/pull/2992)
   * FIXED: Fix run_with_server.py to work on macOS [#3003](https://github.com/valhalla/valhalla/pull/3003)
   * FIXED: Removed unexpected maneuvers at sharp bends [#2968](https://github.com/valhalla/valhalla/pull/2968)
   * FIXED: Remove large number formatting for non-US countries [#3015](https://github.com/valhalla/valhalla/pull/3015)
   * FIXED: Odin undefined behaviour: handle case when xedgeuse is not initialized [#3020](https://github.com/valhalla/valhalla/pull/3020)

* **Enhancement**
   * Pedestrian crossing should be a separate TripLeg_Use [#2950](https://github.com/valhalla/valhalla/pull/2950)
   * CHANGED: Azure uses ninja as generator [#2779](https://github.com/valhalla/valhalla/pull/2779)
   * ADDED: Support for date_time type invariant for map matching [#2712](https://github.com/valhalla/valhalla/pull/2712)
   * ADDED: Add Bulgarian locale [#2825](https://github.com/valhalla/valhalla/pull/2825)
   * FIXED: No need for write permissions on tarball indices [#2822](https://github.com/valhalla/valhalla/pull/2822)
   * ADDED: nit: Links debug build with lld [#2813](https://github.com/valhalla/valhalla/pull/2813)
   * ADDED: Add costing option `use_living_streets` to avoid or favor living streets in route. [#2788](https://github.com/valhalla/valhalla/pull/2788)
   * CHANGED: Do not allocate mapped_cache vector in skadi when no elevation source is provided. [#2841](https://github.com/valhalla/valhalla/pull/2841)
   * ADDED: avoid_polygons logic [#2750](https://github.com/valhalla/valhalla/pull/2750)
   * ADDED: Added support for destination for conditional access restrictions [#2857](https://github.com/valhalla/valhalla/pull/2857)
   * CHANGED: Large sequences are now merge sorted which can be dramatically faster with certain hardware configurations. This is especially useful in speeding up the earlier stages (parsing, graph construction) of tile building [#2850](https://github.com/valhalla/valhalla/pull/2850)
   * CHANGED: When creating the intial graph edges by setting at which nodes they start and end, first mark the indices of those nodes in another sequence and then sort them by edgeid so that we can do the setting of start and end node sequentially in the edges file. This is much more efficient on certain hardware configurations [#2851](https://github.com/valhalla/valhalla/pull/2851)
   * CHANGED: Use relative cost threshold to extend search in bidirectional astar in order to find more alternates [#2868](https://github.com/valhalla/valhalla/pull/2868)
   * CHANGED: Throw an exception if directory does not exist when building traffic extract [#2871](https://github.com/valhalla/valhalla/pull/2871)
   * CHANGED: Support for ignoring multiple consecutive closures at start/end locations [#2846](https://github.com/valhalla/valhalla/pull/2846)
   * ADDED: Added sac_scale to trace_attributes output and locate edge output [#2818](https://github.com/valhalla/valhalla/pull/2818)
   * ADDED: Ukrainian language translations [#2882](https://github.com/valhalla/valhalla/pull/2882)
   * ADDED: Add support for closure annotations [#2816](https://github.com/valhalla/valhalla/pull/2816)
   * ADDED: Add costing option `service_factor`. Implement possibility to avoid or favor generic service roads in route for all costing options. [#2870](https://github.com/valhalla/valhalla/pull/2870)
   * CHANGED: Reduce stop impact cost when flow data is present [#2891](https://github.com/valhalla/valhalla/pull/2891)
   * CHANGED: Update visual compare script [#2803](https://github.com/valhalla/valhalla/pull/2803)
   * CHANGED: Service roads are not penalized for `pedestrian` costing by default. [#2898](https://github.com/valhalla/valhalla/pull/2898)
   * ADDED: Add complex mandatory restrictions support [#2766](https://github.com/valhalla/valhalla/pull/2766)
   * ADDED: Status endpoint for future status info and health checking of running service [#2907](https://github.com/valhalla/valhalla/pull/2907)
   * ADDED: Add min_level argument to valhalla_ways_to_edges [#2918](https://github.com/valhalla/valhalla/pull/2918)
   * ADDED: Adding ability to store the roundabout_exit_turn_degree to the maneuver [#2941](https://github.com/valhalla/valhalla/pull/2941)
   * ADDED: Penalize pencil point uturns and uturns at short internal edges. Note: `motorcycle` and `motor_scooter` models do not penalize on short internal edges. No new uturn penalty logic has been added to the pedestrian and bicycle costing models. [#2944](https://github.com/valhalla/valhalla/pull/2944)
   * CHANGED: Allow config object to be passed-in to path algorithms [#2949](https://github.com/valhalla/valhalla/pull/2949)
   * CHANGED: Allow disabling Werror
   * ADDED: Add ability to build Valhalla modules as STATIC libraries. [#2957](https://github.com/valhalla/valhalla/pull/2957)
   * NIT: Enables compiler warnings in part of mjolnir module [#2922](https://github.com/valhalla/valhalla/pull/2922)
   * CHANGED: Refactor isochrone/reachability forward/reverse search to reduce code repetition [#2969](https://github.com/valhalla/valhalla/pull/2969)
   * ADDED: Set the roundabout exit shape index when we are collapsing the roundabout maneuvers. [#2975](https://github.com/valhalla/valhalla/pull/2975)
   * CHANGED: Penalized closed edges if using them at start/end locations [#2964](https://github.com/valhalla/valhalla/pull/2964)
   * ADDED: Add shoulder to trace_attributes output. [#2980](https://github.com/valhalla/valhalla/pull/2980)
   * CHANGED: Refactor bidirectional astar forward/reverse search to reduce code repetition [#2970](https://github.com/valhalla/valhalla/pull/2970)
   * CHANGED: Factor for service roads is 1.0 by default. [#2988](https://github.com/valhalla/valhalla/pull/2988)
   * ADDED: Support for conditionally skipping CI runs [#2986](https://github.com/valhalla/valhalla/pull/2986)
   * ADDED: Add instructions for building valhalla on `arm64` macbook [#2997](https://github.com/valhalla/valhalla/pull/2997)
   * NIT: Enables compiler warnings in part of mjolnir module [#2995](https://github.com/valhalla/valhalla/pull/2995)
   * CHANGED: nit(rename): Renames the encoded live speed properties [#2998](https://github.com/valhalla/valhalla/pull/2998)
   * ADDED: ci: Vendors the codecov script [#3002](https://github.com/valhalla/valhalla/pull/3002)
   * CHANGED: Allow None build type [#3005](https://github.com/valhalla/valhalla/pull/3005)
   * CHANGED: ci: Build Python bindings for Mac OS [#3013](https://github.com/valhalla/valhalla/pull/3013)

## Release Date: 2021-01-25 Valhalla 3.1.0
* **Removed**
   * REMOVED: Remove Node bindings. [#2502](https://github.com/valhalla/valhalla/pull/2502)
   * REMOVED: appveyor builds. [#2550](https://github.com/valhalla/valhalla/pull/2550)
   * REMOVED: Removed x86 CI builds. [#2792](https://github.com/valhalla/valhalla/pull/2792)

* **Bug Fix**
   * FIXED: Crazy ETAs.  If a way has forward speed with no backward speed and it is not oneway, then we must set the default speed.  The reverse logic applies as well.  If a way has no backward speed but has a forward speed and it is not a oneway, then set the default speed. [#2102](https://github.com/valhalla/valhalla/pull/2102)
   * FIXED: Map matching elapsed times spliced amongst different legs and discontinuities are now correct [#2104](https://github.com/valhalla/valhalla/pull/2104)
   * FIXED: Date time information is now propogated amongst different legs and discontinuities [#2107](https://github.com/valhalla/valhalla/pull/2107)
   * FIXED: Adds support for geos-3.8 c++ api [#2021](https://github.com/valhalla/valhalla/issues/2021)
   * FIXED: Updated the osrm serializer to not set junction name for osrm origin/start maneuver - this is not helpful since we are not transitioning through the intersection.  [#2121](https://github.com/valhalla/valhalla/pull/2121)
   * FIXED: Removes precomputing of edge-costs which lead to wrong results [#2120](https://github.com/valhalla/valhalla/pull/2120)
   * FIXED: Complex turn-restriction invalidates edge marked as kPermanent [#2103](https://github.com/valhalla/valhalla/issues/2103)
   * FIXED: Fixes bug with inverted time-restriction parsing [#2167](https://github.com/valhalla/valhalla/pull/2167)
   * FIXED: Fixed several bugs with numeric underflow in map-matching trip durations. These may
     occur when serializing match results where adjacent trace points appear out-of-sequence on the
     same edge [#2178](https://github.com/valhalla/valhalla/pull/2178)
     - `MapMatcher::FormPath` now catches route discontinuities on the same edge when the distance
       percentage along don't agree. The trip leg builder builds disconnected legs on a single edge
       to avoid duration underflow.
     - Correctly populate edge groups when matching results contain loops. When a loop occurs,
       the leg builder now starts at the correct edge where the loop ends, and correctly accounts
       for any contained edges.
     - Duration over-trimming at the terminating edge of a match.
   * FIXED: Increased internal precision of time tracking per edge and maneuver so that maneuver times sum to the same time represented in the leg summary [#2195](https://github.com/valhalla/valhalla/pull/2195)
   * FIXED: Tagged speeds were not properly marked. We were not using forward and backward speeds to flag if a speed is tagged or not.  Should not update turn channel speeds if we are not inferring them.  Added additional logic to handle PH in the conditional restrictions. Do not update stop impact for ramps if they are marked as internal. [#2198](https://github.com/valhalla/valhalla/pull/2198)
   * FIXED: Fixed the sharp turn phrase [#2226](https://github.com/valhalla/valhalla/pull/2226)
   * FIXED: Protect against duplicate points in the input or points that snap to the same location resulting in `nan` times for the legs of the map match (of a 0 distance route) [#2229](https://github.com/valhalla/valhalla/pull/2229)
   * FIXED: Improves restriction check on briding edge in Bidirectional Astar [#2228](https://github.com/valhalla/valhalla/pull/2242)
   * FIXED: Allow nodes at location 0,0 [#2245](https://github.com/valhalla/valhalla/pull/2245)
   * FIXED: Fix RapidJSON compiler warnings and naming conflict [#2249](https://github.com/valhalla/valhalla/pull/2249)
   * FIXED: Fixed bug in resample_spherical_polyline where duplicate successive lat,lng locations in the polyline resulting in `nan` for the distance computation which shortcuts further sampling [#2239](https://github.com/valhalla/valhalla/pull/2239)
   * FIXED: Update exit logic for non-motorways [#2252](https://github.com/valhalla/valhalla/pull/2252)
   * FIXED: Transition point map-matching. When match results are on a transition point, we search for the sibling nodes at that transition and snap it to the corresponding edges in the route. [#2258](https://github.com/valhalla/valhalla/pull/2258)
   * FIXED: Fixed verbal multi-cue logic [#2270](https://github.com/valhalla/valhalla/pull/2270)
   * FIXED: Fixed Uturn cases when a not_thru edge is connected to the origin edge. [#2272](https://github.com/valhalla/valhalla/pull/2272)
   * FIXED: Update intersection classes in osrm response to not label all ramps as motorway [#2279](https://github.com/valhalla/valhalla/pull/2279)
   * FIXED: Fixed bug in mapmatcher when interpolation point goes before the first valid match or after the last valid match. Such behavior usually leads to discontinuity in matching. [#2275](https://github.com/valhalla/valhalla/pull/2275)
   * FIXED: Fixed an issue for time_allowed logic.  Previously we returned false on the first time allowed restriction and did not check them all. Added conditional restriction gurka test and datetime optional argument to gurka header file. [#2286](https://github.com/valhalla/valhalla/pull/2286)
   * FIXED: Fixed an issue for date ranges.  For example, for the range Jan 04 to Jan 02 we need to test to end of the year and then from the first of the year to the end date.  Also, fixed an emergency tag issue.  We should only set the use to emergency if all other access is off. [#2290](https://github.com/valhalla/valhalla/pull/2290)
   * FIXED: Found a few issues with the initial ref and direction logic for ways.  We were overwriting the refs with directionals to the name_offset_map instead of concatenating them together.  Also, we did not allow for blank entries for GetTagTokens. [#2298](https://github.com/valhalla/valhalla/pull/2298)
   * FIXED: Fixed an issue where MatchGuidanceViewJunctions is only looking at the first edge. Set the data_id for guidance views to the changeset id as it is already being populated. Also added test for guidance views. [#2303](https://github.com/valhalla/valhalla/pull/2303)
   * FIXED: Fixed a problem with live speeds where live speeds were being used to determine access, even when a live
   speed (current time) route wasn't what was requested. [#2311](https://github.com/valhalla/valhalla/pull/2311)
   * FIXED: Fix break/continue typo in search filtering [#2317](https://github.com/valhalla/valhalla/pull/2317)
   * FIXED: Fix a crash in trace_route due to iterating past the end of a vector. [#2322](https://github.com/valhalla/valhalla/pull/2322)
   * FIXED: Don't allow timezone information in the local date time string attached at each location. [#2312](https://github.com/valhalla/valhalla/pull/2312)
   * FIXED: Fix short route trimming in bidirectional astar [#2323](https://github.com/valhalla/valhalla/pull/2323)
   * FIXED: Fix shape trimming in leg building for snap candidates that lie within the margin of rounding error [#2326](https://github.com/valhalla/valhalla/pull/2326)
   * FIXED: Fixes route duration underflow with traffic data [#2325](https://github.com/valhalla/valhalla/pull/2325)
   * FIXED: Parse mtb:scale tags and set bicycle access if present [#2117](https://github.com/valhalla/valhalla/pull/2117)
   * FIXED: Fixed segfault.  Shape was missing from options for valhalla_path_comparison and valhalla_run_route.  Also, costing options was missing in valhalla_path_comparison. [#2343](https://github.com/valhalla/valhalla/pull/2343)
   * FIXED: Handle decimal numbers with zero-value mantissa properly in Lua [#2355](https://github.com/valhalla/valhalla/pull/2355)
   * FIXED: Many issues that resulted in discontinuities, failed matches or incorrect time/duration for map matching requests. [#2292](https://github.com/valhalla/valhalla/pull/2292)
   * FIXED: Seeing segfault when loading large osmdata data files before loading LuaJit. LuaJit fails to create luaL_newstate() Ref: [#2158](https://github.com/ntop/ntopng/issues/2158) Resolution is to load LuaJit before loading the data files. [#2383](https://github.com/valhalla/valhalla/pull/2383)
   * FIXED: Store positive/negative OpenLR offsets in bucketed form [#2405](https://github.com/valhalla/valhalla/2405)
   * FIXED: Fix on map-matching return code when breakage distance limitation exceeds. Instead of letting the request goes into meili and fails in finding a route, we check the distance in loki and early return with exception code 172. [#2406](https://github.com/valhalla/valhalla/pull/2406)
   * FIXED: Don't create edges for portions of ways that are doubled back on themselves as this confuses opposing edge index computations [#2385](https://github.com/valhalla/valhalla/pull/2385)
   * FIXED: Protect against nan in uniform_resample_spherical_polyline. [#2431](https://github.com/valhalla/valhalla/pull/2431)
   * FIXED: Obvious maneuvers. [#2436](https://github.com/valhalla/valhalla/pull/2436)
   * FIXED: Base64 encoding/decoding [#2452](https://github.com/valhalla/valhalla/pull/2452)
   * FIXED: Added post roundabout instruction when enter/exit roundabout maneuvers are combined [#2454](https://github.com/valhalla/valhalla/pull/2454)
   * FIXED: openlr: Explicitly check for linear reference option for Valhalla serialization. [#2458](https://github.com/valhalla/valhalla/pull/2458)
   * FIXED: Fix segfault: Do not combine last turn channel maneuver. [#2463](https://github.com/valhalla/valhalla/pull/2463)
   * FIXED: Remove extraneous whitespaces from ja-JP.json. [#2471](https://github.com/valhalla/valhalla/pull/2471)
   * FIXED: Checks protobuf serialization/parsing success [#2477](https://github.com/valhalla/valhalla/pull/2477)
   * FIXED: Fix dereferencing of end for std::lower_bound in sequence and possible UB [#2488](https://github.com/valhalla/valhalla/pull/2488)
   * FIXED: Make tile building reproducible: fix UB-s [#2480](https://github.com/valhalla/valhalla/pull/2480)
   * FIXED: Zero initialize EdgeInfoInner.spare0_. Uninitialized spare0_ field produced UB which causes gurka_reproduce_tile_build to fail intermittently. [2499](https://github.com/valhalla/valhalla/pull/2499)
   * FIXED: Drop unused CHANGELOG validation script, straggling NodeJS references [#2506](https://github.com/valhalla/valhalla/pull/2506)
   * FIXED: Fix missing nullptr checks in graphreader and loki::Reach (causing segfault during routing with not all levels of tiles availble) [#2504](https://github.com/valhalla/valhalla/pull/2504)
   * FIXED: Fix mismatch of triplegedge roadclass and directededge roadclass [#2507](https://github.com/valhalla/valhalla/pull/2507)
   * FIXED: Improve german destination_verbal_alert phrases [#2509](https://github.com/valhalla/valhalla/pull/2509)
   * FIXED: Undefined behavior cases discovered with undefined behavior sanitizer tool. [2498](https://github.com/valhalla/valhalla/pull/2498)
   * FIXED: Fixed logic so verbal keep instructions use branch exit sign info for ramps [#2520](https://github.com/valhalla/valhalla/pull/2520)
   * FIXED: Fix bug in trace_route for uturns causing garbage coordinates [#2517](https://github.com/valhalla/valhalla/pull/2517)
   * FIXED: Simplify heading calculation for turn type. Remove undefined behavior case. [#2513](https://github.com/valhalla/valhalla/pull/2513)
   * FIXED: Always set costing name even if one is not provided for osrm serializer weight_name. [#2528](https://github.com/valhalla/valhalla/pull/2528)
   * FIXED: Make single-thread tile building reproducible: fix seed for shuffle, use concurrency configuration from the mjolnir section. [#2515](https://github.com/valhalla/valhalla/pull/2515)
   * FIXED: More Windows compatibility: build tiles and some run actions work now (including CI tests) [#2300](https://github.com/valhalla/valhalla/issues/2300)
   * FIXED: Transcoding of c++ location to pbf location used path edges in the place of filtered edges. [#2542](https://github.com/valhalla/valhalla/pull/2542)
   * FIXED: Add back whitelisting action types. [#2545](https://github.com/valhalla/valhalla/pull/2545)
   * FIXED: Allow uturns for truck costing now that we have derived deadends marked in the edge label [#2559](https://github.com/valhalla/valhalla/pull/2559)
   * FIXED: Map matching uturn trimming at the end of an edge where it wasn't needed. [#2558](https://github.com/valhalla/valhalla/pull/2558)
   * FIXED: Multicue enter roundabout [#2556](https://github.com/valhalla/valhalla/pull/2556)
   * FIXED: Changed reachability computation to take into account live speed [#2597](https://github.com/valhalla/valhalla/pull/2597)
   * FIXED: Fixed a bug where the temp files were not getting read in if you started with the construct edges or build phase for valhalla_build_tiles. [#2601](https://github.com/valhalla/valhalla/pull/2601)
   * FIXED: Updated fr-FR.json with partial translations. [#2605](https://github.com/valhalla/valhalla/pull/2605)
   * FIXED: Removed superfluous const qualifier from odin/signs [#2609](https://github.com/valhalla/valhalla/pull/2609)
   * FIXED: Internal maneuver placement [#2600](https://github.com/valhalla/valhalla/pull/2600)
   * FIXED: Complete fr-FR.json locale. [#2614](https://github.com/valhalla/valhalla/pull/2614)
   * FIXED: Don't truncate precision in polyline encoding [#2632](https://github.com/valhalla/valhalla/pull/2632)
   * FIXED: Fix all compiler warnings in sif and set to -Werror [#2642](https://github.com/valhalla/valhalla/pull/2642)
   * FIXED: Remove unnecessary maneuvers to continue straight [#2647](https://github.com/valhalla/valhalla/pull/2647)
   * FIXED: Linear reference support in route/mapmatch apis (FOW, FRC, bearing, and number of references) [#2645](https://github.com/valhalla/valhalla/pull/2645)
   * FIXED: Ambiguous local to global (with timezone information) date time conversions now all choose to use the later time instead of throwing unhandled exceptions [#2665](https://github.com/valhalla/valhalla/pull/2665)
   * FIXED: Overestimated reach caused be reenquing transition nodes without checking that they had been already expanded [#2670](https://github.com/valhalla/valhalla/pull/2670)
   * FIXED: Build with C++17 standard. Deprecated function calls are substituted with new ones. [#2669](https://github.com/valhalla/valhalla/pull/2669)
   * FIXED: Improve German post_transition_verbal instruction [#2677](https://github.com/valhalla/valhalla/pull/2677)
   * FIXED: Lane updates.  Add the turn lanes to all edges of the way.  Do not "enhance" turn lanes if they are part of a complex restriction.  Moved ProcessTurnLanes after UpdateManeuverPlacementForInternalIntersectionTurns.  Fix for a missing "uturn" indication for intersections on the previous maneuver, we were serializing an empty list. [#2679](https://github.com/valhalla/valhalla/pull/2679)
   * FIXED: Fixes OpenLr serialization [#2688](https://github.com/valhalla/valhalla/pull/2688)
   * FIXED: Internal edges can't be also a ramp or a turn channel.  Also, if an edge is marked as ramp and turn channel mark it as a ramp.  [2689](https://github.com/valhalla/valhalla/pull/2689)
   * FIXED: Check that speeds are equal for the edges going in the same direction while buildig shortcuts [#2691](https://github.com/valhalla/valhalla/pull/2691)
   * FIXED: Missing fork or bear instruction [#2683](https://github.com/valhalla/valhalla/pull/2683)
   * FIXED: Eliminate null pointer dereference in GraphReader::AreEdgesConnected [#2695](https://github.com/valhalla/valhalla/issues/2695)
   * FIXED: Fix polyline simplification float/double comparison [#2698](https://github.com/valhalla/valhalla/issues/2698)
   * FIXED: Weights were sometimes negative due to incorrect updates to elapsed_cost [#2702](https://github.com/valhalla/valhalla/pull/2702)
   * FIXED: Fix bidirectional route failures at deadends [#2705](https://github.com/valhalla/valhalla/pull/2705)
   * FIXED: Updated logic to call out a non-obvious turn [#2708](https://github.com/valhalla/valhalla/pull/2708)
   * FIXED: valhalla_build_statistics multithreaded mode fixed [#2707](https://github.com/valhalla/valhalla/pull/2707)
   * FIXED: If infer_internal_intersections is true then allow internals that are also ramps or TCs. Without this we produce an extra continue manuever.  [#2710](https://github.com/valhalla/valhalla/pull/2710)
   * FIXED: We were routing down roads that should be destination only. Now we mark roads with motor_vehicle=destination and motor_vehicle=customers or access=destination and access=customers as destination only. [#2722](https://github.com/valhalla/valhalla/pull/2722)
   * FIXED: Replace all Python2 print statements with Python3 syntax [#2716](https://github.com/valhalla/valhalla/issues/2716)
   * FIXED: Some HGT files not found [#2723](https://github.com/valhalla/valhalla/issues/2723)
   * FIXED: Fix PencilPointUturn detection by removing short-edge check and updating angle threshold [#2725](https://github.com/valhalla/valhalla/issues/2725)
   * FIXED: Fix invalid continue/bear maneuvers [#2729](https://github.com/valhalla/valhalla/issues/2729)
   * FIXED: Fixes an issue that lead to double turns within a very short distance, when instead, it should be a u-turn. We now collapse double L turns or double R turns in short non-internal intersections to u-turns. [#2740](https://github.com/valhalla/valhalla/pull/2740)
   * FIXED: fixes an issue that lead to adding an extra maneuver. We now combine a current maneuver short length non-internal edges (left or right) with the next maneuver that is a kRampStraight. [#2741](https://github.com/valhalla/valhalla/pull/2741)
   * FIXED: Reduce verbose instructions by collapsing small end ramp forks [#2762](https://github.com/valhalla/valhalla/issues/2762)
   * FIXED: Remove redundant return statements [#2776](https://github.com/valhalla/valhalla/pull/2776)
   * FIXED: Added unit test for BuildAdminFromPBF() to test GEOS 3.9 update. [#2787](https://github.com/valhalla/valhalla/pull/2787)
   * FIXED: Add support for geos-3.9 c++ api [#2739](https://github.com/valhalla/valhalla/issues/2739)
   * FIXED: Fix check for live speed validness [#2797](https://github.com/valhalla/valhalla/pull/2797)

* **Enhancement**
   * ADDED: Matrix of Bike Share [#2590](https://github.com/valhalla/valhalla/pull/2590)
   * ADDED: Add ability to provide custom implementation for candidate collection in CandidateQuery. [#2328](https://github.com/valhalla/valhalla/pull/2328)
   * ADDED: Cancellation of tile downloading. [#2319](https://github.com/valhalla/valhalla/pull/2319)
   * ADDED: Return the coordinates of the nodes isochrone input locations snapped to [#2111](https://github.com/valhalla/valhalla/pull/2111)
   * ADDED: Allows more complicated routes in timedependent a-star before timing out [#2068](https://github.com/valhalla/valhalla/pull/2068)
   * ADDED: Guide signs and junction names [#2096](https://github.com/valhalla/valhalla/pull/2096)
   * ADDED: Added a bool to the config indicating whether to use commercially set attributes.  Added logic to not call IsIntersectionInternal if this is a commercial data set.  [#2132](https://github.com/valhalla/valhalla/pull/2132)
   * ADDED: Removed commerical data set bool to the config and added more knobs for data.  Added infer_internal_intersections, infer_turn_channels, apply_country_overrides, and use_admin_db.  [#2173](https://github.com/valhalla/valhalla/pull/2173)
   * ADDED: Allow using googletest in unit tests and convert all tests to it (old test.cc is completely removed). [#2128](https://github.com/valhalla/valhalla/pull/2128)
   * ADDED: Add guidance view capability. [#2209](https://github.com/valhalla/valhalla/pull/2209)
   * ADDED: Collect turn cost information as path is formed so that it can be seralized out for trace attributes or osrm flavored intersections. Also add shape_index to osrm intersections. [#2207](https://github.com/valhalla/valhalla/pull/2207)
   * ADDED: Added alley factor to autocost.  Factor is defaulted at 1.0f or do not avoid alleys. [#2246](https://github.com/valhalla/valhalla/pull/2246)
   * ADDED: Support unlimited speed limits where maxspeed=none. [#2251](https://github.com/valhalla/valhalla/pull/2251)
   * ADDED: Implement improved Reachability check using base class Dijkstra. [#2243](https://github.com/valhalla/valhalla/pull/2243)
   * ADDED: Gurka integration test framework with ascii-art maps [#2244](https://github.com/valhalla/valhalla/pull/2244)
   * ADDED: Add to the stop impact when transitioning from higher to lower class road and we are not on a turn channel or ramp. Also, penalize lefts when driving on the right and vice versa. [#2282](https://github.com/valhalla/valhalla/pull/2282)
   * ADDED: Added reclassify_links, use_direction_on_ways, and allow_alt_name as config options.  If `use_direction_on_ways = true` then use `direction` and `int_direction` on the way to update the directional for the `ref` and `int_ref`.  Also, copy int_efs to the refs. [#2285](https://github.com/valhalla/valhalla/pull/2285)
   * ADDED: Add support for live traffic. [#2268](https://github.com/valhalla/valhalla/pull/2268)
   * ADDED: Implement per-location search filters for functional road class and forms of way. [#2289](https://github.com/valhalla/valhalla/pull/2289)
   * ADDED: Approach, multi-cue, and length updates [#2313](https://github.com/valhalla/valhalla/pull/2313)
   * ADDED: Speed up timezone differencing calculation if cache is provided. [#2316](https://github.com/valhalla/valhalla/pull/2316)
   * ADDED: Added rapidjson/schema.h to baldr/rapidjson_util.h to make it available for use within valhalla. [#2330](https://github.com/valhalla/valhalla/issues/2330)
   * ADDED: Support decimal precision for height values in elevation service. Also support polyline5 for encoded polylines input and output to elevation service. [#2324](https://github.com/valhalla/valhalla/pull/2324)
   * ADDED: Use both imminent and distant verbal multi-cue phrases. [#2353](https://github.com/valhalla/valhalla/pull/2353)
   * ADDED: Split parsing stage into 3 separate stages. [#2339](https://github.com/valhalla/valhalla/pull/2339)
   * CHANGED: Speed up graph enhancing by avoiding continuous unordered_set rebuilding [#2349](https://github.com/valhalla/valhalla/pull/2349)
   * CHANGED: Skip calling out to Lua for nodes/ways/relations with not tags - speeds up parsing. [#2351](https://github.com/valhalla/valhalla/pull/2351)
   * CHANGED: Switch to LuaJIT for lua scripting - speeds up file parsing [#2352](https://github.com/valhalla/valhalla/pull/2352)
   * ADDED: Ability to create OpenLR records from raw data. [#2356](https://github.com/valhalla/valhalla/pull/2356)
   * ADDED: Revamp length phrases [#2359](https://github.com/valhalla/valhalla/pull/2359)
   * CHANGED: Do not allocate memory in skadi if we don't need it. [#2373](https://github.com/valhalla/valhalla/pull/2373)
   * CHANGED: Map matching: throw error (443/NoSegment) when no candidate edges are available. [#2370](https://github.com/valhalla/valhalla/pull/2370/)
   * ADDED: Add sk-SK.json (slovak) localization file. [#2376](https://github.com/valhalla/valhalla/pull/2376)
   * ADDED: Extend roundabout phrases. [#2378](https://github.com/valhalla/valhalla/pull/2378)
   * ADDED: More roundabout phrase tests. [#2382](https://github.com/valhalla/valhalla/pull/2382)
   * ADDED: Update the turn and continue phrases to include junction names and guide signs. [#2386](https://github.com/valhalla/valhalla/pull/2386)
   * ADDED: Add the remaining guide sign toward phrases [#2389](https://github.com/valhalla/valhalla/pull/2389)
   * ADDED: The ability to allow immediate uturns at trace points in a map matching request [#2380](https://github.com/valhalla/valhalla/pull/2380)
   * ADDED: Add utility functions to Signs. [#2390](https://github.com/valhalla/valhalla/pull/2390)
   * ADDED: Unified time tracking for all algorithms that support time-based graph expansion. [#2278](https://github.com/valhalla/valhalla/pull/2278)
   * ADDED: Add rail_ferry use and costing. [#2408](https://github.com/valhalla/valhalla/pull/2408)
   * ADDED: `street_side_max_distance`, `display_lat` and `display_lon` to `locations` in input for better control of routing side of street [#1769](https://github.com/valhalla/valhalla/pull/1769)
   * ADDED: Add addtional exit phrases. [#2421](https://github.com/valhalla/valhalla/pull/2421)
   * ADDED: Add Japanese locale, update German. [#2432](https://github.com/valhalla/valhalla/pull/2432)
   * ADDED: Gurka expect_route refactor [#2435](https://github.com/valhalla/valhalla/pull/2435)
   * ADDED: Add option to suppress roundabout exits [#2437](https://github.com/valhalla/valhalla/pull/2437)
   * ADDED: Add Greek locale. [#2438](https://github.com/valhalla/valhalla/pull/2438)
   * ADDED (back): Support for 64bit wide way ids in the edgeinfo structure with no impact to size for data sources with ids 32bits wide. [#2422](https://github.com/valhalla/valhalla/pull/2422)
   * ADDED: Support for 64bit osm node ids in parsing stage of tile building [#2422](https://github.com/valhalla/valhalla/pull/2422)
   * CHANGED: Point2/PointLL are now templated to allow for higher precision coordinate math when desired [#2429](https://github.com/valhalla/valhalla/pull/2429)
   * ADDED: Optional OpenLR Encoded Path Edges in API Response [#2424](https://github.com/valhalla/valhalla/pull/2424)
   * ADDED: Add explicit include for sstream to be compatible with msvc_x64 toolset. [#2449](https://github.com/valhalla/valhalla/pull/2449)
   * ADDED: Properly split returned path if traffic conditions change partway along edges [#2451](https://github.com/valhalla/valhalla/pull/2451/files)
   * ADDED: Add Dutch locale. [#2464](https://github.com/valhalla/valhalla/pull/2464)
   * ADDED: Check with address sanititizer in CI. Add support for undefined behavior sanitizer. [#2487](https://github.com/valhalla/valhalla/pull/2487)
   * ADDED: Ability to recost a path and increased cost/time details along the trippath and json output [#2425](https://github.com/valhalla/valhalla/pull/2425)
   * ADDED: Add the ability to do bikeshare based (ped/bike) multimodal routing [#2031](https://github.com/valhalla/valhalla/pull/2031)
   * ADDED: Route through restrictions enabled by introducing a costing option. [#2469](https://github.com/valhalla/valhalla/pull/2469)
   * ADDED: Migrated to Ubuntu 20.04 base-image [#2508](https://github.com/valhalla/valhalla/pull/2508)
   * CHANGED: Speed up parseways stage by avoiding multiple string comparisons [#2518](https://github.com/valhalla/valhalla/pull/2518)
   * CHANGED: Speed up enhance stage by avoiding GraphTileBuilder copying [#2468](https://github.com/valhalla/valhalla/pull/2468)
   * ADDED: Costing options now includes shortest flag which favors shortest path routes [#2555](https://github.com/valhalla/valhalla/pull/2555)
   * ADDED: Incidents in intersections [#2547](https://github.com/valhalla/valhalla/pull/2547)
   * CHANGED: Refactor mapmatching configuration to use a struct (instead of `boost::property_tree::ptree`). [#2485](https://github.com/valhalla/valhalla/pull/2485)
   * ADDED: Save exit maneuver's begin heading when combining enter & exit roundabout maneuvers. [#2554](https://github.com/valhalla/valhalla/pull/2554)
   * ADDED: Added new urban flag that can be set if edge is within city boundaries to data processing; new use_urban_tag config option; added to osrm response within intersections. [#2522](https://github.com/valhalla/valhalla/pull/2522)
   * ADDED: Parses OpenLr of type PointAlongLine [#2565](https://github.com/valhalla/valhalla/pull/2565)
   * ADDED: Use edge.is_urban is set for serializing is_urban. [#2568](https://github.com/valhalla/valhalla/pull/2568)
   * ADDED: Added new rest/service area uses on the edge. [#2533](https://github.com/valhalla/valhalla/pull/2533)
   * ADDED: Dependency cache for Azure [#2567](https://github.com/valhalla/valhalla/pull/2567)
   * ADDED: Added flexibility to remove the use of the admindb and to use the country and state iso from the tiles; [#2579](https://github.com/valhalla/valhalla/pull/2579)
   * ADDED: Added toll gates and collection points (gantry) to the node;  [#2532](https://github.com/valhalla/valhalla/pull/2532)
   * ADDED: Added osrm serialization for rest/service areas and admins. [#2594](https://github.com/valhalla/valhalla/pull/2594)
   * CHANGED: Improved Russian localization; [#2593](https://github.com/valhalla/valhalla/pull/2593)
   * ADDED: Support restricted class in intersection annotations [#2589](https://github.com/valhalla/valhalla/pull/2589)
   * ADDED: Added trail type trace [#2606](https://github.com/valhalla/valhalla/pull/2606)
   * ADDED: Added tunnel names to the edges as a tagged name.  [#2608](https://github.com/valhalla/valhalla/pull/2608)
   * CHANGED: Moved incidents to the trip leg and cut the shape of the leg at that location [#2610](https://github.com/valhalla/valhalla/pull/2610)
   * ADDED: Costing option to ignore_closures when routing with current flow [#2615](https://github.com/valhalla/valhalla/pull/2615)
   * ADDED: Cross-compilation ability with MinGW64 [#2619](https://github.com/valhalla/valhalla/pull/2619)
   * ADDED: Defines the incident tile schema and incident metadata [#2620](https://github.com/valhalla/valhalla/pull/2620)
   * ADDED: Moves incident serializer logic into a generic serializer [#2621](https://github.com/valhalla/valhalla/pull/2621)
   * ADDED: Incident loading singleton for continually refreshing incident tiles[#2573](https://github.com/valhalla/valhalla/pull/2573)
   * ADDED: One shot mode to valhalla_service so you can run a single request of any type without starting a server [#2624](https://github.com/valhalla/valhalla/pull/2624)
   * ADDED: Adds text instructions to OSRM output [#2625](https://github.com/valhalla/valhalla/pull/2625)
   * ADDED: Adds support for alternate routes [#2626](https://github.com/valhalla/valhalla/pull/2626)
   * CHANGED: Switch Python bindings generator from boost.python to header-only pybind11[#2644](https://github.com/valhalla/valhalla/pull/2644)
   * ADDED: Add support of input file for one-shot mode of valhalla_service [#2648](https://github.com/valhalla/valhalla/pull/2648)
   * ADDED: Linear reference support to locate api [#2645](https://github.com/valhalla/valhalla/pull/2645)
   * ADDED: Implemented OSRM-like turn duration calculation for car. Uses it now in auto costing. [#2651](https://github.com/valhalla/valhalla/pull/2651)
   * ADDED: Enhanced turn lane information in guidance [#2653](https://github.com/valhalla/valhalla/pull/2653)
   * ADDED: `top_speed` option for all motorized vehicles [#2667](https://github.com/valhalla/valhalla/issues/2667)
   * CHANGED: Move turn_lane_direction helper to odin/util [#2675](https://github.com/valhalla/valhalla/pull/2675)
   * ADDED: Add annotations to osrm response including speed limits, unit and sign conventions [#2668](https://github.com/valhalla/valhalla/pull/2668)
   * ADDED: Added functions for predicted speeds encoding-decoding [#2674](https://github.com/valhalla/valhalla/pull/2674)
   * ADDED: Time invariant routing via the bidirectional algorithm. This has the effect that when time dependent routes (arrive_by and depart_at) fall back to bidirectional due to length restrictions they will actually use the correct time of day for one of the search directions [#2660](https://github.com/valhalla/valhalla/pull/2660)
   * ADDED: If the length of the edge is greater than kMaxEdgeLength, then consider this a catastrophic error if the should_error bool is true in the set_length function. [2678](https://github.com/valhalla/valhalla/pull/2678)
   * ADDED: Moved lat,lon coordinates structures from single to double precision. Improves geometry accuracy noticibly at zooms above 17 as well as coordinate snapping and any other geometric operations. Addes about a 2% performance pentalty for standard routes. Graph nodes now have 7 digits of precision.  [#2693](https://github.com/valhalla/valhalla/pull/2693)
   * ADDED: Added signboards to guidance views.  [#2687](https://github.com/valhalla/valhalla/pull/2687)
   * ADDED: Regular speed on shortcut edges is calculated with turn durations taken into account. Truck, motorcycle and motorscooter profiles use OSRM-like turn duration. [#2662](https://github.com/valhalla/valhalla/pull/2662)
   * CHANGED: Remove astar algorithm and replace its use with timedep_forward as its redundant [#2706](https://github.com/valhalla/valhalla/pull/2706)
   * ADDED: Recover and recost all shortcuts in final path for bidirectional astar algorithm [#2711](https://github.com/valhalla/valhalla/pull/2711)
   * ADDED: An option for shortcut recovery to be cached at start up to reduce the time it takes to do so on the fly [#2714](https://github.com/valhalla/valhalla/pull/2714)
   * ADDED: If width <= 1.9 then no access for auto, truck, bus, taxi, emergency and hov. [#2713](https://github.com/valhalla/valhalla/pull/2713)
   * ADDED: Centroid/Converge/Rendezvous/Meet API which allows input locations to find a least cost convergence point from all locations [#2734](https://github.com/valhalla/valhalla/pull/2734)
   * ADDED: Added support to process the sump_buster tag.  Also, fixed a few small access bugs for nodes. [#2731](https://github.com/valhalla/valhalla/pull/2731)
   * ADDED: Log message if failed to create tiles directory. [#2738](https://github.com/valhalla/valhalla/pull/2738)
   * CHANGED: Tile memory is only owned by the GraphTile rather than shared amongst copies of the graph tile (in GraphReader and TileCaches). [#2340](https://github.com/valhalla/valhalla/pull/2340)
   * ADDED: Add Estonian locale. [#2748](https://github.com/valhalla/valhalla/pull/2748)
   * CHANGED: Handle GraphTile objects as smart pointers [#2703](https://github.com/valhalla/valhalla/pull/2703)
   * CHANGED: Improve stability with no RTTI build [#2759](https://github.com/valhalla/valhalla/pull/2759) and [#2760](https://github.com/valhalla/valhalla/pull/2760)
   * CHANGED: Change generic service roads to a new Use=kServiceRoad. This is for highway=service without other service= tags (such as driveway, alley, parking aisle) [#2419](https://github.com/valhalla/valhalla/pull/2419)
   * ADDED: Isochrones support isodistance lines as well [#2699](https://github.com/valhalla/valhalla/pull/2699)
   * ADDED: Add support for ignoring live traffic closures for waypoints [#2685](https://github.com/valhalla/valhalla/pull/2685)
   * ADDED: Add use_distance to auto cost to allow choosing between two primary cost components, time or distance [#2771](https://github.com/valhalla/valhalla/pull/2771)
   * CHANGED: nit: Enables compiler warnings in part of loki module [#2767](https://github.com/valhalla/valhalla/pull/2767)
   * CHANGED: Reducing the number of uturns by increasing the cost to for them to 9.5f. Note: Did not increase the cost for motorcycles or motorscooters. [#2770](https://github.com/valhalla/valhalla/pull/2770)
   * ADDED: Add option to use thread-safe GraphTile's reference counter. [#2772](https://github.com/valhalla/valhalla/pull/2772)
   * CHANGED: nit: Enables compiler warnings in part of thor module [#2768](https://github.com/valhalla/valhalla/pull/2768)
   * ADDED: Add costing option `use_tracks` to avoid or favor tracks in route. [#2769](https://github.com/valhalla/valhalla/pull/2769)
   * CHANGED: chore: Updates libosmium [#2786](https://github.com/valhalla/valhalla/pull/2786)
   * CHANGED: Optimize double bucket queue to reduce memory reallocations. [#2719](https://github.com/valhalla/valhalla/pull/2719)
   * CHANGED: Collapse merge maneuvers [#2773](https://github.com/valhalla/valhalla/pull/2773)
   * CHANGED: Add shortcuts to the tiles' bins so we can find them when doing spatial lookups. [#2744](https://github.com/valhalla/valhalla/pull/2744)

## Release Date: 2019-11-21 Valhalla 3.0.9
* **Bug Fix**
   * FIXED: Changed reachability computation to consider both directions of travel wrt candidate edges [#1965](https://github.com/valhalla/valhalla/pull/1965)
   * FIXED: toss ways where access=private and highway=service and service != driveway. [#1960](https://github.com/valhalla/valhalla/pull/1960)
   * FIXED: Fix search_cutoff check in loki correlate_node. [#2023](https://github.com/valhalla/valhalla/pull/2023)
   * FIXED: Computes notion of a deadend at runtime in bidirectional a-star which fixes no-route with a complicated u-turn. [#1982](https://github.com/valhalla/valhalla/issues/1982)
   * FIXED: Fix a bug with heading filter at nodes. [#2058](https://github.com/valhalla/valhalla/pull/2058)
   * FIXED: Bug in map matching continuity checking such that continuity must only be in the forward direction. [#2029](https://github.com/valhalla/valhalla/pull/2029)
   * FIXED: Allow setting the time for map matching paths such that the time is used for speed lookup. [#2030](https://github.com/valhalla/valhalla/pull/2030)
   * FIXED: Don't use density factor for transition cost when user specified flag disables flow speeds. [#2048](https://github.com/valhalla/valhalla/pull/2048)
   * FIXED: Map matching trace_route output now allows for discontinuities in the match though multi match is not supported in valhalla route output. [#2049](https://github.com/valhalla/valhalla/pull/2049)
   * FIXED: Allows routes with no time specified to use time conditional edges and restrictions with a flag denoting as much [#2055](https://github.com/valhalla/valhalla/pull/2055)
   * FIXED: Fixed a bug with 'current' time type map matches. [#2060](https://github.com/valhalla/valhalla/pull/2060)
   * FIXED: Fixed a bug with time dependent expansion in which the expansion distance heuristic was not being used. [#2064](https://github.com/valhalla/valhalla/pull/2064)

* **Enhancement**
   * ADDED: Establish pinpoint test pattern [#1969](https://github.com/valhalla/valhalla/pull/1969)
   * ADDED: Suppress relative direction in ramp/exit instructions if it matches driving side of street [#1990](https://github.com/valhalla/valhalla/pull/1990)
   * ADDED: Added relative direction to the merge maneuver [#1989](https://github.com/valhalla/valhalla/pull/1989)
   * ADDED: Refactor costing to better handle multiple speed datasources [#2026](https://github.com/valhalla/valhalla/pull/2026)
   * ADDED: Better usability of curl for fetching tiles on the fly [#2026](https://github.com/valhalla/valhalla/pull/2026)
   * ADDED: LRU cache scheme for tile storage [#2026](https://github.com/valhalla/valhalla/pull/2026)
   * ADDED: GraphTile size check [#2026](https://github.com/valhalla/valhalla/pull/2026)
   * ADDED: Pick more sane values for highway and toll avoidance [#2026](https://github.com/valhalla/valhalla/pull/2026)
   * ADDED: Refactor adding predicted speed info to speed up process [#2026](https://github.com/valhalla/valhalla/pull/2026)
   * ADDED: Allow selecting speed data sources at request time [#2026](https://github.com/valhalla/valhalla/pull/2026)
   * ADDED: Allow disabling certain neighbors in connectivity map [#2026](https://github.com/valhalla/valhalla/pull/2026)
   * ADDED: Allows routes with time-restricted edges if no time specified and notes restriction in response [#1992](https://github.com/valhalla/valhalla/issues/1992)
   * ADDED: Runtime deadend detection to timedependent a-star. [#2059](https://github.com/valhalla/valhalla/pull/2059)

## Release Date: 2019-09-06 Valhalla 3.0.8
* **Bug Fix**
   * FIXED: Added logic to detect if user is to merge to the left or right [#1892](https://github.com/valhalla/valhalla/pull/1892)
   * FIXED: Overriding the destination_only flag when reclassifying ferries; Also penalizing ferries with a 5 min. penalty in the cost to allow us to avoid destination_only the majority of the time except when it is necessary. [#1895](https://github.com/valhalla/valhalla/pull/1905)
   * FIXED: Suppress forks at motorway junctions and intersecting service roads [#1909](https://github.com/valhalla/valhalla/pull/1909)
   * FIXED: Enhanced fork assignment logic [#1912](https://github.com/valhalla/valhalla/pull/1912)
   * FIXED: Added logic to fall back to return country poly if no state and updated lua for Metro Manila and Ireland [#1910](https://github.com/valhalla/valhalla/pull/1910)
   * FIXED: Added missing motorway fork instruction [#1914](https://github.com/valhalla/valhalla/pull/1914)
   * FIXED: Use begin street name for osrm compat mode [#1916](https://github.com/valhalla/valhalla/pull/1916)
   * FIXED: Added logic to fix missing highway cardinal directions in the US [#1917](https://github.com/valhalla/valhalla/pull/1917)
   * FIXED: Handle forward traversable significant road class intersecting edges [#1928](https://github.com/valhalla/valhalla/pull/1928)
   * FIXED: Fixed bug with shape trimming that impacted Uturns at Via locations. [#1935](https://github.com/valhalla/valhalla/pull/1935)
   * FIXED: Dive bomb updates.  Updated default speeds for urban areas based on roadclass for the enhancer.  Also, updated default speeds based on roadclass in lua.  Fixed an issue where we were subtracting 1 from uint32_t when 0 for stop impact.  Updated reclassify link logic to allow residential roads to be added to the tree, but we only downgrade the links to tertiary.  Updated TransitionCost functions to add 1.5 to the turncost when transitioning from a ramp to a non ramp and vice versa.  Also, added 0.5f to the turncost if the edge is a roundabout. [#1931](https://github.com/valhalla/valhalla/pull/1931)

* **Enhancement**
   * ADDED: Caching url fetched tiles to disk [#1887](https://github.com/valhalla/valhalla/pull/1887)
   * ADDED: filesystem::remove_all [#1887](https://github.com/valhalla/valhalla/pull/1887)
   * ADDED: Minimum enclosing bounding box tool [#1887](https://github.com/valhalla/valhalla/pull/1887)
   * ADDED: Use constrained flow speeds in bidirectional_astar.cc [#1907](https://github.com/valhalla/valhalla/pull/1907)
   * ADDED: Bike Share Stations are now in the graph which should set us up to do multimodal walk/bike scenarios [#1852](https://github.com/valhalla/valhalla/pull/1852)

## Release Date: 2019-7-18 Valhalla 3.0.7
* **Bug Fix**
   * FIXED: Fix pedestrian fork [#1886](https://github.com/valhalla/valhalla/pull/1886)

## Release Date: 2019-7-15 Valhalla 3.0.6
* **Bug Fix**
   * FIXED: Admin name changes. [#1853](https://github.com/valhalla/valhalla/pull/1853) Ref: [#1854](https://github.com/valhalla/valhalla/issues/1854)
   * FIXED: valhalla_add_predicted_traffic was overcommitted while gathering stats. Added a clear. [#1857](https://github.com/valhalla/valhalla/pull/1857)
   * FIXED: regression in map matching when moving to valhalla v3.0.0 [#1863](https://github.com/valhalla/valhalla/pull/1863)
   * FIXED: last step shape in osrm serializer should be 2 of the same point [#1867](https://github.com/valhalla/valhalla/pull/1867)
   * FIXED: Shape trimming at the beginning and ending of the route to not be degenerate [#1876](https://github.com/valhalla/valhalla/pull/1876)
   * FIXED: Duplicate waypoints in osrm serializer [#1880](https://github.com/valhalla/valhalla/pull/1880)
   * FIXED: Updates for heading precision [#1881](https://github.com/valhalla/valhalla/pull/1881)
   * FIXED: Map matching allowed untraversable edges at start of route [#1884](https://github.com/valhalla/valhalla/pull/1884)

* **Enhancement**
   * ADDED: Use the same protobuf object the entire way through the request process [#1837](https://github.com/valhalla/valhalla/pull/1837)
   * ADDED: Enhanced turn lane processing [#1859](https://github.com/valhalla/valhalla/pull/1859)
   * ADDED: Add global_synchronized_cache in valhalla_build_config [#1851](https://github.com/valhalla/valhalla/pull/1851)

## Release Date: 2019-06-04 Valhalla 3.0.5
* **Bug Fix**
   * FIXED: Protect against unnamed rotaries and routes that end in roundabouts not turning off rotary logic [#1840](https://github.com/valhalla/valhalla/pull/1840)

* **Enhancement**
   * ADDED: Add turn lane info at maneuver point [#1830](https://github.com/valhalla/valhalla/pull/1830)

## Release Date: 2019-05-31 Valhalla 3.0.4
* **Bug Fix**
   * FIXED: Improved logic to decide between bear vs. continue [#1798](https://github.com/valhalla/valhalla/pull/1798)
   * FIXED: Bicycle costing allows use of roads with all surface values, but with a penalty based on bicycle type. However, the edge filter totally disallows bad surfaces for some bicycle types, creating situations where reroutes fail if a rider uses a road with a poor surface. [#1800](https://github.com/valhalla/valhalla/pull/1800)
   * FIXED: Moved complex restrictions building to before validate. [#1805](https://github.com/valhalla/valhalla/pull/1805)
   * FIXED: Fix bicycle edge filter whan avoid_bad_surfaces = 1.0 [#1806](https://github.com/valhalla/valhalla/pull/1806)
   * FIXED: Replace the EnhancedTripPath class inheritance with aggregation [#1807](https://github.com/valhalla/valhalla/pull/1807)
   * FIXED: Replace the old timezone shape zip file every time valhalla_build_timezones is ran [#1817](https://github.com/valhalla/valhalla/pull/1817)
   * FIXED: Don't use island snapped edge candidates (from disconnected components or low reach edges) when we rejected other high reachability edges that were closer [#1835](https://github.com/valhalla/valhalla/pull/1835)

## Release Date: 2019-05-08 Valhalla 3.0.3
* **Bug Fix**
   * FIXED: Fixed a rare loop condition in route matcher (edge walking to match a trace).
   * FIXED: Fixed VACUUM ANALYZE syntax issue.  [#1704](https://github.com/valhalla/valhalla/pull/1704)
   * FIXED: Fixed the osrm maneuver type when a maneuver has the to_stay_on attribute set.  [#1714](https://github.com/valhalla/valhalla/pull/1714)
   * FIXED: Fixed osrm compatibility mode attributes.  [#1716](https://github.com/valhalla/valhalla/pull/1716)
   * FIXED: Fixed rotary/roundabout issues in Valhalla OSRM compatibility.  [#1727](https://github.com/valhalla/valhalla/pull/1727)
   * FIXED: Fixed the destinations assignment for exit names in OSRM compatibility mode. [#1732](https://github.com/valhalla/valhalla/pull/1732)
   * FIXED: Enhance merge maneuver type assignment. [#1735](https://github.com/valhalla/valhalla/pull/1735)
   * FIXED: Fixed fork assignments and on ramps for OSRM compatibility mode. [#1738](https://github.com/valhalla/valhalla/pull/1738)
   * FIXED: Fixed cardinal direction on reference names when forward/backward tag is present on relations. Fixes singly digitized roads with opposing directional modifiers. [#1741](https://github.com/valhalla/valhalla/pull/1741)
   * FIXED: Fixed fork assignment and narrative logic when a highway ends and splits into multiple ramps. [#1742](https://github.com/valhalla/valhalla/pull/1742)
   * FIXED: Do not use any avoid edges as origin or destination of a route, matrix, or isochrone. [#1745](https://github.com/valhalla/valhalla/pull/1745)
   * FIXED: Add leg summary and remove unused hint attribute for OSRM compatibility mode. [#1753](https://github.com/valhalla/valhalla/pull/1753)
   * FIXED: Improvements for pedestrian forks, pedestrian roundabouts, and continue maneuvers. [#1768](https://github.com/valhalla/valhalla/pull/1768)
   * FIXED: Added simplified overview for OSRM response and added use_toll logic back to truck costing. [#1765](https://github.com/valhalla/valhalla/pull/1765)
   * FIXED: temp fix for location distance bug [#1774](https://github.com/valhalla/valhalla/pull/1774)
   * FIXED: Fix pedestrian routes using walkway_factor [#1780](https://github.com/valhalla/valhalla/pull/1780)
   * FIXED: Update the begin and end heading of short edges based on use [#1783](https://github.com/valhalla/valhalla/pull/1783)
   * FIXED: GraphReader::AreEdgesConnected update.  If transition count == 0 return false and do not call transition function. [#1786](https://github.com/valhalla/valhalla/pull/1786)
   * FIXED: Only edge candidates that were used in the path are send to serializer: [1788](https://github.com/valhalla/valhalla/pull/1788)
   * FIXED: Added logic to prevent the removal of a destination maneuver when ending on an internal edge [#1792](https://github.com/valhalla/valhalla/pull/1792)
   * FIXED: Fixed instructions when starting on an internal edge [#1796](https://github.com/valhalla/valhalla/pull/1796)

* **Enhancement**
   * Add the ability to run valhalla_build_tiles in stages. Specify the begin_stage and end_stage as command line options. Also cleans up temporary files as the last stage in the pipeline.
   * Add `remove` to `filesystem` namespace. [#1752](https://github.com/valhalla/valhalla/pull/1752)
   * Add TaxiCost into auto costing options.
   * Add `preferred_side` to allow per-location filtering of edges based on the side of the road the location is on and the driving side for that locale.
   * Slightly decreased the internal side-walk factor to .90f to favor roads with attached sidewalks. This impacts roads that have added sidewalk:left, sidewalk:right or sidewalk:both OSM tags (these become attributes on each directedEdge). The user can then avoid/penalize dedicated sidewalks and walkways, when they increase the walkway_factor. Since we slightly decreased the sidewalk_factor internally and only favor sidewalks if use is tagged as sidewalk_left or sidewalk_right, we should tend to route on roads with attached sidewalks rather than separate/dedicated sidewalks, allowing for more road names to be called out since these are labeled more.
   * Add `via` and `break_through` location types [#1737](https://github.com/valhalla/valhalla/pull/1737)
   * Add `street_side_tolerance` and `search_cutoff` to input `location` [#1777](https://github.com/valhalla/valhalla/pull/1777)
   * Return the Valhalla error `Path distance exceeds the max distance limit` for OSRM responses when the route is greater than the service limits. [#1781](https://github.com/valhalla/valhalla/pull/1781)

## Release Date: 2019-01-14 Valhalla 3.0.2
* **Bug Fix**
   * FIXED: Transit update - fix dow and exception when after midnight trips are normalized [#1682](https://github.com/valhalla/valhalla/pull/1682)
   * FIXED: valhalla_convert_transit segfault - GraphTileBuilder has null GraphTileHeader [#1683](https://github.com/valhalla/valhalla/issues/1683)
   * FIXED: Fix crash for trace_route with osrm serialization. Was passing shape rather than locations to the waypoint method.
   * FIXED: Properly set driving_side based on data set in TripPath.
   * FIXED: A bad bicycle route exposed an issue with bidirectional A* when the origin and destination edges are connected. Use A* in these cases to avoid requiring a high cost threshold in BD A*.
   * FIXED: x86 and x64 data compatibility was fixed as the structures weren't aligned.
   * FIXED: x86 tests were failing due mostly to floating point issues and the aforementioned structure misalignment.
* **Enhancement**
   * Add a durations list (delta time between each pair of trace points), a begin_time and a use_timestamp flag to trace_route requests. This allows using the input trace timestamps or durations plus the begin_time to compute elapsed time at each edge in the matched path (rather than using costing methods).
   * Add support for polyline5 encoding for OSRM formatted output.
* **Note**
   * Isochrones and openlr are both noted as not working with release builds for x86 (32bit) platforms. We'll look at getting this fixed in a future release

## Release Date: 2018-11-21 Valhalla 3.0.1
* **Bug Fix**
   * FIXED: Fixed a rare, but serious bug with bicycle costing. ferry_factor_ in bicycle costing shadowed the data member in the base dynamic cost class, leading to an unitialized variable. Occasionally, this would lead to negative costs which caused failures. [#1663](https://github.com/valhalla/valhalla/pull/1663)
   * FIXED: Fixed use of units in OSRM compatibility mode. [#1662](https://github.com/valhalla/valhalla/pull/1662)

## Release Date: 2018-11-21 Valhalla 3.0.0
* **NOTE**
   * This release changes the Valhalla graph tile formats to make the tile data more efficient and flexible. Tile data is incompatible with Valhalla 2.x builds, and code for 3.x is incompatible with data built for Valahalla 2.x versions. Valhalla tile sizes are slightly smaller (for datasets using elevation information the size savings is over 10%). In addition, there is increased flexibility for creating different variants of tiles to support different applications (e.g. bicycle only, or driving only).
* **Enhancement**
   * Remove the use of DirectedEdge for transitions between nodes on different hierarchy levels. A new structure, NodeTransition, is now used to transition to nodes on different hierarchy level. This saves space since only the end node GraphId is needed for the transitions (and DirectedEdge is a large data structure).
   * Change the NodeInfo lat,lon to use an offset from the tile base lat,lon. This potentially allows higher precision than using float, but more importantly saves space and allows support for NodeTransitions as well as spare for future growth.
   * Remove the EdgeElevation structure and max grade information into DirectedEdge and mean elevation into EdgeInfo. This saves space.
   * Reduce wayid to 32 bits. This allows sufficient growth when using OpenStreetMap data and frees space in EdgeInfo (allows moving speed limit and mean elevation from other structures).
   * Move name consistency from NodeInfo to DirectedEdge. This allows a more efficient lookup of name consistency.
   * Update all path algorithms to use NodeTransition logic rather than special DirectedEdge transition types. This simplifies PathAlgorithms slightly and removes some conditional logic.
   * Add an optional GraphFilter stage to tile building pipeline. This allows removal of edges and nodes based on access. This allows bicycle only, pedestrian only, or driving only datasets (or combinations) to be created - allowing smaller datasets for special purpose applications.
* **Deprecate**
   * Valhalla 3.0 removes support for OSMLR.

## Release Date: 2018-11-20 Valhalla 2.7.2
* **Enhancement**
   * UPDATED: Added a configuration variable for max_timedep_distance. This is used in selecting the path algorithm and provides the maximum distance between locations when choosing a time dependent path algorithm (other than multi modal). Above this distance, bidirectional A* is used with no time dependencies.
   * UPDATED: Remove transition edges from priority queue in Multimodal methods.
   * UPDATED: Fully implement street names and exit signs with ability to identify route numbers. [#1635](https://github.com/valhalla/valhalla/pull/1635)
* **Bug Fix**
   * FIXED: A timed-turned restriction should not be applied when a non-timed route is executed.  [#1615](https://github.com/valhalla/valhalla/pull/1615)
   * FIXED: Changed unordered_map to unordered_multimap for polys. Poly map can contain the same key but different multi-polygons. For example, islands for a country or timezone polygons for a country.
   * FIXED: Fixed timezone db issue where TZIDs did not exist in the Howard Hinnant date time db that is used in the date_time class for tz indexes.  Added logic to create aliases for TZIDs based on https://en.wikipedia.org/wiki/List_of_tz_database_time_zones
   * FIXED: Fixed the ramp turn modifiers for osrm compat [#1569](https://github.com/valhalla/valhalla/pull/1569)
   * FIXED: Fixed the step geometry when using the osrm compat mode [#1571](https://github.com/valhalla/valhalla/pull/1571)
   * FIXED: Fixed a data creation bug causing issues with A* routes ending on loops. [#1576](https://github.com/valhalla/valhalla/pull/1576)
   * FIXED: Fixed an issue with a bad route where destination only was present. Was due to thresholds in bidirectional A*. Changed threshold to be cost based rather than number of iterations). [#1586](https://github.com/valhalla/valhalla/pull/1586)
   * FIXED: Fixed an issue with destination only (private) roads being used in bicycle routes. Centralized some "base" transition cost logic in the base DynamicCost class. [#1587](https://github.com/valhalla/valhalla/pull/1587)
   * FIXED: Remove extraneous ramp maneuvers [#1657](https://github.com/valhalla/valhalla/pull/1657)

## Release Date: 2018-10-02 Valhalla 2.7.1
* **Enhancement**
   * UPDATED: Added date time support to forward and reverse isochrones. Add speed lookup (predicted speeds and/or free-flow or constrained flow speed) if date_time is present.
   * UPDATED: Add timezone checks to multimodal routes and isochrones (updates localtime if the path crosses into a timezone different than the start location).
* **Data Producer Update**
   * UPDATED: Removed boost date time support from transit.  Now using the Howard Hinnant date library.
* **Bug Fix**
   * FIXED: Fixed a bug with shortcuts that leads to inconsistent routes depending on whether shortcuts are taken, different origins can lead to different paths near the destination. This fix also improves performance on long routes and matrices.
   * FIXED: We were getting inconsistent results between departing at current date/time vs entering the current date/time.  This issue is due to the fact that the iso_date_time function returns the full iso date_time with the timezone offset (e.g., 2018-09-27T10:23-07:00 vs 2018-09-27T10:23). When we refactored the date_time code to use the new Howard Hinnant date library, we introduced this bug.
   * FIXED: Increased the threshold in CostMatrix to address null time and distance values occuring for truck costing with locations near the max distance.

## Release Date: 2018-09-13 Valhalla 2.7.0
* **Enhancement**
   * UPDATED: Refactor to use the pbf options instead of the ptree config [#1428](https://github.com/valhalla/valhalla/pull/1428) This completes [1357](https://github.com/valhalla/valhalla/issues/1357)
   * UPDATED: Removed the boost/date_time dependency from baldr and odin. We added the Howard Hinnant date and time library as a submodule. [#1494](https://github.com/valhalla/valhalla/pull/1494)
   * UPDATED: Fixed 'Drvie' typo [#1505](https://github.com/valhalla/valhalla/pull/1505) This completes [1504](https://github.com/valhalla/valhalla/issues/1504)
   * UPDATED: Optimizations of GetSpeed for predicted speeds [1490](https://github.com/valhalla/valhalla/issues/1490)
   * UPDATED: Isotile optimizations
   * UPDATED: Added stats to predictive traffic logging
   * UPDATED: resample_polyline - Breaks the polyline into equal length segments at a sample distance near the resolution. Break out of the loop through polyline points once we reach the specified number of samplesthen append the last
polyline point.
   * UPDATED: added android logging and uses a shared graph reader
   * UPDATED: Do not run a second pass on long pedestrian routes that include a ferry (but succeed on first pass). This is a performance fix. Long pedestrian routes with A star factor based on ferry speed end up being very inefficient.
* **Bug Fix**
   * FIXED: A* destination only
   * FIXED: Fixed through locations weren't honored [#1449](https://github.com/valhalla/valhalla/pull/1449)


## Release Date: 2018-08-02 Valhalla 3.0.0-rc.4
* **Node Bindings**
   * UPDATED: add some worker pool handling
   [#1467](https://github.com/valhalla/valhalla/pull/1467)

## Release Date: 2018-08-02 Valhalla 3.0.0-rc.3
* **Node Bindings**
   * UPDATED: replaced N-API with node-addon-api wrapper and made the actor
   functions asynchronous
   [#1457](https://github.com/valhalla/valhalla/pull/1457)

## Release Date: 2018-07-24 Valhalla 3.0.0-rc.2
* **Node Bindings**
   * FIXED: turn on the autocleanup functionality for the actor object.
   [#1439](https://github.com/valhalla/valhalla/pull/1439)

## Release Date: 2018-07-16 Valhalla 3.0.0-rc.1
* **Enhancement**
   * ADDED: exposed the rest of the actions to the node bindings and added tests. [#1415](https://github.com/valhalla/valhalla/pull/1415)

## Release Date: 2018-07-12 Valhalla 3.0.0-alpha.1
**NOTE**: There was already a small package named `valhalla` on the npm registry, only published up to version 0.0.3. The team at npm has transferred the package to us, but would like us to publish something to it ASAP to prove our stake in it. Though the bindings do not have all of the actor functionality exposed yet (just route), we are going to publish an alpha release of 3.0.0 to get something up on npm.
* **Infrastructure**:
   * ADDED: add in time dependent algorithms if the distance between locations is less than 500km.
   * ADDED: TurnLanes to indicate turning lanes at the end of a directed edge.
   * ADDED: Added PredictedSpeeds to Valhalla tiles and logic to compute speed based on predictive speed profiles.
* **Data Producer Update**
   * ADDED: is_route_num flag was added to Sign records. Set this to true if the exit sign comes from a route number/ref.
   * CHANGED: Lower speeds on driveways, drive-thru, and parking aisle. Set destination only flag for drive thru use.
   * ADDED: Initial implementation of turn lanes.
  **Bug Fix**
   * CHANGED: Fix destination only penalty for A* and time dependent cases.
   * CHANGED: Use the distance from GetOffsetForHeading, based on road classification and road use (e.g. ramp, turn channel, etc.), within tangent_angle function.
* **Map Matching**
   * FIXED: Fixed trace_route edge_walk server abort [#1365](https://github.com/valhalla/valhalla/pull/1365)
* **Enhancement**
   * ADDED: Added post process for updating free and constrained speeds in the directed edges.
   * UPDATED: Parse the json request once and store in a protocol buffer to pass along the pipeline. This completed the first portion of [1357](https://github.com/valhalla/valhalla/issues/1357)
   * UPDATED: Changed the shape_match attribute from a string to an enum. Fixes [1376](https://github.com/valhalla/valhalla/issues/1376)
   * ADDED: Node bindings for route [#1341](https://github.com/valhalla/valhalla/pull/1341)
   * UPDATED: Use a non-linear use_highways factor (to more heavily penalize highways as use_highways approaches 0).

## Release Date: 2018-07-15 Valhalla 2.6.3
* **API**:
   * FIXED: Use a non-linear use_highways factor (to more heavily penalize highways as use_highways approaches 0).
   * FIXED: Fixed the highway_factor when use_highways < 0.5.
   * ENHANCEMENT: Added logic to modulate the surface factor based on use_trails.
   * ADDED: New customer test requests for motorcycle costing.

## Release Date: 2018-06-28 Valhalla 2.6.2
* **Data Producer Update**
   * FIXED: Complex restriction sorting bug.  Check of has_dt in ComplexRestrictionBuilder::operator==.
* **API**:
   * FIXED: Fixed CostFactory convenience method that registers costing models
   * ADDED: Added use_tolls into motorcycle costing options

## Release Date: 2018-05-28 Valhalla 2.6.0
* **Infrastructure**:
   * CHANGED: Update cmake buildsystem to replace autoconf [#1272](https://github.com/valhalla/valhalla/pull/1272)
* **API**:
   * CHANGED: Move `trace_options` parsing to map matcher factory [#1260](https://github.com/valhalla/valhalla/pull/1260)
   * ADDED: New costing method for AutoDataFix [#1283](https://github.com/valhalla/valhalla/pull/1283)

## Release Date: 2018-05-21 Valhalla 2.5.0
* **Infrastructure**
   * ADDED: Add code formatting and linting.
* **API**
   * ADDED: Added new motorcycle costing, motorcycle access flag in data and use_trails option.
* **Routing**
   * ADDED: Add time dependnet forward and reverse A* methods.
   * FIXED: Increase minimum threshold for driving routes in bidirectional A* (fixes some instances of bad paths).
* **Data Producer Update**
   * CHANGED: Updates to properly handle cycleway crossings.
   * CHANGED: Conditionally include driveways that are private.
   * ADDED: Added logic to set motorcycle access.  This includes lua, country access, and user access flags for motorcycles.

## Release Date: 2018-04-11 Valhalla 2.4.9
* **Enhancement**
   * Added European Portuguese localization for Valhalla
   * Updates to EdgeStatus to improve performance. Use an unordered_map of tile Id and allocate an array for each edge in the tile. This allows using pointers to access status for sequential edges. This improves performance by 50% or so.
   * A couple of bicycle costing updates to improve route quality: avoid roads marked as part of a truck network, to remove the density penalty for transition costs.
   * When optimal matrix type is selected, now use CostMatrix for source to target pedestrian and bicycle matrix calls when both counts are above some threshold. This improves performance in general and lessens some long running requests.
*  **Data Producer Update**
   * Added logic to protect against setting a speed of 0 for ferries.

## Release Date: 2018-03-27 Valhalla 2.4.8
* **Enhancement**
   * Updates for Italian verbal translations
   * Optionally remove driveways at graph creation time
   * Optionally disable candidate edge penalty in path finding
   * OSRM compatible route, matrix and map matching response generation
   * Minimal Windows build compatibility
   * Refactoring to use PBF as the IPC mechanism for all objects
   * Improvements to internal intersection marking to reduce false positives
* **Bug Fix**
   * Cap candidate edge penalty in path finding to reduce excessive expansion
   * Fix trivial paths at deadends

## Release Date: 2018-02-08 Valhalla 2.4.7
* **Enhancement**
   * Speed up building tiles from small OSM imports by using boost directory iterator rather than going through all possible tiles and testing each if the file exists.
* **Bug Fix**
   * Protect against overflow in string to float conversion inside OSM parsing.

## Release Date: 2018-01-26 Valhalla 2.4.6
* **Enhancement**
   * Elevation library will lazy load RAW formatted sources

## Release Date: 2018-01-24 Valhalla 2.4.5
* **Enhancement**
   * Elevation packing utility can unpack lz4hc now
* **Bug Fix**
   * Fixed broken darwin builds

## Release Date: 2018-01-23 Valhalla 2.4.4
* **Enhancement**
   * Elevation service speed improvments and the ability to serve lz4hc compressed data
   * Basic support for downloading routing tiles on demand
   * Deprecated `valhalla_route_service`, now all services (including elevation) are found under `valhalla_service`

## Release Date: 2017-12-11 Valhalla 2.4.3
* **Enhancement**
   * Remove union from GraphId speeds up some platforms
   * Use SAC scale in pedestrian costing
   * Expanded python bindings to include all actions (route, matrix, isochrone, etc)
* **Bug Fix**
   * French translation typo fixes
*  **Data Producer Update**
   * Handling shapes that intersect the poles when binning
   * Handling when transit shapes are less than 2 points

## Release Date: 2017-11-09 Valhalla 2.4.1
*  **Data Producer Update**
   * Added kMopedAccess to modes for complex restrictions.  Remove the kMopedAccess when auto access is removed.  Also, add the kMopedAccess when an auto restriction is found.

## Release Date: 2017-11-08 Valhalla 2.4.0
*  **Data Producer Update**
   * Added logic to support restriction = x with a the except tag.  We apply the restriction to everything except for modes in the except tag.
   * Added logic to support railway_service and coach_service in transit.
* **Bug Fix**
  * Return proper edge_walk path for requested shape_match=walk_or_snap
  * Skip invalid stateid for Top-K requests

## Release Date: 2017-11-07 Valhalla 2.3.9
* **Enhancement**
  * Top-K map matched path generation now only returns unique paths and does so with fewer iterations
  * Navigator call outs for both imperial and metric units
  * The surface types allowed for a given bike route can now be controlled via a request parameter `avoid_bad_surfaces`
  * Improved support for motorscooter costing via surface types, road classification and vehicle specific tagging
* **Bug Fix**
  * Connectivity maps now include information about transit tiles
  * Lane counts for singly digitized roads are now correct for a given directed edge
  * Edge merging code for assigning osmlr segments is now robust to partial tile sets
  * Fix matrix path finding to allow transitioning down to lower levels when appropriate. In particular, do not supersede shortcut edges until no longer expanding on the next level.
  * Fix optimizer rotate location method. This fixes a bug where optimal ordering was bad for large location sets.
*  **Data Producer Update**
   * Duration tags are now used to properly set the speed of travel for a ferry routes

## Release Date: 2017-10-17 Valhalla 2.3.8
* **Bug Fix**
  * Fixed the roundabout exit count for bicycles when the roundabout is a road and not a cycleway
  * Enable a pedestrian path to remain on roundabout instead of getting off and back on
  * Fixed the penalization of candidate locations in the uni-directional A* algorithm (used for trivial paths)
*  **Data Producer Update**
   * Added logic to set bike forward and tag to true where kv["sac_scale"] == "hiking". All other values for sac_scale turn off bicycle access.  If sac_scale or mtb keys are found and a surface tag is not set we default to kPath.
   * Fixed a bug where surface=unpaved was being assigned Surface::kPavedSmooth.

## Release Date: 2017-9-11 Valhalla 2.3.7
* **Bug Fix**
  * Update bidirectional connections to handle cases where the connecting edge is one of the origin (or destination) edges and the cost is high. Fixes some pedestrian route issues that were reported.
*  **Data Producer Update**
   * Added support for motorroad tag (default and per country).
   * Update OSMLR segment association logic to fix issue where chunks wrote over leftover segments. Fix search along edges to include a radius so any nearby edges are also considered.

## Release Date: 2017-08-29 Valhalla 2.3.6
* **Bug Fix**
  * Pedestrian paths including ferries no longer cause circuitous routes
  * Fix a crash in map matching route finding where heading from shape was using a `nullptr` tile
  * Spanish language narrative corrections
  * Fix traffic segment matcher to always set the start time of a segment when its known
* **Enhancement**
  * Location correlation scoring improvements to avoid situations where less likely start or ending locations are selected

## Release Date: 2017-08-22 Valhalla 2.3.5
* **Bug Fix**
  * Clamp the edge score in thor. Extreme values were causing bad alloc crashes.
  * Fix multimodal isochrones. EdgeLabel refactor caused issues.
* **Data Producer Update**
  * Update lua logic to properly handle vehicle=no tags.

## Release Date: 2017-08-14 Valhalla 2.3.4
* **Bug Fix**
  * Enforce limits on maximum per point accuracy to avoid long running map matching computations

## Release Date: 2017-08-14 Valhalla 2.3.3
* **Bug Fix**
  * Maximum osm node reached now causes bitset to resize to accomodate when building tiles
  * Fix wrong side of street information and remove redundant node snapping
  * Fix path differences between services and `valhalla_run_route`
  * Fix map matching crash when interpolating duplicate input points
  * Fix unhandled exception when trace_route or trace_attributes when there are no continuous matches
* **Enhancement**
  * Folded Low-Stress Biking Code into the regular Bicycle code and removed the LowStressBicycleCost class. Now when making a query for bicycle routing, a value of 0 for use_hills and use_roads produces low-stress biking routes, while a value of 1 for both provides more intense professional bike routes.
  * Bike costing default values changed. use_roads and use_hills are now 0.25 by default instead of 0.5 and the default bike is now a hybrid bike instead of a road bike.
  * Added logic to use station hierarchy from transitland.  Osm and egress nodes are connected by transitconnections.  Egress and stations are connected by egressconnections.  Stations and platforms are connected by platformconnections.  This includes narrative updates for Odin as well.

## Release Date: 2017-07-31 Valhalla 2.3.2
* **Bug Fix**
  * Update to use oneway:psv if oneway:bus does not exist.
  * Fix out of bounds memory issue in DoubleBucketQueue.
  * Many things are now taken into consideration to determine which sides of the road have what cyclelanes, because they were not being parsed correctly before
  * Fixed issue where sometimes a "oneway:bicycle=no" tag on a two-way street would cause the road to become a oneway for bicycles
  * Fixed trace_attributes edge_walk cases where the start or end points in the shape are close to graph nodes (intersections)
  * Fixed 32bit architecture crashing for certain routes with non-deterministic placement of edges labels in bucketized queue datastructure
* **Enhancement**
  * Improve multi-modal routes by adjusting the pedestrian mode factor (routes use less walking in favor of public transit).
  * Added interface framework to support "top-k" paths within map-matching.
  * Created a base EdgeLabel class that contains all data needed within costing methods and supports the basic path algorithms (forward direction, A*, with accumulated path distance). Derive class for bidirectional algorithms (BDEdgeLabel) and for multimodal algorithms. Lowers memory use by combining some fields (using spare bits from GraphId).
  * Added elapsed time estimates to map-matching labels in preparation for using timestamps in map-matching.
  * Added parsing of various OSM tags: "bicycle=use_sidepath", "bicycle=dismount", "segregated=*", "shoulder=*", "cycleway:buffer=*", and several variations of these.
  * Both trace_route and trace_attributes will parse `time` and `accuracy` parameters when the shape is provided as unencoded
  * Map-matching will now use the time (in seconds) of each gps reading (if provided) to narrow the search space and avoid finding matches that are impossibly fast

## Release Date: 2017-07-10 Valhalla 2.3.0
* **Bug Fix**
  * Fixed a bug in traffic segment matcher where length was populated but had invalid times
* **Embedded Compilation**
  * Decoupled the service components from the rest of the worker objects so that the worker objects could be used in non http service contexts
   * Added an actor class which encapsulates the various worker objects and allows the various end points to be called /route /height etc. without needing to run a service
* **Low-Stress Bicycle**
  * Worked on creating a new low-stress biking option that focuses more on taking safer roads like cycle ways or residential roads than the standard bike costing option does.

## Release Date: 2017-06-26 Valhalla 2.2.9
* **Bug Fix**
  * Fix a bug introduced in 2.2.8 where map matching search extent was incorrect in longitude axis.

## Release Date: 2017-06-23 Valhalla 2.2.8
* **Bug Fix**
  * Traffic segment matcher (exposed through Python bindings) - fix cases where partial (or no) results could be returned when breaking out of loop in form_segments early.
* **Traffic Matching Update**
  * Traffic segment matcher - handle special cases when entering and exiting turn channels.
* **Guidance Improvements**
  * Added Swedish (se-SV) narrative file.

## Release Date: 2017-06-20 Valhalla 2.2.7
* **Bug Fixes**
  * Traffic segment matcher (exposed through Python bindings) makes use of accuracy per point in the input
  * Traffic segment matcher is robust to consecutive transition edges in matched path
* **Isochrone Changes**
  * Set up isochrone to be able to handle multi-location queries in the future
* **Data Producer Updates**
  * Fixes to valhalla_associate_segments to address threading issue.
  * Added support for restrictions that refers only to appropriate type of vehicle.
* **Navigator**
  * Added pre-alpha implementation that will perform guidance for mobile devices.
* **Map Matching Updates**
  * Added capability to customize match_options

## Release Date: 2017-06-12 Valhalla 2.2.6
* **Bug Fixes**
  * Fixed the begin shape index where an end_route_discontinuity exists
* **Guidance Improvements**
  * Updated Slovenian (sl-SI) narrative file.
* **Data Producer Updates**
  * Added support for per mode restrictions (e.g., restriction:&lt;type&gt;)  Saved these restrictions as "complex" restrictions which currently support per mode lookup (unlike simple restrictions which are assumed to apply to all driving modes).
* **Matrix Updates**
  * Increased max distance threshold for auto costing and other similar costings to 400 km instead of 200 km

## Release Date: 2017-06-05 Valhalla 2.2.5
* **Bug Fixes**
  * Fixed matched point edge_index by skipping transition edges.
  * Use double precision in meili grid traversal to fix some incorrect grid cases.
  * Update meili to use DoubleBucketQueue and GraphReader methods rather than internal methods.

## Release Date: 2017-05-17 Valhalla 2.2.4
* **Bug Fixes**
  * Fix isochrone bug where the default access mode was used - this rejected edges that should not have been rejected for cases than automobile.
  * Fix A* handling of edge costs for trivial routes. This fixed an issue with disconnected regions that projected to a single edge.
  * Fix TripPathBuilder crash if first edge is a transition edge (was occurring with map-matching in rare occasions).

## Release Date: 2017-05-15 Valhalla 2.2.3
* **Map Matching Improvement**
  * Return begin and end route discontinuities. Also, returns partial shape of edge at route discontinuity.
* **Isochrone Improvements**
  * Add logic to make sure the center location remains fixed at the center of a tile/grid in the isotile.
  * Add a default generalization factor that is based on the grid size. Users can still override this factor but the default behavior is improved.
  * Add ExpandForward and ExpandReverse methods as is done in bidirectional A*. This improves handling of transitions between hierarchy levels.
* **Graph Correlation Improvements**
  * Add options to control both radius and reachability per input location (with defaults) to control correlation of input locations to the graph in such a way as to avoid routing between disconnected regions and favor more likely paths.

## Release Date: 2017-05-08 Valhalla 2.2.0
* **Guidance Improvements**
  * Added Russian (ru-RU) narrative file.
  * Updated Slovenian (sl-SI) narrative file.
* **Data Producer Updates**
  * Assign destination sign info on bidirectional ramps.
  * Update ReclassifyLinks. Use a "link-tree" which is formed from the exit node and terminates at entrance nodes. Exit nodes are sorted by classification so motorway exits are done before trunks, etc. Updated the turn channel logic - now more consistently applies turn channel use.
  * Updated traffic segment associations to properly work with elevation and lane connectivity information (which is stored after the traffic association).

## Release Date: 2017-04-24 Valhalla 2.1.9
* **Elevation Update**
  * Created a new EdgeElevation structure which includes max upward and downward slope (moved from DirectedEdge) and mean elevation.
* **Routing Improvements**
  * Destination only fix when "nested" destination only areas cause a route failure. Allow destination only edges (with penalty) on 2nd pass.
  * Fix heading to properly use the partial edge shape rather than entire edge shape to determine heading at the begin and end locations.
  * Some cleanup and simplification of the bidirectional A* algorithm.
  * Some cleanup and simplification of TripPathBuilder.
  * Make TileHierarchy data and methods static and remove tile_dir from the tile hierarchy.
* **Map Matching Improvement**
  * Return matched points with trace attributes when using map_snap.
* **Data Producer Updates**
  * lua updates so that the chunnel will work again.

## Release Date: 2017-04-04 Valhalla 2.1.8
* **Map Matching Release**
  * Added max trace limits and out-of-bounds checks for customizable trace options

## Release Date: 2017-03-29 Valhalla 2.1.7
* **Map Matching Release**
  * Increased service limits for trace
* **Data Producer Updates**
  * Transit: Remove the dependency on using level 2 tiles for transit builder
* **Traffic Updates**
  * Segment matcher completely re-written to handle many complex issues when matching traces to OTSs
* **Service Improvement**
  * Bug Fix - relaxed rapidjson parsing to allow numeric type coercion
* **Routing Improvements**
  * Level the forward and reverse paths in bidirectional A * to account for distance approximation differences.
  * Add logic for Use==kPath to bicycle costing so that paths are favored (as are footways).

## Release Date: 2017-03-10 Valhalla 2.1.3
* **Guidance Improvement**
  * Corrections to Slovenian narrative language file
  **Routing Improvements**
  * Increased the pedestrian search radius from 25 to 50 within the meili configuration to reduce U-turns with map-matching
  * Added a max avoid location limit

## Release Date: 2017-02-22 Valhalla 2.1.0
* **Guidance Improvement**
  * Added ca-ES (Catalan) and sl-SI (Slovenian) narrative language files
* **Routing  Improvement**
  * Fix through location reverse ordering bug (introduced in 2.0.9) in output of route responses for depart_at routes
  * Fix edge_walking method to handle cases where more than 1 initial edge is found
* **Data Producer Updates**
  * Improved transit by processing frequency based schedules.
  * Updated graph validation to more aggressively check graph consistency on level 0 and level 1
  * Fix the EdgeInfo hash to not create duplicate edge info records when creating hierarchies

## Release Date: 2017-02-21 Valhalla 2.0.9
* **Guidance Improvement**
  * Improved Italian narrative by handling articulated prepositions
  * Properly calling out turn channel maneuver
* **Routing Improvement**
  * Improved path determination by increasing stop impact for link to link transitions at intersections
  * Fixed through location handling, now includes cost at throughs and properly uses heading
  * Added ability to adjust location heading tolerance
* **Traffic Updates**
  * Fixed segment matching json to properly return non-string values where apropriate
* **Data Producer Updates**
  * Process node:ref and way:junction_ref as a semicolon separated list for exit numbers
  * Removed duplicated interchange sign information when ways are split into edges
  * Use a sequence within HierarchyBuilder to lower memory requirements for planet / large data imports.
  * Add connecting OSM wayId to a transit stop within NodeInfo.
  * Lua update:  removed ways that were being added to the routing graph.
  * Transit:  Fixed an issue where add_service_day and remove_service_day was not using the tile creation date, but the service start date for transit.
  * Transit:  Added acceptance test logic.
  * Transit:  Added fallback option if the associated wayid is not found.  Use distance approximator to find the closest edge.
  * Transit:  Added URL encoding for one stop ids that contain diacriticals.  Also, added include_geometry=false for route requests.
* **Optimized Routing Update**
  * Added an original index to the location object in the optimized route response
* **Trace Route Improvement**
  * Updated find_start_node to fix "GraphTile NodeInfo index out of bounds" error

## Release Date: 2017-01-30 Valhalla 2.0.6
* **Guidance Improvement**
  * Italian phrases were updated
* **Routing Improvement**
  * Fixed an issue where date and time was returning an invalid ISO8601 time format for date_time values in positive UTC. + sign was missing.
  * Fixed an encoding issue that was discovered for tranist_fetcher.  We were not encoding onestop_ids or route_ids.  Also, added exclude_geometry=true for route API calls.
* **Data Producer Updates**
  * Added logic to grab a single feed in valhalla_build_transit.

## Release Date: 2017-01-04 Valhalla 2.0.3
* **Service Improvement**
  * Added support for interrupting requests. If the connection is closed, route computation and map-matching can be interrupted prior to completion.
* **Routing Improvement**
  * Ignore name inconsistency when entering a link to avoid double penalizing.
* **Data Producer Updates**
  * Fixed consistent name assignment for ramps and turn lanes which improved guidance.
  * Added a flag to directed edges indicating if the edge has names. This can potentially be used in costing methods.
  * Allow future use of spare GraphId bits within DirectedEdge.

## Release Date: 2016-12-13 Valhalla 2.0.2
* **Routing Improvement**
  * Added support for multi-way restrictions to matrix and isochrones.
  * Added HOV costing model.
  * Speed limit updates.   Added logic to save average speed separately from speed limits.
  * Added transit include and exclude logic to multimodal isochrone.
  * Fix some edge cases for trivial (single edge) paths.
  * Better treatment of destination access only when using bidirectional A*.
* **Performance Improvement**
  * Improved performance of the path algorithms by making many access methods inline.

## Release Date: 2016-11-28 Valhalla 2.0.1
* **Routing Improvement**
  * Preliminary support for multi-way restrictions
* **Issues Fixed**
  * Fixed tile incompatiblity between 64 and 32bit architectures
  * Fixed missing edges within tile edge search indexes
  * Fixed an issue where transit isochrone was cut off if we took transit that was greater than the max_seconds and other transit lines or buses were then not considered.

## Release Date: 2016-11-15 Valhalla 2.0

* **Tile Redesign**
  * Updated the graph tiles to store edges only on the hierarchy level they belong to. Prior to this, the highways were stored on all levels, they now exist only on the highway hierarchy. Similar changes were made for arterial level roads. This leads to about a 20% reduction in tile size.
  * The tile redesign required changes to the path generation algorithms. They must now transition freely beteeen levels, even for pedestrian and bicycle routes. To offset the extra transitions, the main algorithms were changed to expand nodes at each level that has directed edges, rather than adding the transition edges to the priority queue/adjacency list. This change helps performance. The hierarchy limits that are used to speed the computation of driving routes by utilizing the highway hierarchy were adjusted to work with the new path algorithms.
  * Some changes to costing were also required, for example pedestrian and bicycle routes skip shortcut edges.
  * Many tile data structures were altered to explicitly size different fields and make room for "spare" fields that will allow future growth. In addition, the tile itself has extra "spare" records that can be appended to the end of the tile and referenced from the tile header. This also will allow future growth without breaking backward compatibility.
* **Guidance Improvement**
  * Refactored trip path to use an enumerated `Use` for edge and an enumerated `NodeType` for node
  * Fixed some wording in the Hindi narrative file
  * Fixed missing turn maneuver by updating the forward intersecting edge logic
* **Issues Fixed**
  * Fixed an issue with pedestrian routes where a short u-turn was taken to avoid the "crossing" penalty.
  * Fixed bicycle routing due to high penalty to enter an access=destination area. Changed to a smaller, length based factor to try to avoid long regions where access = destination. Added a driveway penalty to avoid taking driveways (which are often marked as access=destination).
  * Fixed regression where service did not adhere to the list of allowed actions in the Loki configuration
* **Graph Correlation**
  * External contributions from Navitia have lead to greatly reduced per-location graph correlation. Average correlation time is now less than 1ms down from 4-9ms.

## Release Date: 2016-10-17

* **Guidance Improvement**
  * Added the Hindi (hi-IN) narrative language
* **Service Additions**
  * Added internal valhalla error codes utility in baldr and modified all services to make use of and return as JSON response
  * See documentation https://github.com/valhalla/valhalla-docs/blob/master/api-reference.md#internal-error-codes-and-conditions
* **Time-Distance Matrix Improvement**
  * Added a costmatrix performance fix for one_to_many matrix requests
* **Memory Mapped Tar Archive - Tile Extract Support**
  * Added the ability to load a tar archive of the routing graph tiles. This improves performance under heavy load and reduces the memory requirement while allowing multiple processes to share cache resources.

## Release Date: 2016-09-19

* **Guidance Improvement**
  * Added pirate narrative language
* **Routing Improvement**
  * Added the ability to include or exclude stops, routes, and operators in multimodal routing.
* **Service Improvement**
  * JSONify Error Response

## Release Date: 2016-08-30

* **Pedestrian Routing Improvement**
  * Fixes for trivial pedestrian routes

## Release Date: 2016-08-22

* **Guidance Improvements**
  * Added Spanish narrative
  * Updated the start and end edge heading calculation to be based on road class and edge use
* **Bicycle Routing Improvements**
  * Prevent getting off a higher class road for a small detour only to get back onto the road immediately.
  * Redo the speed penalties and road class factors - they were doubly penalizing many roads with very high values.
  * Simplify the computation of weighting factor for roads that do not have cycle lanes. Apply speed penalty to slightly reduce favoring
of non-separated bicycle lanes on high speed roads.
* **Routing Improvements**
  * Remove avoidance of U-turn for pedestrian routes. This improves use with map-matching since pedestrian routes can make U-turns.
  * Allow U-turns at dead-ends for driving (and bicycling) routes.
* **Service Additions**
  * Add support for multi-modal isochrones.
  * Added base code to allow reverse isochrones (path from anywhere to a single destination).
* **New Sources to Targets**
  * Added a new Matrix Service action that allows you to request any of the 3 types of time-distance matrices by calling 1 action.  This action takes a sources and targets parameter instead of the locations parameter.  Please see the updated Time-Distance Matrix Service API reference for more details.

## Release Date: 2016-08-08

 * **Service additions**
  * Latitude, longitude bounding boxes of the route and each leg have been added to the route results.
  * Added an initial isochrone capability. This includes methods to create an "isotile" - a 2-D gridded data set with time to reach each lat,lon grid from an origin location. This isoltile is then used to create contours at specified times. Interior contours are optionally removed and the remaining outer contours are generalized and converted to GeoJSON polygons. An initial version supporting multimodal route types has also been added.
 * **Data Producer Updates**
  * Fixed tranist scheduling issue where false schedules were getting added.
 * **Tools Additionas**
  * Added `valhalla_export_edges` tool to allow shape and names to be dumped from the routing tiles

## Release Date: 2016-07-19

 * **Guidance Improvements**
  * Added French narrative
  * Added capability to have narrative language aliases - For example: German `de-DE` has an alias of `de`
 * **Transit Stop Update** - Return latitude and longitude for each transit stop
 * **Data Producer Updates**
  * Added logic to use lanes:forward, lanes:backward, speed:forward, and speed:backward based on direction of the directed edge.
  * Added support for no_entry, no_exit, and no_turn restrictions.
  * Added logic to support country specific access. Based on country tables found here: http://wiki.openstreetmap.org/wiki/OSM_tags_for_routing/Access-Restrictions

## Release Date: 2016-06-08

 * **Bug Fix** - Fixed a bug where edge indexing created many small tiles where no edges actually intersected. This allowed impossible routes to be considered for path finding instead of rejecting them earlier.
 * **Guidance Improvements**
  * Fixed invalid u-turn direction
  * Updated to properly call out jughandle routes
  * Enhanced signless interchange maneuvers to help guide users
 * **Data Producer Updates**
  * Updated the speed assignment for ramp to be a percentage of the original road class speed assignment
  * Updated stop impact logic for turn channel onto ramp

## Release Date: 2016-05-19

 * **Bug Fix** - Fixed a bug where routes fail within small, disconnected "islands" due to the threshold logic in prior release. Also better logic for not-thru roads.

## Release Date: 2016-05-18

 * **Bidirectional A* Improvements** - Fixed an issue where if both origin and destination locations where on not-thru roads that meet at a common node the path ended up taking a long detour. Not all cases were fixed though - next release should fix. Trying to address the termination criteria for when the best connection point of the 2 paths is optimal. Turns out that the initial case where both opposing edges are settled is not guaranteed to be the least cost path. For now we are setting a threshold and extending the search while still tracking best connections. Fixed the opposing edge when a hierarchy transition occurs.
 * **Guidance Globalization** -  Fixed decimal distance to be locale based.
 * **Guidance Improvements**
  * Fixed roundabout spoke count issue by fixing the drive_on_right attribute.
  * Simplified narative by combining unnamed straight maneuvers
  * Added logic to confirm maneuver type assignment to avoid invalid guidance
  * Fixed turn maneuvers by improving logic for the following:
    * Internal intersection edges
    * 'T' intersections
    * Intersecting forward edges
 * **Data Producer Updates** - Fix the restrictions on a shortcut edge to be the same as the last directed edge of the shortcut (rather than the first one).

## Release Date: 2016-04-28

 * **Tile Format Updates** - Separated the transit graph from the "road only" graph into different tiles but retained their interconnectivity. Transit tiles are now hierarchy level 3.
 * **Tile Format Updates** - Reduced the size of graph edge shape data by 5% through the use of varint encoding (LEB128)
 * **Tile Format Updates** - Aligned `EdgeInfo` structures to proper byte boundaries so as to maintain compatibility for systems who don't support reading from unaligned addresses.
 * **Guidance Globalization** -  Added the it-IT(Italian) language file. Added support for CLDR plural rules. The cs-CZ(Czech), de-DE(German), and en-US(US English) language files have been updated.
 * **Travel mode based instructions** -  Updated the start, post ferry, and post transit insructions to be based on the travel mode, for example:
  * `Drive east on Main Street.`
  * `Walk northeast on Broadway.`
  * `Bike south on the cycleway.`

## Release Date: 2016-04-12

 * **Guidance Globalization** -  Added logic to use tagged language files that contain the guidance phrases. The initial versions of en-US, de-DE, and cs-CZ have been deployed.
 * **Updated ferry defaults** -  Bumped up use_ferry to 0.65 so that we don't penalize ferries as much.

## Release Date: 2016-03-31
 * **Data producer updates** - Do not generate shortcuts across a node which is a fork. This caused missing fork maneuvers on longer routes.  GetNames update ("Broadway fix").  Fixed an issue with looking up a name in the ref map and not the name map.  Also, removed duplicate names.  Private = false was unsetting destination only flags for parking aisles.

## Release Date: 2016-03-30
 * **TripPathBuilder Bug Fix** - Fixed an exception that was being thrown when trying to read directed edges past the end of the list within a tile. This was due to errors in setting walkability and cyclability on upper hierarchies.

## Release Date: 2016-03-28

 * **Improved Graph Correlation** -  Correlating input to the routing graph is carried out via closest first traversal of the graph's, now indexed, geometry. This results in faster correlation and gaurantees the absolute closest edge is found.

## Release Date: 2016-03-16

 * **Transit type returned** -  The transit type (e.g. tram, metro, rail, bus, ferry, cable car, gondola, funicular) is now returned with each transit maneuver.
 * **Guidance language** -  If the language option is not supplied or is unsupported then the language will be set to the default (en-US). Also, the service will return the language in the trip results.
 * **Update multimodal path algorithm** - Applied some fixes to multimodal path algorithm. In particular fixed a bug where the wrong sortcost was added to the adjacency list. Also separated "in-station" transfer costs from transfers between stops.
 * **Data producer updates** - Do not combine shortcut edges at gates or toll booths. Fixes avoid toll issues on routes that included shortcut edges.

## Release Date: 2016-03-07

 * **Updated all APIs to honor the optional DNT (Do not track) http header** -  This will avoid logging locations.
 * **Reduce 'Merge maneuver' verbal alert instructions** -  Only create a verbal alert instruction for a 'Merge maneuver' if the previous maneuver is > 1.5 km.
 * **Updated transit defaults.  Tweaked transit costing logic to obtain better routes.** -  use_rail = 0.6, use_transfers = 0.3, transfer_cost = 15.0 and transfer_penalty = 300.0.  Updated the TransferCostFactor to use the transfer_factor correctly.  TransitionCost for pedestrian costing bumped up from 20.0f to 30.0f when predecessor edge is a transit connection.
 * **Initial Guidance Globalization** -  Partial framework for Guidance Globalization. Started reading some guidance phrases from en-US.json file.

## Release Date: 2016-02-22

 * **Use bidirectional A* for automobile routes** - Switch to bidirectional A* for all but bus routes and short routes (where origin and destination are less than 10km apart). This improves performance and has less failure cases for longer routes. Some data import adjustments were made (02-19) to fix some issues encountered with arterial and highway hierarchies. Also only use a maximum of 2 passes for bidirecdtional A* to reduce "long time to fail" cases.
 * **Added verbal multi-cue guidance** - This combines verbal instructions when 2 successive maneuvers occur in a short amount of time (e.g., Turn right onto MainStreet. Then Turn left onto 1st Avenue).

## Release Date: 2016-02-19

 * **Data producer updates** - Reduce stop impact when all edges are links (ramps or turn channels). Update opposing edge logic to reject edges that do no have proper access (forward access == reverse access on opposing edge and vice-versa). Update ReclassifyLinks for cases where a single edge (often a service road) intersects a ramp improperly causing the ramp to reclassified when it should not be. Updated maximum OSM node Id (now exceeds 4000000000). Move lua from conf repository into mjolnir.

## Release Date: 2016-02-01

 * **Data producer updates** - Reduce speed on unpaved/rough roads. Add statistics for hgv (truck) restrictions.

## Release Date: 2016-01-26

 * **Added capability to disable narrative production** - Added the `narrative` boolean option to allow users to disable narrative production. Locations, shape, length, and time are still returned. The narrative production is enabled by default. The possible values for the `narrative` option are: false and true
 * **Added capability to mark a request with an id** - The `id` is returned with the response so a user could match to the corresponding request.
 * **Added some logging enhancements, specifically [ANALYTICS] logging** - We want to focus more on what our data is telling us by logging specific stats in Logstash.

## Release Date: 2016-01-18

 * **Data producer updates** - Data importer configuration (lua) updates to fix a bug where buses were not allowed on restricted lanes.  Fixed surface issue (change the default surface to be "compacted" for footways).

## Release Date: 2016-01-04

 * **Fixed Wrong Costing Options Applied** - Fixed a bug in which a previous requests costing options would be used as defaults for all subsequent requests.

## Release Date: 2015-12-18

 * **Fix for bus access** - Data importer configuration (lua) updates to fix a bug where bus lanes were turning off access for other modes.
 * **Fix for extra emergency data** - Data importer configuration (lua) updates to fix a bug where we were saving hospitals in the data.
 * **Bicycle costing update** - Updated kTCSlight and kTCFavorable so that cycleways are favored by default vs roads.

## Release Date: 2015-12-17

 * **Graph Tile Data Structure update** - Updated structures within graph tiles to support transit efforts and truck routing. Removed TransitTrip, changed TransitRoute and TransitStop to indexes (rather than binary search). Added access restrictions (like height and weight restrictions) and the mode which they impact to reduce need to look-up.
 * **Data producer updates** - Updated graph tile structures and import processes.

## Release Date: 2015-11-23

 * **Fixed Open App for OSRM functionality** - Added OSRM functionality back to Loki to support Open App.

## Release Date: 2015-11-13

 * **Improved narrative for unnamed walkway, cycleway, and mountain bike trail** - A generic description will be used for the street name when a walkway, cycleway, or mountain bike trail maneuver is unnamed. For example, a turn right onto a unnamed walkway maneuver will now be: "Turn right onto walkway."
 * **Fix costing bug** - Fix a bug introduced in EdgeLabel refactor (impacted time distance matrix only).

## Release Date: 2015-11-3

 * **Enhance bi-directional A* logic** - Updates to bidirectional A* algorithm to fix the route completion logic to handle cases where a long "connection" edge could lead to a sub-optimal path. Add hierarchy and shortcut logic so we can test and use bidirectional A* for driving routes. Fix the destination logic to properly handle oneways as the destination edge. Also fix U-turn detection for reverse search when hierarchy transitions occur.
 * **Change "Go" to "Head" for some instructions** - Start, exit ferry.
 * **Update to roundabout instructions** - Call out roundabouts for edges marked as links (ramps, turn channels).
 * **Update bicycle costing** - Fix the road factor (for applying weights based on road classification) and lower turn cost values.

## Data Producer Release Date: 2015-11-2

 * **Updated logic to not create shortcut edges on roundabouts** - This fixes some roundabout exit counts.

## Release Date: 2015-10-20

 * **Bug Fix for Pedestrian and Bicycle Routes** - Fixed a bug with setting the destination in the bi-directional Astar algorithm. Locations that snapped to a dead-end node would have failed the route and caused a timeout while searching for a valid path. Also fixed the elapsed time computation on the reverse path of bi-directional algorithm.

## Release Date: 2015-10-16

 * **Through Location Types** - Improved support for locations with type = "through". Routes now combine paths that meet at each through location to create a single "leg" between locations with type = "break". Paths that continue at a through location will not create a U-turn unless the path enters a "dead-end" region (neighborhood with no outbound access).
 * **Update shortcut edge logic** - Now skips long shortcut edges when close to the destination. This can lead to missing the proper connection if the shortcut is too long. Fixes #245 (thor).
 * **Per mode service limits** - Update configuration to allow setting different maximum number of locations and distance per mode.
 * **Fix shape index for trivial path** - Fix a bug where when building the the trip path for a "trivial" route (includes just one edge) where the shape index exceeded that size of the shape.

## Release Date: 2015-09-28

 * **Elevation Influenced Bicycle Routing** - Enabled elevation influenced bicycle routing. A "use-hills" option was added to the bicycle costing profile that can tune routes to avoid hills based on grade and amount of elevation change.
 * **"Loop Edge" Fix** - Fixed a bug with edges that form a loop. Split them into 2 edges during data import.
 * **Additional information returned from 'locate' method** - Added information that can be useful when debugging routes and data. Adds information about nodes and edges at a location.
 * **Guidance/Narrative Updates** - Added side of street to destination narrative. Updated verbal instructions.<|MERGE_RESOLUTION|>--- conflicted
+++ resolved
@@ -6,11 +6,8 @@
    * CHANGED: Requested code clean up for phonemes PR [#3356](https://github.com/valhalla/valhalla/pull/3356)
    * CHANGED: Refactor Pronunciation class to struct [#3359](https://github.com/valhalla/valhalla/pull/3359)
    * ADDED: Added support for probabale restrictions [#3361](https://github.com/valhalla/valhalla/pull/3361)
-<<<<<<< HEAD
    * CHANGED: Refactored the verbal text formatter to handle logic for street name and sign [#3369](https://github.com/valhalla/valhalla/pull/3369)
-=======
    * CHANGED: return "version" and "tileset_age" on parameterless /status call [#3367](https://github.com/valhalla/valhalla/pull/3367)
->>>>>>> 5656ca50
 
 ## Release Date: 2021-10-07 Valhalla 3.1.4
 * **Removed**
