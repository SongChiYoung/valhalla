## Release Date: 2021-??-?? Valhalla 3.1.4
* **Removed**
* **Bug Fix**
   * FIXED: Revert default speed boost for turn channels [#3232](https://github.com/valhalla/valhalla/pull/3232)
   * FIXED: Use the right tile to get country for incident [#3235](https://github.com/valhalla/valhalla/pull/3235)
   * FIXED: Fix factors passed to `RelaxHierarchyLimits` [#3253](https://github.com/valhalla/valhalla/pull/3253)
   * FIXED: Fix TransitionCostReverse usage [#3260](https://github.com/valhalla/valhalla/pull/3260)
   * FIXED: Fix Tagged Value Support in EdgeInfo [#3262](https://github.com/valhalla/valhalla/issues/3262)
   * FIXED: TransitionCostReverse fix: revert internal_turn change [#3271](https://github.com/valhalla/valhalla/issues/3271)
   * FIXED: Optimize tiles usage in reach-based pruning [#3294](https://github.com/valhalla/valhalla/pull/3294)
   * FIXED: Slip lane detection: track visited nodes to avoid infinite loops [#3297](https://github.com/valhalla/valhalla/pull/3297)
   * FIXED: Fix distance value in a 0-length road [#3185](https://github.com/valhalla/valhalla/pull/3185)
   * FIXED: Trivial routes were broken when origin was node snapped and destnation was not and vice-versa for reverse astar [#3299](https://github.com/valhalla/valhalla/pull/3299)
   * FIXED: Tweaked TestAvoids map to get TestAvoidShortcutsTruck working [#3301](https://github.com/valhalla/valhalla/pull/3301)
   * FIXED: Overflow in sequence sort [#3303](https://github.com/valhalla/valhalla/pull/3303)
   * FIXED: Setting statsd tags in config via valhalla_build_config [#3225](https://github.com/valhalla/valhalla/pull/3225)
   * FIXED: Cache for gzipped elevation tiles [#3120](https://github.com/valhalla/valhalla/pull/3120)
   * FIXED: Current time conversion regression introduced in unidirectional algorithm refractor [#3278](https://github.com/valhalla/valhalla/issues/3278)
   * FIXED: Make combine_route_stats.py properly quote CSV output (best practice improvement) [#3328](https://github.com/valhalla/valhalla/pull/3328)
   * FIXED: Merge edge segment records in map matching properly so that resulting edge indices in trace_attributes are valid [#3280](https://github.com/valhalla/valhalla/pull/3280)
   * FIXED: Shape walking map matcher now sets correct edge candidates used in the match for origin and destination location [#3329](https://github.com/valhalla/valhalla/pull/3329)
   * FIXED: Better hash function of GraphId [#3332](https://github.com/valhalla/valhalla/pull/3332)

* **Enhancement**
   * CHANGED: Favor turn channels more [#3222](https://github.com/valhalla/valhalla/pull/3222)
   * CHANGED: Rename `valhalla::midgard::logging::LogLevel` enumerators to avoid clash with common macros [#3236](https://github.com/valhalla/valhalla/pull/3236)
   * CHANGED: Move pre-defined algorithm-based factors inside `RelaxHierarchyLimits` [#3253](https://github.com/valhalla/valhalla/pull/3253)
   * ADDED: Reject alternatives with too long detours [#3238](https://github.com/valhalla/valhalla/pull/3238)
   * ADDED: Added info to /status endpoint [#3008](https://github.com/valhalla/valhalla/pull/3008)
   * ADDED: Added stop and give_way/yield signs to the data and traffic signal fixes [#3251](https://github.com/valhalla/valhalla/pull/3251)
   * ADDED: use_hills for pedestrian costing, which also affects the walking speed [#3234](https://github.com/valhalla/valhalla/pull/3234)
   * CHANGED: Fixed cost threshold fot bidirectional astar. Implemented reach-based pruning for suboptimal branches [#3257](https://github.com/valhalla/valhalla/pull/3257)
   * ADDED: Added `exclude_unpaved` request parameter [#3240](https://github.com/valhalla/valhalla/pull/3240)
   * ADDED: Added support for routing onto HOV/HOT lanes via request parameters `include_hot`, `include_hov2`, and `include_hov3` [#3273](https://github.com/valhalla/valhalla/pull/3273)
   * ADDED: Add Z-level field to `EdgeInfo`. [#3261](https://github.com/valhalla/valhalla/pull/3261)
   * CHANGED: Calculate stretch threshold for alternatives based on the optimal route cost [#3276](https://github.com/valhalla/valhalla/pull/3276)
   * ADDED: Add `preferred_z_level` as a parameter of loki requests. [#3270](https://github.com/valhalla/valhalla/pull/3270)
   * ADDED: Add `preferred_layer` as a parameter of loki requests. [#3270](https://github.com/valhalla/valhalla/pull/3270)
   * ADDED: Exposing service area names in passive maneuvers. [#3277](https://github.com/valhalla/valhalla/pull/3277)
   * ADDED: Added traffic signal and stop sign check for stop impact. These traffic signals and stop sign are located on edges. [#3279](https://github.com/valhalla/valhalla/pull/3279)
   * CHANGED: Improved sharing criterion to obtain more reasonable alternatives; extended alternatives search [#3302](https://github.com/valhalla/valhalla/pull/3302)
   * ADDED: pull ubuntu:20.04 base image before building [#3233](https://github.com/valhalla/valhalla/pull/3223)
   * CHANGED: Improve Loki nearest-neighbour performance for large radius searches in open space [#3233](https://github.com/valhalla/valhalla/pull/3324)
   * ADDED: testing infrastructure for scripts and valhalla_build_config tests [#3308](https://github.com/valhalla/valhalla/pull/3308)
<<<<<<< HEAD
   * ADDED: Shape points and information about where intermediate locations are placed along the legs of a route [#3274](https://github.com/valhalla/valhalla/pull/3274)
=======
   * CHANGED: Improved existing hov lane transition test case to make more realistic [#3330](https://github.com/valhalla/valhalla/pull/3330)
>>>>>>> aacd79a5

## Release Date: 2021-07-20 Valhalla 3.1.3
* **Removed**
   * REMOVED: Unused overloads of `to_response` function [#3167](https://github.com/valhalla/valhalla/pull/3167)

* **Bug Fix**
   * FIXED: Fix heading on small edge [#3114](https://github.com/valhalla/valhalla/pull/3114)
   * FIXED: Added support for `access=psv`, which disables routing on these nodes and edges unless the mode is taxi or bus [#3107](https://github.com/valhalla/valhalla/pull/3107)
   * FIXED: Disables logging in CI to catch issues [#3121](https://github.com/valhalla/valhalla/pull/3121)
   * FIXED: Fixed U-turns through service roads [#3082](https://github.com/valhalla/valhalla/pull/3082)
   * FIXED: Added forgotten penalties for kLivingStreet and kTrack for pedestrian costing model [#3116](https://github.com/valhalla/valhalla/pull/3116)
   * FIXED: Updated the reverse turn bounds [#3122](https://github.com/valhalla/valhalla/pull/3122)
   * FIXED: Missing fork maneuver [#3134](https://github.com/valhalla/valhalla/pull/3134)
   * FIXED: Update turn channel logic to call out specific turn at the end of the turn channel if needed [#3140](https://github.com/valhalla/valhalla/pull/3140)
   * FIXED: Fixed cost thresholds for TimeDistanceMatrix. [#3131](https://github.com/valhalla/valhalla/pull/3131)
   * FIXED: Use distance threshold in hierarchy limits for bidirectional astar to expand more important lower level roads [#3156](https://github.com/valhalla/valhalla/pull/3156)
   * FIXED: Fixed incorrect dead-end roundabout labels. [#3129](https://github.com/valhalla/valhalla/pull/3129)
   * FIXED: googletest wasn't really updated in #3166 [#3187](https://github.com/valhalla/valhalla/pull/3187)
   * FIXED: Minor fix of benchmark code [#3190](https://github.com/valhalla/valhalla/pull/3190)
   * FIXED: avoid_polygons intersected edges as polygons instead of linestrings [#3194]((https://github.com/valhalla/valhalla/pull/3194)
   * FIXED: when binning horizontal edge shapes using single precision floats (converted from not double precision floats) allowed for the possiblity of marking many many tiles no where near the shape [#3204](https://github.com/valhalla/valhalla/pull/3204)
   * FIXED: Fix improper iterator usage in ManeuversBuilder [#3205](https://github.com/valhalla/valhalla/pull/3205)
   * FIXED: Modified approach for retrieving signs from a directed edge #3166 [#3208](https://github.com/valhalla/valhalla/pull/3208)
   * FIXED: Improve turn channel classification: detect slip lanes [#3196](https://github.com/valhalla/valhalla/pull/3196)
   * FIXED: Compatibility with older boost::optional versions [#3219](https://github.com/valhalla/valhalla/pull/3219)
   * FIXED: Older boost.geometry versions don't have correct() for geographic rings [#3218](https://github.com/valhalla/valhalla/pull/3218)
   * FIXED: Use default road speed for bicycle costing so traffic does not reduce penalty on high speed roads. [#3143](https://github.com/valhalla/valhalla/pull/3143)

* **Enhancement**
   * CHANGED: Refactor base costing options parsing to handle more common stuff in a one place [#3125](https://github.com/valhalla/valhalla/pull/3125)
   * CHANGED: Unified Sign/SignElement into sign.proto [#3146](https://github.com/valhalla/valhalla/pull/3146)
   * ADDED: New verbal succinct transition instruction to maneuver & narrativebuilder. Currently this instruction will be used in place of a very long street name to avoid repetition of long names [#2844](https://github.com/valhalla/valhalla/pull/2844)
   * ADDED: Added oneway support for pedestrian access and foot restrictions [#3123](https://github.com/valhalla/valhalla/pull/3123)
   * ADDED: Exposing rest-area names in passive maneuvers [#3172](https://github.com/valhalla/valhalla/pull/3172)
   * CHORE: Updates robin-hood-hashing third-party library
   * ADDED: Support `barrier=yes|swing_gate|jersey_barrier` tags [#3154](https://github.com/valhalla/valhalla/pull/3154)
   * ADDED: Maintain `access=permit|residents` tags as private [#3149](https://github.com/valhalla/valhalla/pull/3149)
   * CHANGED: Replace `avoid_*` API parameters with more accurate `exclude_*` [#3093](https://github.com/valhalla/valhalla/pull/3093)
   * ADDED: Penalize private gates [#3144](https://github.com/valhalla/valhalla/pull/3144)
   * CHANGED: Renamed protobuf Sign/SignElement to TripSign/TripSignElement [#3168](https://github.com/valhalla/valhalla/pull/3168)
   * CHORE: Updates googletest to release-1.11.0 [#3166](https://github.com/valhalla/valhalla/pull/3166)
   * CHORE: Enables -Wall on sif sources [#3178](https://github.com/valhalla/valhalla/pull/3178)
   * ADDED: Allow going through accessible `barrier=bollard` and penalize routing through it, when the access is private [#3175](https://github.com/valhalla/valhalla/pull/3175)
   * ADDED: Add country code to incident metadata [#3169](https://github.com/valhalla/valhalla/pull/3169)
   * CHANGED: Use distance instead of time to check limited sharing criteria [#3183](https://github.com/valhalla/valhalla/pull/3183)
   * ADDED: Introduced a new via_waypoints array on the leg in the osrm route serializer that describes where a particular waypoint from the root-level array matches to the route. [#3189](https://github.com/valhalla/valhalla/pull/3189)
   * ADDED: Added vehicle width and height as an option for auto (and derived: taxi, bus, hov) profile (https://github.com/valhalla/valhalla/pull/3179)
   * ADDED: Support for statsd integration for basic error and requests metrics [#3191](https://github.com/valhalla/valhalla/pull/3191)
   * CHANGED: Get rid of typeid in statistics-related code. [#3227](https://github.com/valhalla/valhalla/pull/3227)

## Release Date: 2021-05-26 Valhalla 3.1.2
* **Removed**
* **Bug Fix**
   * FIXED: Change unnamed road intersections from being treated as penil point u-turns [#3084](https://github.com/valhalla/valhalla/pull/3084)
   * FIXED: Fix TimeDepReverse termination and path cost calculation (for arrive_by routing) [#2987](https://github.com/valhalla/valhalla/pull/2987)
   * FIXED: Isochrone (::Generalize()) fix to avoid generating self-intersecting polygons [#3026](https://github.com/valhalla/valhalla/pull/3026)
   * FIXED: Handle day_on/day_off/hour_on/hour_off restrictions [#3029](https://github.com/valhalla/valhalla/pull/3029)
   * FIXED: Apply conditional restrictions with dow only to the edges when routing [#3039](https://github.com/valhalla/valhalla/pull/3039)
   * FIXED: Missing locking in incident handler needed to hang out to scop lock rather than let the temporary disolve [#3046](https://github.com/valhalla/valhalla/pull/3046)
   * FIXED: Continuous lane guidance fix [#3054](https://github.com/valhalla/valhalla/pull/3054)
   * FIXED: Fix reclassification for "shorter" ferries and rail ferries (for Chunnel routing issues) [#3038](https://github.com/valhalla/valhalla/pull/3038)
   * FIXED: Incorrect routing through motor_vehicle:conditional=destination. [#3041](https://github.com/valhalla/valhalla/pull/3041)
   * FIXED: Allow destination-only routing on the first-pass for non bidirectional Astar algorithms. [#3085](https://github.com/valhalla/valhalla/pull/3085)
   * FIXED: Highway/ramp lane bifurcation [#3088](https://github.com/valhalla/valhalla/pull/3088)
   * FIXED: out of bound access of tile hierarchy in base_ll function in graphheader [#3089](https://github.com/valhalla/valhalla/pull/3089)
   * FIXED: include shortcuts in avoid edge set for avoid_polygons [#3090](https://github.com/valhalla/valhalla/pull/3090)

* **Enhancement**
   * CHANGED: Refactor timedep forward/reverse to reduce code repetition [#2987](https://github.com/valhalla/valhalla/pull/2987)
   * CHANGED: Sync translation files with Transifex command line tool [#3030](https://github.com/valhalla/valhalla/pull/3030)
   * CHANGED: Use osm tags in links reclassification algorithm in order to reduce false positive downgrades [#3042](https://github.com/valhalla/valhalla/pull/3042)
   * CHANGED: Use CircleCI XL instances for linux based builds [#3043](https://github.com/valhalla/valhalla/pull/3043)
   * ADDED: ci: Enable undefined sanitizer [#2999](https://github.com/valhalla/valhalla/pull/2999)
   * ADDED: Optionally pass preconstructed graphreader to connectivity map [#3046](https://github.com/valhalla/valhalla/pull/3046)
   * CHANGED: ci: Skip Win CI runs for irrelevant files [#3014](https://github.com/valhalla/valhalla/pull/3014)
   * ADDED: Allow configuration-driven default speed assignment based on edge properties [#3055](https://github.com/valhalla/valhalla/pull/3055)
   * CHANGED: Use std::shared_ptr in case if ENABLE_THREAD_SAFE_TILE_REF_COUNT is ON. [#3067](https://github.com/valhalla/valhalla/pull/3067)
   * CHANGED: Reduce stop impact when driving in parking lots [#3051](https://github.com/valhalla/valhalla/pull/3051)
   * ADDED: Added another through route test [#3074](https://github.com/valhalla/valhalla/pull/3074)
   * ADDED: Adds incident-length to metadata proto [#3083](https://github.com/valhalla/valhalla/pull/3083)
   * ADDED: Do not penalize gates that have allowed access [#3078](https://github.com/valhalla/valhalla/pull/3078)
   * ADDED: Added missing k/v pairs to taginfo.json.  Updated PR template. [#3101](https://github.com/valhalla/valhalla/pull/3101)
   * CHANGED: Serialize isochrone 'contour' properties as floating point so they match user supplied value [#3078](https://github.com/valhalla/valhalla/pull/3095)
   * NIT: Enables compiler warnings as errors in midgard module [#3104](https://github.com/valhalla/valhalla/pull/3104)
   * CHANGED: Check all tiles for nullptr that reads from graphreader to avoid fails in case tiles might be missing. [#3065](https://github.com/valhalla/valhalla/pull/3065)

## Release Date: 2021-04-21 Valhalla 3.1.1
* **Removed**
   * REMOVED: The tossing of private roads in [#1960](https://github.com/valhalla/valhalla/pull/1960) was too aggressive and resulted in a lot of no routes.  Reverted this logic.  [#2934](https://github.com/valhalla/valhalla/pull/2934)
   * REMOVED: stray references to node bindings [#3012](https://github.com/valhalla/valhalla/pull/3012)

* **Bug Fix**
   * FIXED: Fix compression_utils.cc::inflate(...) throw - make it catchable [#2839](https://github.com/valhalla/valhalla/pull/2839)
   * FIXED: Fix compiler errors if HAVE_HTTP not enabled [#2807](https://github.com/valhalla/valhalla/pull/2807)
   * FIXED: Fix alternate route serialization [#2811](https://github.com/valhalla/valhalla/pull/2811)
   * FIXED: Store restrictions in the right tile [#2781](https://github.com/valhalla/valhalla/pull/2781)
   * FIXED: Failing to write tiles because of racing directory creation [#2810](https://github.com/valhalla/valhalla/pull/2810)
   * FIXED: Regression in stopping expansion on transitions down in time-dependent routes [#2815](https://github.com/valhalla/valhalla/pull/2815)
   * FIXED: Fix crash in loki when trace_route is called with 2 locations.[#2817](https://github.com/valhalla/valhalla/pull/2817)
   * FIXED: Mark the restriction start and end as via ways to fix IsBridgingEdge function in Bidirectional Astar [#2796](https://github.com/valhalla/valhalla/pull/2796)
   * FIXED: Dont add predictive traffic to the tile if it's empty [#2826](https://github.com/valhalla/valhalla/pull/2826)
   * FIXED: Fix logic bidirectional astar to avoid double u-turns and extra detours [#2802](https://github.com/valhalla/valhalla/pull/2802)
   * FIXED: Re-enable transition cost for motorcycle profile [#2837](https://github.com/valhalla/valhalla/pull/2837)
   * FIXED: Increase limits for timedep_* algorithms. Split track_factor into edge factor and transition penalty [#2845](https://github.com/valhalla/valhalla/pull/2845)
   * FIXED: Loki was looking up the wrong costing enum for avoids [#2856](https://github.com/valhalla/valhalla/pull/2856)
   * FIXED: Fix way_ids -> graph_ids conversion for complex restrictions: handle cases when a way is split into multiple edges [#2848](https://github.com/valhalla/valhalla/pull/2848)
   * FIXED: Honor access mode while matching OSMRestriction with the graph [#2849](https://github.com/valhalla/valhalla/pull/2849)
   * FIXED: Ensure route summaries are unique among all returned route/legs [#2874](https://github.com/valhalla/valhalla/pull/2874)
   * FIXED: Fix compilation errors when boost < 1.68 and libprotobuf < 3.6  [#2878](https://github.com/valhalla/valhalla/pull/2878)
   * FIXED: Allow u-turns at no-access barriers when forced by heading [#2875](https://github.com/valhalla/valhalla/pull/2875)
   * FIXED: Fixed "No route found" error in case of multipoint request with locations near low reachability edges [#2914](https://github.com/valhalla/valhalla/pull/2914)
   * FIXED: Python bindings installation [#2751](https://github.com/valhalla/valhalla/issues/2751)
   * FIXED: Skip bindings if there's no Python development version [#2893](https://github.com/valhalla/valhalla/pull/2893)
   * FIXED: Use CMakes built-in Python variables to configure installation [#2931](https://github.com/valhalla/valhalla/pull/2931)
   * FIXED: Sometimes emitting zero-length route geometry when traffic splits edge twice [#2943](https://github.com/valhalla/valhalla/pull/2943)
   * FIXED: Fix map-match segfault when gps-points project very near a node [#2946](https://github.com/valhalla/valhalla/pull/2946)
   * FIXED: Use kServiceRoad edges while searching for ferry connection [#2933](https://github.com/valhalla/valhalla/pull/2933)
   * FIXED: Enhanced logic for IsTurnChannelManeuverCombinable [#2952](https://github.com/valhalla/valhalla/pull/2952)
   * FIXED: Restore compatibility with gcc 6.3.0, libprotobuf 3.0.0, boost v1.62.0 [#2953](https://github.com/valhalla/valhalla/pull/2953)
   * FIXED: Dont abort bidirectional a-star search if only one direction is exhausted [#2936](https://github.com/valhalla/valhalla/pull/2936)
   * FIXED: Fixed missing comma in the scripts/valhalla_build_config [#2963](https://github.com/valhalla/valhalla/pull/2963)
   * FIXED: Reverse and Multimodal Isochrones were returning forward results [#2967](https://github.com/valhalla/valhalla/pull/2967)
   * FIXED: Map-match fix for first gps-point being exactly equal to street shape-point [#2977](https://github.com/valhalla/valhalla/pull/2977)
   * FIXED: Add missing GEOS:GEOS dep to mjolnir target [#2901](https://github.com/valhalla/valhalla/pull/2901)
   * FIXED: Allow expansion into a region when not_thru_pruning is false on 2nd pass [#2978](https://github.com/valhalla/valhalla/pull/2978)
   * FIXED: Fix polygon area calculation: use Shoelace formula [#2927](https://github.com/valhalla/valhalla/pull/2927)
   * FIXED: Isochrone: orient segments/rings acoording to the right-hand rule [#2932](https://github.com/valhalla/valhalla/pull/2932)
   * FIXED: Parsenodes fix: check if index is out-of-bound first [#2984](https://github.com/valhalla/valhalla/pull/2984)
   * FIXED: Fix for unique-summary logic [#2996](https://github.com/valhalla/valhalla/pull/2996)
   * FIXED: Isochrone: handle origin edges properly [#2990](https://github.com/valhalla/valhalla/pull/2990)
   * FIXED: Annotations fail with returning NaN speed when the same point is duplicated in route geometry [#2992](https://github.com/valhalla/valhalla/pull/2992)
   * FIXED: Fix run_with_server.py to work on macOS [#3003](https://github.com/valhalla/valhalla/pull/3003)
   * FIXED: Removed unexpected maneuvers at sharp bends [#2968](https://github.com/valhalla/valhalla/pull/2968)
   * FIXED: Remove large number formatting for non-US countries [#3015](https://github.com/valhalla/valhalla/pull/3015)
   * FIXED: Odin undefined behaviour: handle case when xedgeuse is not initialized [#3020](https://github.com/valhalla/valhalla/pull/3020)

* **Enhancement**
   * Pedestrian crossing should be a separate TripLeg_Use [#2950](https://github.com/valhalla/valhalla/pull/2950)
   * CHANGED: Azure uses ninja as generator [#2779](https://github.com/valhalla/valhalla/pull/2779)
   * ADDED: Support for date_time type invariant for map matching [#2712](https://github.com/valhalla/valhalla/pull/2712)
   * ADDED: Add Bulgarian locale [#2825](https://github.com/valhalla/valhalla/pull/2825)
   * FIXED: No need for write permissions on tarball indices [#2822](https://github.com/valhalla/valhalla/pull/2822)
   * ADDED: nit: Links debug build with lld [#2813](https://github.com/valhalla/valhalla/pull/2813)
   * ADDED: Add costing option `use_living_streets` to avoid or favor living streets in route. [#2788](https://github.com/valhalla/valhalla/pull/2788)
   * CHANGED: Do not allocate mapped_cache vector in skadi when no elevation source is provided. [#2841](https://github.com/valhalla/valhalla/pull/2841)
   * ADDED: avoid_polygons logic [#2750](https://github.com/valhalla/valhalla/pull/2750)
   * ADDED: Added support for destination for conditional access restrictions [#2857](https://github.com/valhalla/valhalla/pull/2857)
   * CHANGED: Large sequences are now merge sorted which can be dramatically faster with certain hardware configurations. This is especially useful in speeding up the earlier stages (parsing, graph construction) of tile building [#2850](https://github.com/valhalla/valhalla/pull/2850)
   * CHANGED: When creating the intial graph edges by setting at which nodes they start and end, first mark the indices of those nodes in another sequence and then sort them by edgeid so that we can do the setting of start and end node sequentially in the edges file. This is much more efficient on certain hardware configurations [#2851](https://github.com/valhalla/valhalla/pull/2851)
   * CHANGED: Use relative cost threshold to extend search in bidirectional astar in order to find more alternates [#2868](https://github.com/valhalla/valhalla/pull/2868)
   * CHANGED: Throw an exception if directory does not exist when building traffic extract [#2871](https://github.com/valhalla/valhalla/pull/2871)
   * CHANGED: Support for ignoring multiple consecutive closures at start/end locations [#2846](https://github.com/valhalla/valhalla/pull/2846)
   * ADDED: Added sac_scale to trace_attributes output and locate edge output [#2818](https://github.com/valhalla/valhalla/pull/2818)
   * ADDED: Ukrainian language translations [#2882](https://github.com/valhalla/valhalla/pull/2882)
   * ADDED: Add support for closure annotations [#2816](https://github.com/valhalla/valhalla/pull/2816)
   * ADDED: Add costing option `service_factor`. Implement possibility to avoid or favor generic service roads in route for all costing options. [#2870](https://github.com/valhalla/valhalla/pull/2870)
   * CHANGED: Reduce stop impact cost when flow data is present [#2891](https://github.com/valhalla/valhalla/pull/2891)
   * CHANGED: Update visual compare script [#2803](https://github.com/valhalla/valhalla/pull/2803)
   * CHANGED: Service roads are not penalized for `pedestrian` costing by default. [#2898](https://github.com/valhalla/valhalla/pull/2898)
   * ADDED: Add complex mandatory restrictions support [#2766](https://github.com/valhalla/valhalla/pull/2766)
   * ADDED: Status endpoint for future status info and health checking of running service [#2907](https://github.com/valhalla/valhalla/pull/2907)
   * ADDED: Add min_level argument to valhalla_ways_to_edges [#2918](https://github.com/valhalla/valhalla/pull/2918)
   * ADDED: Adding ability to store the roundabout_exit_turn_degree to the maneuver [#2941](https://github.com/valhalla/valhalla/pull/2941)
   * ADDED: Penalize pencil point uturns and uturns at short internal edges. Note: `motorcycle` and `motor_scooter` models do not penalize on short internal edges. No new uturn penalty logic has been added to the pedestrian and bicycle costing models. [#2944](https://github.com/valhalla/valhalla/pull/2944)
   * CHANGED: Allow config object to be passed-in to path algorithms [#2949](https://github.com/valhalla/valhalla/pull/2949)
   * CHANGED: Allow disabling Werror
   * ADDED: Add ability to build Valhalla modules as STATIC libraries. [#2957](https://github.com/valhalla/valhalla/pull/2957)
   * NIT: Enables compiler warnings in part of mjolnir module [#2922](https://github.com/valhalla/valhalla/pull/2922)
   * CHANGED: Refactor isochrone/reachability forward/reverse search to reduce code repetition [#2969](https://github.com/valhalla/valhalla/pull/2969)
   * ADDED: Set the roundabout exit shape index when we are collapsing the roundabout maneuvers. [#2975](https://github.com/valhalla/valhalla/pull/2975)
   * CHANGED: Penalized closed edges if using them at start/end locations [#2964](https://github.com/valhalla/valhalla/pull/2964)
   * ADDED: Add shoulder to trace_attributes output. [#2980](https://github.com/valhalla/valhalla/pull/2980)
   * CHANGED: Refactor bidirectional astar forward/reverse search to reduce code repetition [#2970](https://github.com/valhalla/valhalla/pull/2970)
   * CHANGED: Factor for service roads is 1.0 by default. [#2988](https://github.com/valhalla/valhalla/pull/2988)
   * ADDED: Support for conditionally skipping CI runs [#2986](https://github.com/valhalla/valhalla/pull/2986)
   * ADDED: Add instructions for building valhalla on `arm64` macbook [#2997](https://github.com/valhalla/valhalla/pull/2997)
   * NIT: Enables compiler warnings in part of mjolnir module [#2995](https://github.com/valhalla/valhalla/pull/2995)
   * CHANGED: nit(rename): Renames the encoded live speed properties [#2998](https://github.com/valhalla/valhalla/pull/2998)
   * ADDED: ci: Vendors the codecov script [#3002](https://github.com/valhalla/valhalla/pull/3002)
   * CHANGED: Allow None build type [#3005](https://github.com/valhalla/valhalla/pull/3005)
   * CHANGED: ci: Build Python bindings for Mac OS [#3013](https://github.com/valhalla/valhalla/pull/3013)

## Release Date: 2021-01-25 Valhalla 3.1.0
* **Removed**
   * REMOVED: Remove Node bindings. [#2502](https://github.com/valhalla/valhalla/pull/2502)
   * REMOVED: appveyor builds. [#2550](https://github.com/valhalla/valhalla/pull/2550)
   * REMOVED: Removed x86 CI builds. [#2792](https://github.com/valhalla/valhalla/pull/2792)

* **Bug Fix**
   * FIXED: Crazy ETAs.  If a way has forward speed with no backward speed and it is not oneway, then we must set the default speed.  The reverse logic applies as well.  If a way has no backward speed but has a forward speed and it is not a oneway, then set the default speed. [#2102](https://github.com/valhalla/valhalla/pull/2102)
   * FIXED: Map matching elapsed times spliced amongst different legs and discontinuities are now correct [#2104](https://github.com/valhalla/valhalla/pull/2104)
   * FIXED: Date time information is now propogated amongst different legs and discontinuities [#2107](https://github.com/valhalla/valhalla/pull/2107)
   * FIXED: Adds support for geos-3.8 c++ api [#2021](https://github.com/valhalla/valhalla/issues/2021)
   * FIXED: Updated the osrm serializer to not set junction name for osrm origin/start maneuver - this is not helpful since we are not transitioning through the intersection.  [#2121](https://github.com/valhalla/valhalla/pull/2121)
   * FIXED: Removes precomputing of edge-costs which lead to wrong results [#2120](https://github.com/valhalla/valhalla/pull/2120)
   * FIXED: Complex turn-restriction invalidates edge marked as kPermanent [#2103](https://github.com/valhalla/valhalla/issues/2103)
   * FIXED: Fixes bug with inverted time-restriction parsing [#2167](https://github.com/valhalla/valhalla/pull/2167)
   * FIXED: Fixed several bugs with numeric underflow in map-matching trip durations. These may
     occur when serializing match results where adjacent trace points appear out-of-sequence on the
     same edge [#2178](https://github.com/valhalla/valhalla/pull/2178)
     - `MapMatcher::FormPath` now catches route discontinuities on the same edge when the distance
       percentage along don't agree. The trip leg builder builds disconnected legs on a single edge
       to avoid duration underflow.
     - Correctly populate edge groups when matching results contain loops. When a loop occurs,
       the leg builder now starts at the correct edge where the loop ends, and correctly accounts
       for any contained edges.
     - Duration over-trimming at the terminating edge of a match.
   * FIXED: Increased internal precision of time tracking per edge and maneuver so that maneuver times sum to the same time represented in the leg summary [#2195](https://github.com/valhalla/valhalla/pull/2195)
   * FIXED: Tagged speeds were not properly marked. We were not using forward and backward speeds to flag if a speed is tagged or not.  Should not update turn channel speeds if we are not inferring them.  Added additional logic to handle PH in the conditional restrictions. Do not update stop impact for ramps if they are marked as internal. [#2198](https://github.com/valhalla/valhalla/pull/2198)
   * FIXED: Fixed the sharp turn phrase [#2226](https://github.com/valhalla/valhalla/pull/2226)
   * FIXED: Protect against duplicate points in the input or points that snap to the same location resulting in `nan` times for the legs of the map match (of a 0 distance route) [#2229](https://github.com/valhalla/valhalla/pull/2229)
   * FIXED: Improves restriction check on briding edge in Bidirectional Astar [#2228](https://github.com/valhalla/valhalla/pull/2242)
   * FIXED: Allow nodes at location 0,0 [#2245](https://github.com/valhalla/valhalla/pull/2245)
   * FIXED: Fix RapidJSON compiler warnings and naming conflict [#2249](https://github.com/valhalla/valhalla/pull/2249)
   * FIXED: Fixed bug in resample_spherical_polyline where duplicate successive lat,lng locations in the polyline resulting in `nan` for the distance computation which shortcuts further sampling [#2239](https://github.com/valhalla/valhalla/pull/2239)
   * FIXED: Update exit logic for non-motorways [#2252](https://github.com/valhalla/valhalla/pull/2252)
   * FIXED: Transition point map-matching. When match results are on a transition point, we search for the sibling nodes at that transition and snap it to the corresponding edges in the route. [#2258](https://github.com/valhalla/valhalla/pull/2258)
   * FIXED: Fixed verbal multi-cue logic [#2270](https://github.com/valhalla/valhalla/pull/2270)
   * FIXED: Fixed Uturn cases when a not_thru edge is connected to the origin edge. [#2272](https://github.com/valhalla/valhalla/pull/2272)
   * FIXED: Update intersection classes in osrm response to not label all ramps as motorway [#2279](https://github.com/valhalla/valhalla/pull/2279)
   * FIXED: Fixed bug in mapmatcher when interpolation point goes before the first valid match or after the last valid match. Such behavior usually leads to discontinuity in matching. [#2275](https://github.com/valhalla/valhalla/pull/2275)
   * FIXED: Fixed an issue for time_allowed logic.  Previously we returned false on the first time allowed restriction and did not check them all. Added conditional restriction gurka test and datetime optional argument to gurka header file. [#2286](https://github.com/valhalla/valhalla/pull/2286)
   * FIXED: Fixed an issue for date ranges.  For example, for the range Jan 04 to Jan 02 we need to test to end of the year and then from the first of the year to the end date.  Also, fixed an emergency tag issue.  We should only set the use to emergency if all other access is off. [#2290](https://github.com/valhalla/valhalla/pull/2290)
   * FIXED: Found a few issues with the initial ref and direction logic for ways.  We were overwriting the refs with directionals to the name_offset_map instead of concatenating them together.  Also, we did not allow for blank entries for GetTagTokens. [#2298](https://github.com/valhalla/valhalla/pull/2298)
   * FIXED: Fixed an issue where MatchGuidanceViewJunctions is only looking at the first edge. Set the data_id for guidance views to the changeset id as it is already being populated. Also added test for guidance views. [#2303](https://github.com/valhalla/valhalla/pull/2303)
   * FIXED: Fixed a problem with live speeds where live speeds were being used to determine access, even when a live
   speed (current time) route wasn't what was requested. [#2311](https://github.com/valhalla/valhalla/pull/2311)
   * FIXED: Fix break/continue typo in search filtering [#2317](https://github.com/valhalla/valhalla/pull/2317)
   * FIXED: Fix a crash in trace_route due to iterating past the end of a vector. [#2322](https://github.com/valhalla/valhalla/pull/2322)
   * FIXED: Don't allow timezone information in the local date time string attached at each location. [#2312](https://github.com/valhalla/valhalla/pull/2312)
   * FIXED: Fix short route trimming in bidirectional astar [#2323](https://github.com/valhalla/valhalla/pull/2323)
   * FIXED: Fix shape trimming in leg building for snap candidates that lie within the margin of rounding error [#2326](https://github.com/valhalla/valhalla/pull/2326)
   * FIXED: Fixes route duration underflow with traffic data [#2325](https://github.com/valhalla/valhalla/pull/2325)
   * FIXED: Parse mtb:scale tags and set bicycle access if present [#2117](https://github.com/valhalla/valhalla/pull/2117)
   * FIXED: Fixed segfault.  Shape was missing from options for valhalla_path_comparison and valhalla_run_route.  Also, costing options was missing in valhalla_path_comparison. [#2343](https://github.com/valhalla/valhalla/pull/2343)
   * FIXED: Handle decimal numbers with zero-value mantissa properly in Lua [#2355](https://github.com/valhalla/valhalla/pull/2355)
   * FIXED: Many issues that resulted in discontinuities, failed matches or incorrect time/duration for map matching requests. [#2292](https://github.com/valhalla/valhalla/pull/2292)
   * FIXED: Seeing segfault when loading large osmdata data files before loading LuaJit. LuaJit fails to create luaL_newstate() Ref: [#2158](https://github.com/ntop/ntopng/issues/2158) Resolution is to load LuaJit before loading the data files. [#2383](https://github.com/valhalla/valhalla/pull/2383)
   * FIXED: Store positive/negative OpenLR offsets in bucketed form [#2405](https://github.com/valhalla/valhalla/2405)
   * FIXED: Fix on map-matching return code when breakage distance limitation exceeds. Instead of letting the request goes into meili and fails in finding a route, we check the distance in loki and early return with exception code 172. [#2406](https://github.com/valhalla/valhalla/pull/2406)
   * FIXED: Don't create edges for portions of ways that are doubled back on themselves as this confuses opposing edge index computations [#2385](https://github.com/valhalla/valhalla/pull/2385)
   * FIXED: Protect against nan in uniform_resample_spherical_polyline. [#2431](https://github.com/valhalla/valhalla/pull/2431)
   * FIXED: Obvious maneuvers. [#2436](https://github.com/valhalla/valhalla/pull/2436)
   * FIXED: Base64 encoding/decoding [#2452](https://github.com/valhalla/valhalla/pull/2452)
   * FIXED: Added post roundabout instruction when enter/exit roundabout maneuvers are combined [#2454](https://github.com/valhalla/valhalla/pull/2454)
   * FIXED: openlr: Explicitly check for linear reference option for Valhalla serialization. [#2458](https://github.com/valhalla/valhalla/pull/2458)
   * FIXED: Fix segfault: Do not combine last turn channel maneuver. [#2463](https://github.com/valhalla/valhalla/pull/2463)
   * FIXED: Remove extraneous whitespaces from ja-JP.json. [#2471](https://github.com/valhalla/valhalla/pull/2471)
   * FIXED: Checks protobuf serialization/parsing success [#2477](https://github.com/valhalla/valhalla/pull/2477)
   * FIXED: Fix dereferencing of end for std::lower_bound in sequence and possible UB [#2488](https://github.com/valhalla/valhalla/pull/2488)
   * FIXED: Make tile building reproducible: fix UB-s [#2480](https://github.com/valhalla/valhalla/pull/2480)
   * FIXED: Zero initialize EdgeInfoInner.spare0_. Uninitialized spare0_ field produced UB which causes gurka_reproduce_tile_build to fail intermittently. [2499](https://github.com/valhalla/valhalla/pull/2499)
   * FIXED: Drop unused CHANGELOG validation script, straggling NodeJS references [#2506](https://github.com/valhalla/valhalla/pull/2506)
   * FIXED: Fix missing nullptr checks in graphreader and loki::Reach (causing segfault during routing with not all levels of tiles availble) [#2504](https://github.com/valhalla/valhalla/pull/2504)
   * FIXED: Fix mismatch of triplegedge roadclass and directededge roadclass [#2507](https://github.com/valhalla/valhalla/pull/2507)
   * FIXED: Improve german destination_verbal_alert phrases [#2509](https://github.com/valhalla/valhalla/pull/2509)
   * FIXED: Undefined behavior cases discovered with undefined behavior sanitizer tool. [2498](https://github.com/valhalla/valhalla/pull/2498)
   * FIXED: Fixed logic so verbal keep instructions use branch exit sign info for ramps [#2520](https://github.com/valhalla/valhalla/pull/2520)
   * FIXED: Fix bug in trace_route for uturns causing garbage coordinates [#2517](https://github.com/valhalla/valhalla/pull/2517)
   * FIXED: Simplify heading calculation for turn type. Remove undefined behavior case. [#2513](https://github.com/valhalla/valhalla/pull/2513)
   * FIXED: Always set costing name even if one is not provided for osrm serializer weight_name. [#2528](https://github.com/valhalla/valhalla/pull/2528)
   * FIXED: Make single-thread tile building reproducible: fix seed for shuffle, use concurrency configuration from the mjolnir section. [#2515](https://github.com/valhalla/valhalla/pull/2515)
   * FIXED: More Windows compatibility: build tiles and some run actions work now (including CI tests) [#2300](https://github.com/valhalla/valhalla/issues/2300)
   * FIXED: Transcoding of c++ location to pbf location used path edges in the place of filtered edges. [#2542](https://github.com/valhalla/valhalla/pull/2542)
   * FIXED: Add back whitelisting action types. [#2545](https://github.com/valhalla/valhalla/pull/2545)
   * FIXED: Allow uturns for truck costing now that we have derived deadends marked in the edge label [#2559](https://github.com/valhalla/valhalla/pull/2559)
   * FIXED: Map matching uturn trimming at the end of an edge where it wasn't needed. [#2558](https://github.com/valhalla/valhalla/pull/2558)
   * FIXED: Multicue enter roundabout [#2556](https://github.com/valhalla/valhalla/pull/2556)
   * FIXED: Changed reachability computation to take into account live speed [#2597](https://github.com/valhalla/valhalla/pull/2597)
   * FIXED: Fixed a bug where the temp files were not getting read in if you started with the construct edges or build phase for valhalla_build_tiles. [#2601](https://github.com/valhalla/valhalla/pull/2601)
   * FIXED: Updated fr-FR.json with partial translations. [#2605](https://github.com/valhalla/valhalla/pull/2605)
   * FIXED: Removed superfluous const qualifier from odin/signs [#2609](https://github.com/valhalla/valhalla/pull/2609)
   * FIXED: Internal maneuver placement [#2600](https://github.com/valhalla/valhalla/pull/2600)
   * FIXED: Complete fr-FR.json locale. [#2614](https://github.com/valhalla/valhalla/pull/2614)
   * FIXED: Don't truncate precision in polyline encoding [#2632](https://github.com/valhalla/valhalla/pull/2632)
   * FIXED: Fix all compiler warnings in sif and set to -Werror [#2642](https://github.com/valhalla/valhalla/pull/2642)
   * FIXED: Remove unnecessary maneuvers to continue straight [#2647](https://github.com/valhalla/valhalla/pull/2647)
   * FIXED: Linear reference support in route/mapmatch apis (FOW, FRC, bearing, and number of references) [#2645](https://github.com/valhalla/valhalla/pull/2645)
   * FIXED: Ambiguous local to global (with timezone information) date time conversions now all choose to use the later time instead of throwing unhandled exceptions [#2665](https://github.com/valhalla/valhalla/pull/2665)
   * FIXED: Overestimated reach caused be reenquing transition nodes without checking that they had been already expanded [#2670](https://github.com/valhalla/valhalla/pull/2670)
   * FIXED: Build with C++17 standard. Deprecated function calls are substituted with new ones. [#2669](https://github.com/valhalla/valhalla/pull/2669)
   * FIXED: Improve German post_transition_verbal instruction [#2677](https://github.com/valhalla/valhalla/pull/2677)
   * FIXED: Lane updates.  Add the turn lanes to all edges of the way.  Do not "enhance" turn lanes if they are part of a complex restriction.  Moved ProcessTurnLanes after UpdateManeuverPlacementForInternalIntersectionTurns.  Fix for a missing "uturn" indication for intersections on the previous maneuver, we were serializing an empty list. [#2679](https://github.com/valhalla/valhalla/pull/2679)
   * FIXED: Fixes OpenLr serialization [#2688](https://github.com/valhalla/valhalla/pull/2688)
   * FIXED: Internal edges can't be also a ramp or a turn channel.  Also, if an edge is marked as ramp and turn channel mark it as a ramp.  [2689](https://github.com/valhalla/valhalla/pull/2689)
   * FIXED: Check that speeds are equal for the edges going in the same direction while buildig shortcuts [#2691](https://github.com/valhalla/valhalla/pull/2691)
   * FIXED: Missing fork or bear instruction [#2683](https://github.com/valhalla/valhalla/pull/2683)
   * FIXED: Eliminate null pointer dereference in GraphReader::AreEdgesConnected [#2695](https://github.com/valhalla/valhalla/issues/2695)
   * FIXED: Fix polyline simplification float/double comparison [#2698](https://github.com/valhalla/valhalla/issues/2698)
   * FIXED: Weights were sometimes negative due to incorrect updates to elapsed_cost [#2702](https://github.com/valhalla/valhalla/pull/2702)
   * FIXED: Fix bidirectional route failures at deadends [#2705](https://github.com/valhalla/valhalla/pull/2705)
   * FIXED: Updated logic to call out a non-obvious turn [#2708](https://github.com/valhalla/valhalla/pull/2708)
   * FIXED: valhalla_build_statistics multithreaded mode fixed [#2707](https://github.com/valhalla/valhalla/pull/2707)
   * FIXED: If infer_internal_intersections is true then allow internals that are also ramps or TCs. Without this we produce an extra continue manuever.  [#2710](https://github.com/valhalla/valhalla/pull/2710)
   * FIXED: We were routing down roads that should be destination only. Now we mark roads with motor_vehicle=destination and motor_vehicle=customers or access=destination and access=customers as destination only. [#2722](https://github.com/valhalla/valhalla/pull/2722)
   * FIXED: Replace all Python2 print statements with Python3 syntax [#2716](https://github.com/valhalla/valhalla/issues/2716)
   * FIXED: Some HGT files not found [#2723](https://github.com/valhalla/valhalla/issues/2723)
   * FIXED: Fix PencilPointUturn detection by removing short-edge check and updating angle threshold [#2725](https://github.com/valhalla/valhalla/issues/2725)
   * FIXED: Fix invalid continue/bear maneuvers [#2729](https://github.com/valhalla/valhalla/issues/2729)
   * FIXED: Fixes an issue that lead to double turns within a very short distance, when instead, it should be a u-turn. We now collapse double L turns or double R turns in short non-internal intersections to u-turns. [#2740](https://github.com/valhalla/valhalla/pull/2740)
   * FIXED: fixes an issue that lead to adding an extra maneuver. We now combine a current maneuver short length non-internal edges (left or right) with the next maneuver that is a kRampStraight. [#2741](https://github.com/valhalla/valhalla/pull/2741)
   * FIXED: Reduce verbose instructions by collapsing small end ramp forks [#2762](https://github.com/valhalla/valhalla/issues/2762)
   * FIXED: Remove redundant return statements [#2776](https://github.com/valhalla/valhalla/pull/2776)
   * FIXED: Added unit test for BuildAdminFromPBF() to test GEOS 3.9 update. [#2787](https://github.com/valhalla/valhalla/pull/2787)
   * FIXED: Add support for geos-3.9 c++ api [#2739](https://github.com/valhalla/valhalla/issues/2739)
   * FIXED: Fix check for live speed validness [#2797](https://github.com/valhalla/valhalla/pull/2797)

* **Enhancement**
   * ADDED: Matrix of Bike Share [#2590](https://github.com/valhalla/valhalla/pull/2590)
   * ADDED: Add ability to provide custom implementation for candidate collection in CandidateQuery. [#2328](https://github.com/valhalla/valhalla/pull/2328)
   * ADDED: Cancellation of tile downloading. [#2319](https://github.com/valhalla/valhalla/pull/2319)
   * ADDED: Return the coordinates of the nodes isochrone input locations snapped to [#2111](https://github.com/valhalla/valhalla/pull/2111)
   * ADDED: Allows more complicated routes in timedependent a-star before timing out [#2068](https://github.com/valhalla/valhalla/pull/2068)
   * ADDED: Guide signs and junction names [#2096](https://github.com/valhalla/valhalla/pull/2096)
   * ADDED: Added a bool to the config indicating whether to use commercially set attributes.  Added logic to not call IsIntersectionInternal if this is a commercial data set.  [#2132](https://github.com/valhalla/valhalla/pull/2132)
   * ADDED: Removed commerical data set bool to the config and added more knobs for data.  Added infer_internal_intersections, infer_turn_channels, apply_country_overrides, and use_admin_db.  [#2173](https://github.com/valhalla/valhalla/pull/2173)
   * ADDED: Allow using googletest in unit tests and convert all tests to it (old test.cc is completely removed). [#2128](https://github.com/valhalla/valhalla/pull/2128)
   * ADDED: Add guidance view capability. [#2209](https://github.com/valhalla/valhalla/pull/2209)
   * ADDED: Collect turn cost information as path is formed so that it can be seralized out for trace attributes or osrm flavored intersections. Also add shape_index to osrm intersections. [#2207](https://github.com/valhalla/valhalla/pull/2207)
   * ADDED: Added alley factor to autocost.  Factor is defaulted at 1.0f or do not avoid alleys. [#2246](https://github.com/valhalla/valhalla/pull/2246)
   * ADDED: Support unlimited speed limits where maxspeed=none. [#2251](https://github.com/valhalla/valhalla/pull/2251)
   * ADDED: Implement improved Reachability check using base class Dijkstra. [#2243](https://github.com/valhalla/valhalla/pull/2243)
   * ADDED: Gurka integration test framework with ascii-art maps [#2244](https://github.com/valhalla/valhalla/pull/2244)
   * ADDED: Add to the stop impact when transitioning from higher to lower class road and we are not on a turn channel or ramp. Also, penalize lefts when driving on the right and vice versa. [#2282](https://github.com/valhalla/valhalla/pull/2282)
   * ADDED: Added reclassify_links, use_direction_on_ways, and allow_alt_name as config options.  If `use_direction_on_ways = true` then use `direction` and `int_direction` on the way to update the directional for the `ref` and `int_ref`.  Also, copy int_efs to the refs. [#2285](https://github.com/valhalla/valhalla/pull/2285)
   * ADDED: Add support for live traffic. [#2268](https://github.com/valhalla/valhalla/pull/2268)
   * ADDED: Implement per-location search filters for functional road class and forms of way. [#2289](https://github.com/valhalla/valhalla/pull/2289)
   * ADDED: Approach, multi-cue, and length updates [#2313](https://github.com/valhalla/valhalla/pull/2313)
   * ADDED: Speed up timezone differencing calculation if cache is provided. [#2316](https://github.com/valhalla/valhalla/pull/2316)
   * ADDED: Added rapidjson/schema.h to baldr/rapidjson_util.h to make it available for use within valhalla. [#2330](https://github.com/valhalla/valhalla/issues/2330)
   * ADDED: Support decimal precision for height values in elevation service. Also support polyline5 for encoded polylines input and output to elevation service. [#2324](https://github.com/valhalla/valhalla/pull/2324)
   * ADDED: Use both imminent and distant verbal multi-cue phrases. [#2353](https://github.com/valhalla/valhalla/pull/2353)
   * ADDED: Split parsing stage into 3 separate stages. [#2339](https://github.com/valhalla/valhalla/pull/2339)
   * CHANGED: Speed up graph enhancing by avoiding continuous unordered_set rebuilding [#2349](https://github.com/valhalla/valhalla/pull/2349)
   * CHANGED: Skip calling out to Lua for nodes/ways/relations with not tags - speeds up parsing. [#2351](https://github.com/valhalla/valhalla/pull/2351)
   * CHANGED: Switch to LuaJIT for lua scripting - speeds up file parsing [#2352](https://github.com/valhalla/valhalla/pull/2352)
   * ADDED: Ability to create OpenLR records from raw data. [#2356](https://github.com/valhalla/valhalla/pull/2356)
   * ADDED: Revamp length phrases [#2359](https://github.com/valhalla/valhalla/pull/2359)
   * CHANGED: Do not allocate memory in skadi if we don't need it. [#2373](https://github.com/valhalla/valhalla/pull/2373)
   * CHANGED: Map matching: throw error (443/NoSegment) when no candidate edges are available. [#2370](https://github.com/valhalla/valhalla/pull/2370/)
   * ADDED: Add sk-SK.json (slovak) localization file. [#2376](https://github.com/valhalla/valhalla/pull/2376)
   * ADDED: Extend roundabout phrases. [#2378](https://github.com/valhalla/valhalla/pull/2378)
   * ADDED: More roundabout phrase tests. [#2382](https://github.com/valhalla/valhalla/pull/2382)
   * ADDED: Update the turn and continue phrases to include junction names and guide signs. [#2386](https://github.com/valhalla/valhalla/pull/2386)
   * ADDED: Add the remaining guide sign toward phrases [#2389](https://github.com/valhalla/valhalla/pull/2389)
   * ADDED: The ability to allow immediate uturns at trace points in a map matching request [#2380](https://github.com/valhalla/valhalla/pull/2380)
   * ADDED: Add utility functions to Signs. [#2390](https://github.com/valhalla/valhalla/pull/2390)
   * ADDED: Unified time tracking for all algorithms that support time-based graph expansion. [#2278](https://github.com/valhalla/valhalla/pull/2278)
   * ADDED: Add rail_ferry use and costing. [#2408](https://github.com/valhalla/valhalla/pull/2408)
   * ADDED: `street_side_max_distance`, `display_lat` and `display_lon` to `locations` in input for better control of routing side of street [#1769](https://github.com/valhalla/valhalla/pull/1769)
   * ADDED: Add addtional exit phrases. [#2421](https://github.com/valhalla/valhalla/pull/2421)
   * ADDED: Add Japanese locale, update German. [#2432](https://github.com/valhalla/valhalla/pull/2432)
   * ADDED: Gurka expect_route refactor [#2435](https://github.com/valhalla/valhalla/pull/2435)
   * ADDED: Add option to suppress roundabout exits [#2437](https://github.com/valhalla/valhalla/pull/2437)
   * ADDED: Add Greek locale. [#2438](https://github.com/valhalla/valhalla/pull/2438)
   * ADDED (back): Support for 64bit wide way ids in the edgeinfo structure with no impact to size for data sources with ids 32bits wide. [#2422](https://github.com/valhalla/valhalla/pull/2422)
   * ADDED: Support for 64bit osm node ids in parsing stage of tile building [#2422](https://github.com/valhalla/valhalla/pull/2422)
   * CHANGED: Point2/PointLL are now templated to allow for higher precision coordinate math when desired [#2429](https://github.com/valhalla/valhalla/pull/2429)
   * ADDED: Optional OpenLR Encoded Path Edges in API Response [#2424](https://github.com/valhalla/valhalla/pull/2424)
   * ADDED: Add explicit include for sstream to be compatible with msvc_x64 toolset. [#2449](https://github.com/valhalla/valhalla/pull/2449)
   * ADDED: Properly split returned path if traffic conditions change partway along edges [#2451](https://github.com/valhalla/valhalla/pull/2451/files)
   * ADDED: Add Dutch locale. [#2464](https://github.com/valhalla/valhalla/pull/2464)
   * ADDED: Check with address sanititizer in CI. Add support for undefined behavior sanitizer. [#2487](https://github.com/valhalla/valhalla/pull/2487)
   * ADDED: Ability to recost a path and increased cost/time details along the trippath and json output [#2425](https://github.com/valhalla/valhalla/pull/2425)
   * ADDED: Add the ability to do bikeshare based (ped/bike) multimodal routing [#2031](https://github.com/valhalla/valhalla/pull/2031)
   * ADDED: Route through restrictions enabled by introducing a costing option. [#2469](https://github.com/valhalla/valhalla/pull/2469)
   * ADDED: Migrated to Ubuntu 20.04 base-image [#2508](https://github.com/valhalla/valhalla/pull/2508)
   * CHANGED: Speed up parseways stage by avoiding multiple string comparisons [#2518](https://github.com/valhalla/valhalla/pull/2518)
   * CHANGED: Speed up enhance stage by avoiding GraphTileBuilder copying [#2468](https://github.com/valhalla/valhalla/pull/2468)
   * ADDED: Costing options now includes shortest flag which favors shortest path routes [#2555](https://github.com/valhalla/valhalla/pull/2555)
   * ADDED: Incidents in intersections [#2547](https://github.com/valhalla/valhalla/pull/2547)
   * CHANGED: Refactor mapmatching configuration to use a struct (instead of `boost::property_tree::ptree`). [#2485](https://github.com/valhalla/valhalla/pull/2485)
   * ADDED: Save exit maneuver's begin heading when combining enter & exit roundabout maneuvers. [#2554](https://github.com/valhalla/valhalla/pull/2554)
   * ADDED: Added new urban flag that can be set if edge is within city boundaries to data processing; new use_urban_tag config option; added to osrm response within intersections. [#2522](https://github.com/valhalla/valhalla/pull/2522)
   * ADDED: Parses OpenLr of type PointAlongLine [#2565](https://github.com/valhalla/valhalla/pull/2565)
   * ADDED: Use edge.is_urban is set for serializing is_urban. [#2568](https://github.com/valhalla/valhalla/pull/2568)
   * ADDED: Added new rest/service area uses on the edge. [#2533](https://github.com/valhalla/valhalla/pull/2533)
   * ADDED: Dependency cache for Azure [#2567](https://github.com/valhalla/valhalla/pull/2567)
   * ADDED: Added flexibility to remove the use of the admindb and to use the country and state iso from the tiles; [#2579](https://github.com/valhalla/valhalla/pull/2579)
   * ADDED: Added toll gates and collection points (gantry) to the node;  [#2532](https://github.com/valhalla/valhalla/pull/2532)
   * ADDED: Added osrm serialization for rest/service areas and admins. [#2594](https://github.com/valhalla/valhalla/pull/2594)
   * CHANGED: Improved Russian localization; [#2593](https://github.com/valhalla/valhalla/pull/2593)
   * ADDED: Support restricted class in intersection annotations [#2589](https://github.com/valhalla/valhalla/pull/2589)
   * ADDED: Added trail type trace [#2606](https://github.com/valhalla/valhalla/pull/2606)
   * ADDED: Added tunnel names to the edges as a tagged name.  [#2608](https://github.com/valhalla/valhalla/pull/2608)
   * CHANGED: Moved incidents to the trip leg and cut the shape of the leg at that location [#2610](https://github.com/valhalla/valhalla/pull/2610)
   * ADDED: Costing option to ignore_closures when routing with current flow [#2615](https://github.com/valhalla/valhalla/pull/2615)
   * ADDED: Cross-compilation ability with MinGW64 [#2619](https://github.com/valhalla/valhalla/pull/2619)
   * ADDED: Defines the incident tile schema and incident metadata [#2620](https://github.com/valhalla/valhalla/pull/2620)
   * ADDED: Moves incident serializer logic into a generic serializer [#2621](https://github.com/valhalla/valhalla/pull/2621)
   * ADDED: Incident loading singleton for continually refreshing incident tiles[#2573](https://github.com/valhalla/valhalla/pull/2573)
   * ADDED: One shot mode to valhalla_service so you can run a single request of any type without starting a server [#2624](https://github.com/valhalla/valhalla/pull/2624)
   * ADDED: Adds text instructions to OSRM output [#2625](https://github.com/valhalla/valhalla/pull/2625)
   * ADDED: Adds support for alternate routes [#2626](https://github.com/valhalla/valhalla/pull/2626)
   * CHANGED: Switch Python bindings generator from boost.python to header-only pybind11[#2644](https://github.com/valhalla/valhalla/pull/2644)
   * ADDED: Add support of input file for one-shot mode of valhalla_service [#2648](https://github.com/valhalla/valhalla/pull/2648)
   * ADDED: Linear reference support to locate api [#2645](https://github.com/valhalla/valhalla/pull/2645)
   * ADDED: Implemented OSRM-like turn duration calculation for car. Uses it now in auto costing. [#2651](https://github.com/valhalla/valhalla/pull/2651)
   * ADDED: Enhanced turn lane information in guidance [#2653](https://github.com/valhalla/valhalla/pull/2653)
   * ADDED: `top_speed` option for all motorized vehicles [#2667](https://github.com/valhalla/valhalla/issues/2667)
   * CHANGED: Move turn_lane_direction helper to odin/util [#2675](https://github.com/valhalla/valhalla/pull/2675)
   * ADDED: Add annotations to osrm response including speed limits, unit and sign conventions [#2668](https://github.com/valhalla/valhalla/pull/2668)
   * ADDED: Added functions for predicted speeds encoding-decoding [#2674](https://github.com/valhalla/valhalla/pull/2674)
   * ADDED: Time invariant routing via the bidirectional algorithm. This has the effect that when time dependent routes (arrive_by and depart_at) fall back to bidirectional due to length restrictions they will actually use the correct time of day for one of the search directions [#2660](https://github.com/valhalla/valhalla/pull/2660)
   * ADDED: If the length of the edge is greater than kMaxEdgeLength, then consider this a catastrophic error if the should_error bool is true in the set_length function. [2678](https://github.com/valhalla/valhalla/pull/2678)
   * ADDED: Moved lat,lon coordinates structures from single to double precision. Improves geometry accuracy noticibly at zooms above 17 as well as coordinate snapping and any other geometric operations. Addes about a 2% performance pentalty for standard routes. Graph nodes now have 7 digits of precision.  [#2693](https://github.com/valhalla/valhalla/pull/2693)
   * ADDED: Added signboards to guidance views.  [#2687](https://github.com/valhalla/valhalla/pull/2687)
   * ADDED: Regular speed on shortcut edges is calculated with turn durations taken into account. Truck, motorcycle and motorscooter profiles use OSRM-like turn duration. [#2662](https://github.com/valhalla/valhalla/pull/2662)
   * CHANGED: Remove astar algorithm and replace its use with timedep_forward as its redundant [#2706](https://github.com/valhalla/valhalla/pull/2706)
   * ADDED: Recover and recost all shortcuts in final path for bidirectional astar algorithm [#2711](https://github.com/valhalla/valhalla/pull/2711)
   * ADDED: An option for shortcut recovery to be cached at start up to reduce the time it takes to do so on the fly [#2714](https://github.com/valhalla/valhalla/pull/2714)
   * ADDED: If width <= 1.9 then no access for auto, truck, bus, taxi, emergency and hov. [#2713](https://github.com/valhalla/valhalla/pull/2713)
   * ADDED: Centroid/Converge/Rendezvous/Meet API which allows input locations to find a least cost convergence point from all locations [#2734](https://github.com/valhalla/valhalla/pull/2734)
   * ADDED: Added support to process the sump_buster tag.  Also, fixed a few small access bugs for nodes. [#2731](https://github.com/valhalla/valhalla/pull/2731)
   * ADDED: Log message if failed to create tiles directory. [#2738](https://github.com/valhalla/valhalla/pull/2738)
   * CHANGED: Tile memory is only owned by the GraphTile rather than shared amongst copies of the graph tile (in GraphReader and TileCaches). [#2340](https://github.com/valhalla/valhalla/pull/2340)
   * ADDED: Add Estonian locale. [#2748](https://github.com/valhalla/valhalla/pull/2748)
   * CHANGED: Handle GraphTile objects as smart pointers [#2703](https://github.com/valhalla/valhalla/pull/2703)
   * CHANGED: Improve stability with no RTTI build [#2759](https://github.com/valhalla/valhalla/pull/2759) and [#2760](https://github.com/valhalla/valhalla/pull/2760)
   * CHANGED: Change generic service roads to a new Use=kServiceRoad. This is for highway=service without other service= tags (such as driveway, alley, parking aisle) [#2419](https://github.com/valhalla/valhalla/pull/2419)
   * ADDED: Isochrones support isodistance lines as well [#2699](https://github.com/valhalla/valhalla/pull/2699)
   * ADDED: Add support for ignoring live traffic closures for waypoints [#2685](https://github.com/valhalla/valhalla/pull/2685)
   * ADDED: Add use_distance to auto cost to allow choosing between two primary cost components, time or distance [#2771](https://github.com/valhalla/valhalla/pull/2771)
   * CHANGED: nit: Enables compiler warnings in part of loki module [#2767](https://github.com/valhalla/valhalla/pull/2767)
   * CHANGED: Reducing the number of uturns by increasing the cost to for them to 9.5f. Note: Did not increase the cost for motorcycles or motorscooters. [#2770](https://github.com/valhalla/valhalla/pull/2770)
   * ADDED: Add option to use thread-safe GraphTile's reference counter. [#2772](https://github.com/valhalla/valhalla/pull/2772)
   * CHANGED: nit: Enables compiler warnings in part of thor module [#2768](https://github.com/valhalla/valhalla/pull/2768)
   * ADDED: Add costing option `use_tracks` to avoid or favor tracks in route. [#2769](https://github.com/valhalla/valhalla/pull/2769)
   * CHANGED: chore: Updates libosmium [#2786](https://github.com/valhalla/valhalla/pull/2786)
   * CHANGED: Optimize double bucket queue to reduce memory reallocations. [#2719](https://github.com/valhalla/valhalla/pull/2719)
   * CHANGED: Collapse merge maneuvers [#2773](https://github.com/valhalla/valhalla/pull/2773)
   * CHANGED: Add shortcuts to the tiles' bins so we can find them when doing spatial lookups. [#2744](https://github.com/valhalla/valhalla/pull/2744)

## Release Date: 2019-11-21 Valhalla 3.0.9
* **Bug Fix**
   * FIXED: Changed reachability computation to consider both directions of travel wrt candidate edges [#1965](https://github.com/valhalla/valhalla/pull/1965)
   * FIXED: toss ways where access=private and highway=service and service != driveway. [#1960](https://github.com/valhalla/valhalla/pull/1960)
   * FIXED: Fix search_cutoff check in loki correlate_node. [#2023](https://github.com/valhalla/valhalla/pull/2023)
   * FIXED: Computes notion of a deadend at runtime in bidirectional a-star which fixes no-route with a complicated u-turn. [#1982](https://github.com/valhalla/valhalla/issues/1982)
   * FIXED: Fix a bug with heading filter at nodes. [#2058](https://github.com/valhalla/valhalla/pull/2058)
   * FIXED: Bug in map matching continuity checking such that continuity must only be in the forward direction. [#2029](https://github.com/valhalla/valhalla/pull/2029)
   * FIXED: Allow setting the time for map matching paths such that the time is used for speed lookup. [#2030](https://github.com/valhalla/valhalla/pull/2030)
   * FIXED: Don't use density factor for transition cost when user specified flag disables flow speeds. [#2048](https://github.com/valhalla/valhalla/pull/2048)
   * FIXED: Map matching trace_route output now allows for discontinuities in the match though multi match is not supported in valhalla route output. [#2049](https://github.com/valhalla/valhalla/pull/2049)
   * FIXED: Allows routes with no time specified to use time conditional edges and restrictions with a flag denoting as much [#2055](https://github.com/valhalla/valhalla/pull/2055)
   * FIXED: Fixed a bug with 'current' time type map matches. [#2060](https://github.com/valhalla/valhalla/pull/2060)
   * FIXED: Fixed a bug with time dependent expansion in which the expansion distance heuristic was not being used. [#2064](https://github.com/valhalla/valhalla/pull/2064)

* **Enhancement**
   * ADDED: Establish pinpoint test pattern [#1969](https://github.com/valhalla/valhalla/pull/1969)
   * ADDED: Suppress relative direction in ramp/exit instructions if it matches driving side of street [#1990](https://github.com/valhalla/valhalla/pull/1990)
   * ADDED: Added relative direction to the merge maneuver [#1989](https://github.com/valhalla/valhalla/pull/1989)
   * ADDED: Refactor costing to better handle multiple speed datasources [#2026](https://github.com/valhalla/valhalla/pull/2026)
   * ADDED: Better usability of curl for fetching tiles on the fly [#2026](https://github.com/valhalla/valhalla/pull/2026)
   * ADDED: LRU cache scheme for tile storage [#2026](https://github.com/valhalla/valhalla/pull/2026)
   * ADDED: GraphTile size check [#2026](https://github.com/valhalla/valhalla/pull/2026)
   * ADDED: Pick more sane values for highway and toll avoidance [#2026](https://github.com/valhalla/valhalla/pull/2026)
   * ADDED: Refactor adding predicted speed info to speed up process [#2026](https://github.com/valhalla/valhalla/pull/2026)
   * ADDED: Allow selecting speed data sources at request time [#2026](https://github.com/valhalla/valhalla/pull/2026)
   * ADDED: Allow disabling certain neighbors in connectivity map [#2026](https://github.com/valhalla/valhalla/pull/2026)
   * ADDED: Allows routes with time-restricted edges if no time specified and notes restriction in response [#1992](https://github.com/valhalla/valhalla/issues/1992)
   * ADDED: Runtime deadend detection to timedependent a-star. [#2059](https://github.com/valhalla/valhalla/pull/2059)

## Release Date: 2019-09-06 Valhalla 3.0.8
* **Bug Fix**
   * FIXED: Added logic to detect if user is to merge to the left or right [#1892](https://github.com/valhalla/valhalla/pull/1892)
   * FIXED: Overriding the destination_only flag when reclassifying ferries; Also penalizing ferries with a 5 min. penalty in the cost to allow us to avoid destination_only the majority of the time except when it is necessary. [#1895](https://github.com/valhalla/valhalla/pull/1905)
   * FIXED: Suppress forks at motorway junctions and intersecting service roads [#1909](https://github.com/valhalla/valhalla/pull/1909)
   * FIXED: Enhanced fork assignment logic [#1912](https://github.com/valhalla/valhalla/pull/1912)
   * FIXED: Added logic to fall back to return country poly if no state and updated lua for Metro Manila and Ireland [#1910](https://github.com/valhalla/valhalla/pull/1910)
   * FIXED: Added missing motorway fork instruction [#1914](https://github.com/valhalla/valhalla/pull/1914)
   * FIXED: Use begin street name for osrm compat mode [#1916](https://github.com/valhalla/valhalla/pull/1916)
   * FIXED: Added logic to fix missing highway cardinal directions in the US [#1917](https://github.com/valhalla/valhalla/pull/1917)
   * FIXED: Handle forward traversable significant road class intersecting edges [#1928](https://github.com/valhalla/valhalla/pull/1928)
   * FIXED: Fixed bug with shape trimming that impacted Uturns at Via locations. [#1935](https://github.com/valhalla/valhalla/pull/1935)
   * FIXED: Dive bomb updates.  Updated default speeds for urban areas based on roadclass for the enhancer.  Also, updated default speeds based on roadclass in lua.  Fixed an issue where we were subtracting 1 from uint32_t when 0 for stop impact.  Updated reclassify link logic to allow residential roads to be added to the tree, but we only downgrade the links to tertiary.  Updated TransitionCost functions to add 1.5 to the turncost when transitioning from a ramp to a non ramp and vice versa.  Also, added 0.5f to the turncost if the edge is a roundabout. [#1931](https://github.com/valhalla/valhalla/pull/1931)

* **Enhancement**
   * ADDED: Caching url fetched tiles to disk [#1887](https://github.com/valhalla/valhalla/pull/1887)
   * ADDED: filesystem::remove_all [#1887](https://github.com/valhalla/valhalla/pull/1887)
   * ADDED: Minimum enclosing bounding box tool [#1887](https://github.com/valhalla/valhalla/pull/1887)
   * ADDED: Use constrained flow speeds in bidirectional_astar.cc [#1907](https://github.com/valhalla/valhalla/pull/1907)
   * ADDED: Bike Share Stations are now in the graph which should set us up to do multimodal walk/bike scenarios [#1852](https://github.com/valhalla/valhalla/pull/1852)

## Release Date: 2019-7-18 Valhalla 3.0.7
* **Bug Fix**
   * FIXED: Fix pedestrian fork [#1886](https://github.com/valhalla/valhalla/pull/1886)

## Release Date: 2019-7-15 Valhalla 3.0.6
* **Bug Fix**
   * FIXED: Admin name changes. [#1853](https://github.com/valhalla/valhalla/pull/1853) Ref: [#1854](https://github.com/valhalla/valhalla/issues/1854)
   * FIXED: valhalla_add_predicted_traffic was overcommitted while gathering stats. Added a clear. [#1857](https://github.com/valhalla/valhalla/pull/1857)
   * FIXED: regression in map matching when moving to valhalla v3.0.0 [#1863](https://github.com/valhalla/valhalla/pull/1863)
   * FIXED: last step shape in osrm serializer should be 2 of the same point [#1867](https://github.com/valhalla/valhalla/pull/1867)
   * FIXED: Shape trimming at the beginning and ending of the route to not be degenerate [#1876](https://github.com/valhalla/valhalla/pull/1876)
   * FIXED: Duplicate waypoints in osrm serializer [#1880](https://github.com/valhalla/valhalla/pull/1880)
   * FIXED: Updates for heading precision [#1881](https://github.com/valhalla/valhalla/pull/1881)
   * FIXED: Map matching allowed untraversable edges at start of route [#1884](https://github.com/valhalla/valhalla/pull/1884)

* **Enhancement**
   * ADDED: Use the same protobuf object the entire way through the request process [#1837](https://github.com/valhalla/valhalla/pull/1837)
   * ADDED: Enhanced turn lane processing [#1859](https://github.com/valhalla/valhalla/pull/1859)
   * ADDED: Add global_synchronized_cache in valhalla_build_config [#1851](https://github.com/valhalla/valhalla/pull/1851)

## Release Date: 2019-06-04 Valhalla 3.0.5
* **Bug Fix**
   * FIXED: Protect against unnamed rotaries and routes that end in roundabouts not turning off rotary logic [#1840](https://github.com/valhalla/valhalla/pull/1840)

* **Enhancement**
   * ADDED: Add turn lane info at maneuver point [#1830](https://github.com/valhalla/valhalla/pull/1830)

## Release Date: 2019-05-31 Valhalla 3.0.4
* **Bug Fix**
   * FIXED: Improved logic to decide between bear vs. continue [#1798](https://github.com/valhalla/valhalla/pull/1798)
   * FIXED: Bicycle costing allows use of roads with all surface values, but with a penalty based on bicycle type. However, the edge filter totally disallows bad surfaces for some bicycle types, creating situations where reroutes fail if a rider uses a road with a poor surface. [#1800](https://github.com/valhalla/valhalla/pull/1800)
   * FIXED: Moved complex restrictions building to before validate. [#1805](https://github.com/valhalla/valhalla/pull/1805)
   * FIXED: Fix bicycle edge filter whan avoid_bad_surfaces = 1.0 [#1806](https://github.com/valhalla/valhalla/pull/1806)
   * FIXED: Replace the EnhancedTripPath class inheritance with aggregation [#1807](https://github.com/valhalla/valhalla/pull/1807)
   * FIXED: Replace the old timezone shape zip file every time valhalla_build_timezones is ran [#1817](https://github.com/valhalla/valhalla/pull/1817)
   * FIXED: Don't use island snapped edge candidates (from disconnected components or low reach edges) when we rejected other high reachability edges that were closer [#1835](https://github.com/valhalla/valhalla/pull/1835)

## Release Date: 2019-05-08 Valhalla 3.0.3
* **Bug Fix**
   * FIXED: Fixed a rare loop condition in route matcher (edge walking to match a trace).
   * FIXED: Fixed VACUUM ANALYZE syntax issue.  [#1704](https://github.com/valhalla/valhalla/pull/1704)
   * FIXED: Fixed the osrm maneuver type when a maneuver has the to_stay_on attribute set.  [#1714](https://github.com/valhalla/valhalla/pull/1714)
   * FIXED: Fixed osrm compatibility mode attributes.  [#1716](https://github.com/valhalla/valhalla/pull/1716)
   * FIXED: Fixed rotary/roundabout issues in Valhalla OSRM compatibility.  [#1727](https://github.com/valhalla/valhalla/pull/1727)
   * FIXED: Fixed the destinations assignment for exit names in OSRM compatibility mode. [#1732](https://github.com/valhalla/valhalla/pull/1732)
   * FIXED: Enhance merge maneuver type assignment. [#1735](https://github.com/valhalla/valhalla/pull/1735)
   * FIXED: Fixed fork assignments and on ramps for OSRM compatibility mode. [#1738](https://github.com/valhalla/valhalla/pull/1738)
   * FIXED: Fixed cardinal direction on reference names when forward/backward tag is present on relations. Fixes singly digitized roads with opposing directional modifiers. [#1741](https://github.com/valhalla/valhalla/pull/1741)
   * FIXED: Fixed fork assignment and narrative logic when a highway ends and splits into multiple ramps. [#1742](https://github.com/valhalla/valhalla/pull/1742)
   * FIXED: Do not use any avoid edges as origin or destination of a route, matrix, or isochrone. [#1745](https://github.com/valhalla/valhalla/pull/1745)
   * FIXED: Add leg summary and remove unused hint attribute for OSRM compatibility mode. [#1753](https://github.com/valhalla/valhalla/pull/1753)
   * FIXED: Improvements for pedestrian forks, pedestrian roundabouts, and continue maneuvers. [#1768](https://github.com/valhalla/valhalla/pull/1768)
   * FIXED: Added simplified overview for OSRM response and added use_toll logic back to truck costing. [#1765](https://github.com/valhalla/valhalla/pull/1765)
   * FIXED: temp fix for location distance bug [#1774](https://github.com/valhalla/valhalla/pull/1774)
   * FIXED: Fix pedestrian routes using walkway_factor [#1780](https://github.com/valhalla/valhalla/pull/1780)
   * FIXED: Update the begin and end heading of short edges based on use [#1783](https://github.com/valhalla/valhalla/pull/1783)
   * FIXED: GraphReader::AreEdgesConnected update.  If transition count == 0 return false and do not call transition function. [#1786](https://github.com/valhalla/valhalla/pull/1786)
   * FIXED: Only edge candidates that were used in the path are send to serializer: [1788](https://github.com/valhalla/valhalla/pull/1788)
   * FIXED: Added logic to prevent the removal of a destination maneuver when ending on an internal edge [#1792](https://github.com/valhalla/valhalla/pull/1792)
   * FIXED: Fixed instructions when starting on an internal edge [#1796](https://github.com/valhalla/valhalla/pull/1796)

* **Enhancement**
   * Add the ability to run valhalla_build_tiles in stages. Specify the begin_stage and end_stage as command line options. Also cleans up temporary files as the last stage in the pipeline.
   * Add `remove` to `filesystem` namespace. [#1752](https://github.com/valhalla/valhalla/pull/1752)
   * Add TaxiCost into auto costing options.
   * Add `preferred_side` to allow per-location filtering of edges based on the side of the road the location is on and the driving side for that locale.
   * Slightly decreased the internal side-walk factor to .90f to favor roads with attached sidewalks. This impacts roads that have added sidewalk:left, sidewalk:right or sidewalk:both OSM tags (these become attributes on each directedEdge). The user can then avoid/penalize dedicated sidewalks and walkways, when they increase the walkway_factor. Since we slightly decreased the sidewalk_factor internally and only favor sidewalks if use is tagged as sidewalk_left or sidewalk_right, we should tend to route on roads with attached sidewalks rather than separate/dedicated sidewalks, allowing for more road names to be called out since these are labeled more.
   * Add `via` and `break_through` location types [#1737](https://github.com/valhalla/valhalla/pull/1737)
   * Add `street_side_tolerance` and `search_cutoff` to input `location` [#1777](https://github.com/valhalla/valhalla/pull/1777)
   * Return the Valhalla error `Path distance exceeds the max distance limit` for OSRM responses when the route is greater than the service limits. [#1781](https://github.com/valhalla/valhalla/pull/1781)

## Release Date: 2019-01-14 Valhalla 3.0.2
* **Bug Fix**
   * FIXED: Transit update - fix dow and exception when after midnight trips are normalized [#1682](https://github.com/valhalla/valhalla/pull/1682)
   * FIXED: valhalla_convert_transit segfault - GraphTileBuilder has null GraphTileHeader [#1683](https://github.com/valhalla/valhalla/issues/1683)
   * FIXED: Fix crash for trace_route with osrm serialization. Was passing shape rather than locations to the waypoint method.
   * FIXED: Properly set driving_side based on data set in TripPath.
   * FIXED: A bad bicycle route exposed an issue with bidirectional A* when the origin and destination edges are connected. Use A* in these cases to avoid requiring a high cost threshold in BD A*.
   * FIXED: x86 and x64 data compatibility was fixed as the structures weren't aligned.
   * FIXED: x86 tests were failing due mostly to floating point issues and the aforementioned structure misalignment.
* **Enhancement**
   * Add a durations list (delta time between each pair of trace points), a begin_time and a use_timestamp flag to trace_route requests. This allows using the input trace timestamps or durations plus the begin_time to compute elapsed time at each edge in the matched path (rather than using costing methods).
   * Add support for polyline5 encoding for OSRM formatted output.
* **Note**
   * Isochrones and openlr are both noted as not working with release builds for x86 (32bit) platforms. We'll look at getting this fixed in a future release

## Release Date: 2018-11-21 Valhalla 3.0.1
* **Bug Fix**
   * FIXED: Fixed a rare, but serious bug with bicycle costing. ferry_factor_ in bicycle costing shadowed the data member in the base dynamic cost class, leading to an unitialized variable. Occasionally, this would lead to negative costs which caused failures. [#1663](https://github.com/valhalla/valhalla/pull/1663)
   * FIXED: Fixed use of units in OSRM compatibility mode. [#1662](https://github.com/valhalla/valhalla/pull/1662)

## Release Date: 2018-11-21 Valhalla 3.0.0
* **NOTE**
   * This release changes the Valhalla graph tile formats to make the tile data more efficient and flexible. Tile data is incompatible with Valhalla 2.x builds, and code for 3.x is incompatible with data built for Valahalla 2.x versions. Valhalla tile sizes are slightly smaller (for datasets using elevation information the size savings is over 10%). In addition, there is increased flexibility for creating different variants of tiles to support different applications (e.g. bicycle only, or driving only).
* **Enhancement**
   * Remove the use of DirectedEdge for transitions between nodes on different hierarchy levels. A new structure, NodeTransition, is now used to transition to nodes on different hierarchy level. This saves space since only the end node GraphId is needed for the transitions (and DirectedEdge is a large data structure).
   * Change the NodeInfo lat,lon to use an offset from the tile base lat,lon. This potentially allows higher precision than using float, but more importantly saves space and allows support for NodeTransitions as well as spare for future growth.
   * Remove the EdgeElevation structure and max grade information into DirectedEdge and mean elevation into EdgeInfo. This saves space.
   * Reduce wayid to 32 bits. This allows sufficient growth when using OpenStreetMap data and frees space in EdgeInfo (allows moving speed limit and mean elevation from other structures).
   * Move name consistency from NodeInfo to DirectedEdge. This allows a more efficient lookup of name consistency.
   * Update all path algorithms to use NodeTransition logic rather than special DirectedEdge transition types. This simplifies PathAlgorithms slightly and removes some conditional logic.
   * Add an optional GraphFilter stage to tile building pipeline. This allows removal of edges and nodes based on access. This allows bicycle only, pedestrian only, or driving only datasets (or combinations) to be created - allowing smaller datasets for special purpose applications.
* **Deprecate**
   * Valhalla 3.0 removes support for OSMLR.

## Release Date: 2018-11-20 Valhalla 2.7.2
* **Enhancement**
   * UPDATED: Added a configuration variable for max_timedep_distance. This is used in selecting the path algorithm and provides the maximum distance between locations when choosing a time dependent path algorithm (other than multi modal). Above this distance, bidirectional A* is used with no time dependencies.
   * UPDATED: Remove transition edges from priority queue in Multimodal methods.
   * UPDATED: Fully implement street names and exit signs with ability to identify route numbers. [#1635](https://github.com/valhalla/valhalla/pull/1635)
* **Bug Fix**
   * FIXED: A timed-turned restriction should not be applied when a non-timed route is executed.  [#1615](https://github.com/valhalla/valhalla/pull/1615)
   * FIXED: Changed unordered_map to unordered_multimap for polys. Poly map can contain the same key but different multi-polygons. For example, islands for a country or timezone polygons for a country.
   * FIXED: Fixed timezone db issue where TZIDs did not exist in the Howard Hinnant date time db that is used in the date_time class for tz indexes.  Added logic to create aliases for TZIDs based on https://en.wikipedia.org/wiki/List_of_tz_database_time_zones
   * FIXED: Fixed the ramp turn modifiers for osrm compat [#1569](https://github.com/valhalla/valhalla/pull/1569)
   * FIXED: Fixed the step geometry when using the osrm compat mode [#1571](https://github.com/valhalla/valhalla/pull/1571)
   * FIXED: Fixed a data creation bug causing issues with A* routes ending on loops. [#1576](https://github.com/valhalla/valhalla/pull/1576)
   * FIXED: Fixed an issue with a bad route where destination only was present. Was due to thresholds in bidirectional A*. Changed threshold to be cost based rather than number of iterations). [#1586](https://github.com/valhalla/valhalla/pull/1586)
   * FIXED: Fixed an issue with destination only (private) roads being used in bicycle routes. Centralized some "base" transition cost logic in the base DynamicCost class. [#1587](https://github.com/valhalla/valhalla/pull/1587)
   * FIXED: Remove extraneous ramp maneuvers [#1657](https://github.com/valhalla/valhalla/pull/1657)

## Release Date: 2018-10-02 Valhalla 2.7.1
* **Enhancement**
   * UPDATED: Added date time support to forward and reverse isochrones. Add speed lookup (predicted speeds and/or free-flow or constrained flow speed) if date_time is present.
   * UPDATED: Add timezone checks to multimodal routes and isochrones (updates localtime if the path crosses into a timezone different than the start location).
* **Data Producer Update**
   * UPDATED: Removed boost date time support from transit.  Now using the Howard Hinnant date library.
* **Bug Fix**
   * FIXED: Fixed a bug with shortcuts that leads to inconsistent routes depending on whether shortcuts are taken, different origins can lead to different paths near the destination. This fix also improves performance on long routes and matrices.
   * FIXED: We were getting inconsistent results between departing at current date/time vs entering the current date/time.  This issue is due to the fact that the iso_date_time function returns the full iso date_time with the timezone offset (e.g., 2018-09-27T10:23-07:00 vs 2018-09-27T10:23). When we refactored the date_time code to use the new Howard Hinnant date library, we introduced this bug.
   * FIXED: Increased the threshold in CostMatrix to address null time and distance values occuring for truck costing with locations near the max distance.

## Release Date: 2018-09-13 Valhalla 2.7.0
* **Enhancement**
   * UPDATED: Refactor to use the pbf options instead of the ptree config [#1428](https://github.com/valhalla/valhalla/pull/1428) This completes [1357](https://github.com/valhalla/valhalla/issues/1357)
   * UPDATED: Removed the boost/date_time dependency from baldr and odin. We added the Howard Hinnant date and time library as a submodule. [#1494](https://github.com/valhalla/valhalla/pull/1494)
   * UPDATED: Fixed 'Drvie' typo [#1505](https://github.com/valhalla/valhalla/pull/1505) This completes [1504](https://github.com/valhalla/valhalla/issues/1504)
   * UPDATED: Optimizations of GetSpeed for predicted speeds [1490](https://github.com/valhalla/valhalla/issues/1490)
   * UPDATED: Isotile optimizations
   * UPDATED: Added stats to predictive traffic logging
   * UPDATED: resample_polyline - Breaks the polyline into equal length segments at a sample distance near the resolution. Break out of the loop through polyline points once we reach the specified number of samplesthen append the last
polyline point.
   * UPDATED: added android logging and uses a shared graph reader
   * UPDATED: Do not run a second pass on long pedestrian routes that include a ferry (but succeed on first pass). This is a performance fix. Long pedestrian routes with A star factor based on ferry speed end up being very inefficient.
* **Bug Fix**
   * FIXED: A* destination only
   * FIXED: Fixed through locations weren't honored [#1449](https://github.com/valhalla/valhalla/pull/1449)


## Release Date: 2018-08-02 Valhalla 3.0.0-rc.4
* **Node Bindings**
   * UPDATED: add some worker pool handling
   [#1467](https://github.com/valhalla/valhalla/pull/1467)

## Release Date: 2018-08-02 Valhalla 3.0.0-rc.3
* **Node Bindings**
   * UPDATED: replaced N-API with node-addon-api wrapper and made the actor
   functions asynchronous
   [#1457](https://github.com/valhalla/valhalla/pull/1457)

## Release Date: 2018-07-24 Valhalla 3.0.0-rc.2
* **Node Bindings**
   * FIXED: turn on the autocleanup functionality for the actor object.
   [#1439](https://github.com/valhalla/valhalla/pull/1439)

## Release Date: 2018-07-16 Valhalla 3.0.0-rc.1
* **Enhancement**
   * ADDED: exposed the rest of the actions to the node bindings and added tests. [#1415](https://github.com/valhalla/valhalla/pull/1415)

## Release Date: 2018-07-12 Valhalla 3.0.0-alpha.1
**NOTE**: There was already a small package named `valhalla` on the npm registry, only published up to version 0.0.3. The team at npm has transferred the package to us, but would like us to publish something to it ASAP to prove our stake in it. Though the bindings do not have all of the actor functionality exposed yet (just route), we are going to publish an alpha release of 3.0.0 to get something up on npm.
* **Infrastructure**:
   * ADDED: add in time dependent algorithms if the distance between locations is less than 500km.
   * ADDED: TurnLanes to indicate turning lanes at the end of a directed edge.
   * ADDED: Added PredictedSpeeds to Valhalla tiles and logic to compute speed based on predictive speed profiles.
* **Data Producer Update**
   * ADDED: is_route_num flag was added to Sign records. Set this to true if the exit sign comes from a route number/ref.
   * CHANGED: Lower speeds on driveways, drive-thru, and parking aisle. Set destination only flag for drive thru use.
   * ADDED: Initial implementation of turn lanes.
  **Bug Fix**
   * CHANGED: Fix destination only penalty for A* and time dependent cases.
   * CHANGED: Use the distance from GetOffsetForHeading, based on road classification and road use (e.g. ramp, turn channel, etc.), within tangent_angle function.
* **Map Matching**
   * FIXED: Fixed trace_route edge_walk server abort [#1365](https://github.com/valhalla/valhalla/pull/1365)
* **Enhancement**
   * ADDED: Added post process for updating free and constrained speeds in the directed edges.
   * UPDATED: Parse the json request once and store in a protocol buffer to pass along the pipeline. This completed the first portion of [1357](https://github.com/valhalla/valhalla/issues/1357)
   * UPDATED: Changed the shape_match attribute from a string to an enum. Fixes [1376](https://github.com/valhalla/valhalla/issues/1376)
   * ADDED: Node bindings for route [#1341](https://github.com/valhalla/valhalla/pull/1341)
   * UPDATED: Use a non-linear use_highways factor (to more heavily penalize highways as use_highways approaches 0).

## Release Date: 2018-07-15 Valhalla 2.6.3
* **API**:
   * FIXED: Use a non-linear use_highways factor (to more heavily penalize highways as use_highways approaches 0).
   * FIXED: Fixed the highway_factor when use_highways < 0.5.
   * ENHANCEMENT: Added logic to modulate the surface factor based on use_trails.
   * ADDED: New customer test requests for motorcycle costing.

## Release Date: 2018-06-28 Valhalla 2.6.2
* **Data Producer Update**
   * FIXED: Complex restriction sorting bug.  Check of has_dt in ComplexRestrictionBuilder::operator==.
* **API**:
   * FIXED: Fixed CostFactory convenience method that registers costing models
   * ADDED: Added use_tolls into motorcycle costing options

## Release Date: 2018-05-28 Valhalla 2.6.0
* **Infrastructure**:
   * CHANGED: Update cmake buildsystem to replace autoconf [#1272](https://github.com/valhalla/valhalla/pull/1272)
* **API**:
   * CHANGED: Move `trace_options` parsing to map matcher factory [#1260](https://github.com/valhalla/valhalla/pull/1260)
   * ADDED: New costing method for AutoDataFix [#1283](https://github.com/valhalla/valhalla/pull/1283)

## Release Date: 2018-05-21 Valhalla 2.5.0
* **Infrastructure**
   * ADDED: Add code formatting and linting.
* **API**
   * ADDED: Added new motorcycle costing, motorcycle access flag in data and use_trails option.
* **Routing**
   * ADDED: Add time dependnet forward and reverse A* methods.
   * FIXED: Increase minimum threshold for driving routes in bidirectional A* (fixes some instances of bad paths).
* **Data Producer Update**
   * CHANGED: Updates to properly handle cycleway crossings.
   * CHANGED: Conditionally include driveways that are private.
   * ADDED: Added logic to set motorcycle access.  This includes lua, country access, and user access flags for motorcycles.

## Release Date: 2018-04-11 Valhalla 2.4.9
* **Enhancement**
   * Added European Portuguese localization for Valhalla
   * Updates to EdgeStatus to improve performance. Use an unordered_map of tile Id and allocate an array for each edge in the tile. This allows using pointers to access status for sequential edges. This improves performance by 50% or so.
   * A couple of bicycle costing updates to improve route quality: avoid roads marked as part of a truck network, to remove the density penalty for transition costs.
   * When optimal matrix type is selected, now use CostMatrix for source to target pedestrian and bicycle matrix calls when both counts are above some threshold. This improves performance in general and lessens some long running requests.
*  **Data Producer Update**
   * Added logic to protect against setting a speed of 0 for ferries.

## Release Date: 2018-03-27 Valhalla 2.4.8
* **Enhancement**
   * Updates for Italian verbal translations
   * Optionally remove driveways at graph creation time
   * Optionally disable candidate edge penalty in path finding
   * OSRM compatible route, matrix and map matching response generation
   * Minimal Windows build compatibility
   * Refactoring to use PBF as the IPC mechanism for all objects
   * Improvements to internal intersection marking to reduce false positives
* **Bug Fix**
   * Cap candidate edge penalty in path finding to reduce excessive expansion
   * Fix trivial paths at deadends

## Release Date: 2018-02-08 Valhalla 2.4.7
* **Enhancement**
   * Speed up building tiles from small OSM imports by using boost directory iterator rather than going through all possible tiles and testing each if the file exists.
* **Bug Fix**
   * Protect against overflow in string to float conversion inside OSM parsing.

## Release Date: 2018-01-26 Valhalla 2.4.6
* **Enhancement**
   * Elevation library will lazy load RAW formatted sources

## Release Date: 2018-01-24 Valhalla 2.4.5
* **Enhancement**
   * Elevation packing utility can unpack lz4hc now
* **Bug Fix**
   * Fixed broken darwin builds

## Release Date: 2018-01-23 Valhalla 2.4.4
* **Enhancement**
   * Elevation service speed improvments and the ability to serve lz4hc compressed data
   * Basic support for downloading routing tiles on demand
   * Deprecated `valhalla_route_service`, now all services (including elevation) are found under `valhalla_service`

## Release Date: 2017-12-11 Valhalla 2.4.3
* **Enhancement**
   * Remove union from GraphId speeds up some platforms
   * Use SAC scale in pedestrian costing
   * Expanded python bindings to include all actions (route, matrix, isochrone, etc)
* **Bug Fix**
   * French translation typo fixes
*  **Data Producer Update**
   * Handling shapes that intersect the poles when binning
   * Handling when transit shapes are less than 2 points

## Release Date: 2017-11-09 Valhalla 2.4.1
*  **Data Producer Update**
   * Added kMopedAccess to modes for complex restrictions.  Remove the kMopedAccess when auto access is removed.  Also, add the kMopedAccess when an auto restriction is found.

## Release Date: 2017-11-08 Valhalla 2.4.0
*  **Data Producer Update**
   * Added logic to support restriction = x with a the except tag.  We apply the restriction to everything except for modes in the except tag.
   * Added logic to support railway_service and coach_service in transit.
* **Bug Fix**
  * Return proper edge_walk path for requested shape_match=walk_or_snap
  * Skip invalid stateid for Top-K requests

## Release Date: 2017-11-07 Valhalla 2.3.9
* **Enhancement**
  * Top-K map matched path generation now only returns unique paths and does so with fewer iterations
  * Navigator call outs for both imperial and metric units
  * The surface types allowed for a given bike route can now be controlled via a request parameter `avoid_bad_surfaces`
  * Improved support for motorscooter costing via surface types, road classification and vehicle specific tagging
* **Bug Fix**
  * Connectivity maps now include information about transit tiles
  * Lane counts for singly digitized roads are now correct for a given directed edge
  * Edge merging code for assigning osmlr segments is now robust to partial tile sets
  * Fix matrix path finding to allow transitioning down to lower levels when appropriate. In particular, do not supersede shortcut edges until no longer expanding on the next level.
  * Fix optimizer rotate location method. This fixes a bug where optimal ordering was bad for large location sets.
*  **Data Producer Update**
   * Duration tags are now used to properly set the speed of travel for a ferry routes

## Release Date: 2017-10-17 Valhalla 2.3.8
* **Bug Fix**
  * Fixed the roundabout exit count for bicycles when the roundabout is a road and not a cycleway
  * Enable a pedestrian path to remain on roundabout instead of getting off and back on
  * Fixed the penalization of candidate locations in the uni-directional A* algorithm (used for trivial paths)
*  **Data Producer Update**
   * Added logic to set bike forward and tag to true where kv["sac_scale"] == "hiking". All other values for sac_scale turn off bicycle access.  If sac_scale or mtb keys are found and a surface tag is not set we default to kPath.
   * Fixed a bug where surface=unpaved was being assigned Surface::kPavedSmooth.

## Release Date: 2017-9-11 Valhalla 2.3.7
* **Bug Fix**
  * Update bidirectional connections to handle cases where the connecting edge is one of the origin (or destination) edges and the cost is high. Fixes some pedestrian route issues that were reported.
*  **Data Producer Update**
   * Added support for motorroad tag (default and per country).
   * Update OSMLR segment association logic to fix issue where chunks wrote over leftover segments. Fix search along edges to include a radius so any nearby edges are also considered.

## Release Date: 2017-08-29 Valhalla 2.3.6
* **Bug Fix**
  * Pedestrian paths including ferries no longer cause circuitous routes
  * Fix a crash in map matching route finding where heading from shape was using a `nullptr` tile
  * Spanish language narrative corrections
  * Fix traffic segment matcher to always set the start time of a segment when its known
* **Enhancement**
  * Location correlation scoring improvements to avoid situations where less likely start or ending locations are selected

## Release Date: 2017-08-22 Valhalla 2.3.5
* **Bug Fix**
  * Clamp the edge score in thor. Extreme values were causing bad alloc crashes.
  * Fix multimodal isochrones. EdgeLabel refactor caused issues.
* **Data Producer Update**
  * Update lua logic to properly handle vehicle=no tags.

## Release Date: 2017-08-14 Valhalla 2.3.4
* **Bug Fix**
  * Enforce limits on maximum per point accuracy to avoid long running map matching computations

## Release Date: 2017-08-14 Valhalla 2.3.3
* **Bug Fix**
  * Maximum osm node reached now causes bitset to resize to accomodate when building tiles
  * Fix wrong side of street information and remove redundant node snapping
  * Fix path differences between services and `valhalla_run_route`
  * Fix map matching crash when interpolating duplicate input points
  * Fix unhandled exception when trace_route or trace_attributes when there are no continuous matches
* **Enhancement**
  * Folded Low-Stress Biking Code into the regular Bicycle code and removed the LowStressBicycleCost class. Now when making a query for bicycle routing, a value of 0 for use_hills and use_roads produces low-stress biking routes, while a value of 1 for both provides more intense professional bike routes.
  * Bike costing default values changed. use_roads and use_hills are now 0.25 by default instead of 0.5 and the default bike is now a hybrid bike instead of a road bike.
  * Added logic to use station hierarchy from transitland.  Osm and egress nodes are connected by transitconnections.  Egress and stations are connected by egressconnections.  Stations and platforms are connected by platformconnections.  This includes narrative updates for Odin as well.

## Release Date: 2017-07-31 Valhalla 2.3.2
* **Bug Fix**
  * Update to use oneway:psv if oneway:bus does not exist.
  * Fix out of bounds memory issue in DoubleBucketQueue.
  * Many things are now taken into consideration to determine which sides of the road have what cyclelanes, because they were not being parsed correctly before
  * Fixed issue where sometimes a "oneway:bicycle=no" tag on a two-way street would cause the road to become a oneway for bicycles
  * Fixed trace_attributes edge_walk cases where the start or end points in the shape are close to graph nodes (intersections)
  * Fixed 32bit architecture crashing for certain routes with non-deterministic placement of edges labels in bucketized queue datastructure
* **Enhancement**
  * Improve multi-modal routes by adjusting the pedestrian mode factor (routes use less walking in favor of public transit).
  * Added interface framework to support "top-k" paths within map-matching.
  * Created a base EdgeLabel class that contains all data needed within costing methods and supports the basic path algorithms (forward direction, A*, with accumulated path distance). Derive class for bidirectional algorithms (BDEdgeLabel) and for multimodal algorithms. Lowers memory use by combining some fields (using spare bits from GraphId).
  * Added elapsed time estimates to map-matching labels in preparation for using timestamps in map-matching.
  * Added parsing of various OSM tags: "bicycle=use_sidepath", "bicycle=dismount", "segregated=*", "shoulder=*", "cycleway:buffer=*", and several variations of these.
  * Both trace_route and trace_attributes will parse `time` and `accuracy` parameters when the shape is provided as unencoded
  * Map-matching will now use the time (in seconds) of each gps reading (if provided) to narrow the search space and avoid finding matches that are impossibly fast

## Release Date: 2017-07-10 Valhalla 2.3.0
* **Bug Fix**
  * Fixed a bug in traffic segment matcher where length was populated but had invalid times
* **Embedded Compilation**
  * Decoupled the service components from the rest of the worker objects so that the worker objects could be used in non http service contexts
   * Added an actor class which encapsulates the various worker objects and allows the various end points to be called /route /height etc. without needing to run a service
* **Low-Stress Bicycle**
  * Worked on creating a new low-stress biking option that focuses more on taking safer roads like cycle ways or residential roads than the standard bike costing option does.

## Release Date: 2017-06-26 Valhalla 2.2.9
* **Bug Fix**
  * Fix a bug introduced in 2.2.8 where map matching search extent was incorrect in longitude axis.

## Release Date: 2017-06-23 Valhalla 2.2.8
* **Bug Fix**
  * Traffic segment matcher (exposed through Python bindings) - fix cases where partial (or no) results could be returned when breaking out of loop in form_segments early.
* **Traffic Matching Update**
  * Traffic segment matcher - handle special cases when entering and exiting turn channels.
* **Guidance Improvements**
  * Added Swedish (se-SV) narrative file.

## Release Date: 2017-06-20 Valhalla 2.2.7
* **Bug Fixes**
  * Traffic segment matcher (exposed through Python bindings) makes use of accuracy per point in the input
  * Traffic segment matcher is robust to consecutive transition edges in matched path
* **Isochrone Changes**
  * Set up isochrone to be able to handle multi-location queries in the future
* **Data Producer Updates**
  * Fixes to valhalla_associate_segments to address threading issue.
  * Added support for restrictions that refers only to appropriate type of vehicle.
* **Navigator**
  * Added pre-alpha implementation that will perform guidance for mobile devices.
* **Map Matching Updates**
  * Added capability to customize match_options

## Release Date: 2017-06-12 Valhalla 2.2.6
* **Bug Fixes**
  * Fixed the begin shape index where an end_route_discontinuity exists
* **Guidance Improvements**
  * Updated Slovenian (sl-SI) narrative file.
* **Data Producer Updates**
  * Added support for per mode restrictions (e.g., restriction:&lt;type&gt;)  Saved these restrictions as "complex" restrictions which currently support per mode lookup (unlike simple restrictions which are assumed to apply to all driving modes).
* **Matrix Updates**
  * Increased max distance threshold for auto costing and other similar costings to 400 km instead of 200 km

## Release Date: 2017-06-05 Valhalla 2.2.5
* **Bug Fixes**
  * Fixed matched point edge_index by skipping transition edges.
  * Use double precision in meili grid traversal to fix some incorrect grid cases.
  * Update meili to use DoubleBucketQueue and GraphReader methods rather than internal methods.

## Release Date: 2017-05-17 Valhalla 2.2.4
* **Bug Fixes**
  * Fix isochrone bug where the default access mode was used - this rejected edges that should not have been rejected for cases than automobile.
  * Fix A* handling of edge costs for trivial routes. This fixed an issue with disconnected regions that projected to a single edge.
  * Fix TripPathBuilder crash if first edge is a transition edge (was occurring with map-matching in rare occasions).

## Release Date: 2017-05-15 Valhalla 2.2.3
* **Map Matching Improvement**
  * Return begin and end route discontinuities. Also, returns partial shape of edge at route discontinuity.
* **Isochrone Improvements**
  * Add logic to make sure the center location remains fixed at the center of a tile/grid in the isotile.
  * Add a default generalization factor that is based on the grid size. Users can still override this factor but the default behavior is improved.
  * Add ExpandForward and ExpandReverse methods as is done in bidirectional A*. This improves handling of transitions between hierarchy levels.
* **Graph Correlation Improvements**
  * Add options to control both radius and reachability per input location (with defaults) to control correlation of input locations to the graph in such a way as to avoid routing between disconnected regions and favor more likely paths.

## Release Date: 2017-05-08 Valhalla 2.2.0
* **Guidance Improvements**
  * Added Russian (ru-RU) narrative file.
  * Updated Slovenian (sl-SI) narrative file.
* **Data Producer Updates**
  * Assign destination sign info on bidirectional ramps.
  * Update ReclassifyLinks. Use a "link-tree" which is formed from the exit node and terminates at entrance nodes. Exit nodes are sorted by classification so motorway exits are done before trunks, etc. Updated the turn channel logic - now more consistently applies turn channel use.
  * Updated traffic segment associations to properly work with elevation and lane connectivity information (which is stored after the traffic association).

## Release Date: 2017-04-24 Valhalla 2.1.9
* **Elevation Update**
  * Created a new EdgeElevation structure which includes max upward and downward slope (moved from DirectedEdge) and mean elevation.
* **Routing Improvements**
  * Destination only fix when "nested" destination only areas cause a route failure. Allow destination only edges (with penalty) on 2nd pass.
  * Fix heading to properly use the partial edge shape rather than entire edge shape to determine heading at the begin and end locations.
  * Some cleanup and simplification of the bidirectional A* algorithm.
  * Some cleanup and simplification of TripPathBuilder.
  * Make TileHierarchy data and methods static and remove tile_dir from the tile hierarchy.
* **Map Matching Improvement**
  * Return matched points with trace attributes when using map_snap.
* **Data Producer Updates**
  * lua updates so that the chunnel will work again.

## Release Date: 2017-04-04 Valhalla 2.1.8
* **Map Matching Release**
  * Added max trace limits and out-of-bounds checks for customizable trace options

## Release Date: 2017-03-29 Valhalla 2.1.7
* **Map Matching Release**
  * Increased service limits for trace
* **Data Producer Updates**
  * Transit: Remove the dependency on using level 2 tiles for transit builder
* **Traffic Updates**
  * Segment matcher completely re-written to handle many complex issues when matching traces to OTSs
* **Service Improvement**
  * Bug Fix - relaxed rapidjson parsing to allow numeric type coercion
* **Routing Improvements**
  * Level the forward and reverse paths in bidirectional A * to account for distance approximation differences.
  * Add logic for Use==kPath to bicycle costing so that paths are favored (as are footways).

## Release Date: 2017-03-10 Valhalla 2.1.3
* **Guidance Improvement**
  * Corrections to Slovenian narrative language file
  **Routing Improvements**
  * Increased the pedestrian search radius from 25 to 50 within the meili configuration to reduce U-turns with map-matching
  * Added a max avoid location limit

## Release Date: 2017-02-22 Valhalla 2.1.0
* **Guidance Improvement**
  * Added ca-ES (Catalan) and sl-SI (Slovenian) narrative language files
* **Routing  Improvement**
  * Fix through location reverse ordering bug (introduced in 2.0.9) in output of route responses for depart_at routes
  * Fix edge_walking method to handle cases where more than 1 initial edge is found
* **Data Producer Updates**
  * Improved transit by processing frequency based schedules.
  * Updated graph validation to more aggressively check graph consistency on level 0 and level 1
  * Fix the EdgeInfo hash to not create duplicate edge info records when creating hierarchies

## Release Date: 2017-02-21 Valhalla 2.0.9
* **Guidance Improvement**
  * Improved Italian narrative by handling articulated prepositions
  * Properly calling out turn channel maneuver
* **Routing Improvement**
  * Improved path determination by increasing stop impact for link to link transitions at intersections
  * Fixed through location handling, now includes cost at throughs and properly uses heading
  * Added ability to adjust location heading tolerance
* **Traffic Updates**
  * Fixed segment matching json to properly return non-string values where apropriate
* **Data Producer Updates**
  * Process node:ref and way:junction_ref as a semicolon separated list for exit numbers
  * Removed duplicated interchange sign information when ways are split into edges
  * Use a sequence within HierarchyBuilder to lower memory requirements for planet / large data imports.
  * Add connecting OSM wayId to a transit stop within NodeInfo.
  * Lua update:  removed ways that were being added to the routing graph.
  * Transit:  Fixed an issue where add_service_day and remove_service_day was not using the tile creation date, but the service start date for transit.
  * Transit:  Added acceptance test logic.
  * Transit:  Added fallback option if the associated wayid is not found.  Use distance approximator to find the closest edge.
  * Transit:  Added URL encoding for one stop ids that contain diacriticals.  Also, added include_geometry=false for route requests.
* **Optimized Routing Update**
  * Added an original index to the location object in the optimized route response
* **Trace Route Improvement**
  * Updated find_start_node to fix "GraphTile NodeInfo index out of bounds" error

## Release Date: 2017-01-30 Valhalla 2.0.6
* **Guidance Improvement**
  * Italian phrases were updated
* **Routing Improvement**
  * Fixed an issue where date and time was returning an invalid ISO8601 time format for date_time values in positive UTC. + sign was missing.
  * Fixed an encoding issue that was discovered for tranist_fetcher.  We were not encoding onestop_ids or route_ids.  Also, added exclude_geometry=true for route API calls.
* **Data Producer Updates**
  * Added logic to grab a single feed in valhalla_build_transit.

## Release Date: 2017-01-04 Valhalla 2.0.3
* **Service Improvement**
  * Added support for interrupting requests. If the connection is closed, route computation and map-matching can be interrupted prior to completion.
* **Routing Improvement**
  * Ignore name inconsistency when entering a link to avoid double penalizing.
* **Data Producer Updates**
  * Fixed consistent name assignment for ramps and turn lanes which improved guidance.
  * Added a flag to directed edges indicating if the edge has names. This can potentially be used in costing methods.
  * Allow future use of spare GraphId bits within DirectedEdge.

## Release Date: 2016-12-13 Valhalla 2.0.2
* **Routing Improvement**
  * Added support for multi-way restrictions to matrix and isochrones.
  * Added HOV costing model.
  * Speed limit updates.   Added logic to save average speed separately from speed limits.
  * Added transit include and exclude logic to multimodal isochrone.
  * Fix some edge cases for trivial (single edge) paths.
  * Better treatment of destination access only when using bidirectional A*.
* **Performance Improvement**
  * Improved performance of the path algorithms by making many access methods inline.

## Release Date: 2016-11-28 Valhalla 2.0.1
* **Routing Improvement**
  * Preliminary support for multi-way restrictions
* **Issues Fixed**
  * Fixed tile incompatiblity between 64 and 32bit architectures
  * Fixed missing edges within tile edge search indexes
  * Fixed an issue where transit isochrone was cut off if we took transit that was greater than the max_seconds and other transit lines or buses were then not considered.

## Release Date: 2016-11-15 Valhalla 2.0

* **Tile Redesign**
  * Updated the graph tiles to store edges only on the hierarchy level they belong to. Prior to this, the highways were stored on all levels, they now exist only on the highway hierarchy. Similar changes were made for arterial level roads. This leads to about a 20% reduction in tile size.
  * The tile redesign required changes to the path generation algorithms. They must now transition freely beteeen levels, even for pedestrian and bicycle routes. To offset the extra transitions, the main algorithms were changed to expand nodes at each level that has directed edges, rather than adding the transition edges to the priority queue/adjacency list. This change helps performance. The hierarchy limits that are used to speed the computation of driving routes by utilizing the highway hierarchy were adjusted to work with the new path algorithms.
  * Some changes to costing were also required, for example pedestrian and bicycle routes skip shortcut edges.
  * Many tile data structures were altered to explicitly size different fields and make room for "spare" fields that will allow future growth. In addition, the tile itself has extra "spare" records that can be appended to the end of the tile and referenced from the tile header. This also will allow future growth without breaking backward compatibility.
* **Guidance Improvement**
  * Refactored trip path to use an enumerated `Use` for edge and an enumerated `NodeType` for node
  * Fixed some wording in the Hindi narrative file
  * Fixed missing turn maneuver by updating the forward intersecting edge logic
* **Issues Fixed**
  * Fixed an issue with pedestrian routes where a short u-turn was taken to avoid the "crossing" penalty.
  * Fixed bicycle routing due to high penalty to enter an access=destination area. Changed to a smaller, length based factor to try to avoid long regions where access = destination. Added a driveway penalty to avoid taking driveways (which are often marked as access=destination).
  * Fixed regression where service did not adhere to the list of allowed actions in the Loki configuration
* **Graph Correlation**
  * External contributions from Navitia have lead to greatly reduced per-location graph correlation. Average correlation time is now less than 1ms down from 4-9ms.

## Release Date: 2016-10-17

* **Guidance Improvement**
  * Added the Hindi (hi-IN) narrative language
* **Service Additions**
  * Added internal valhalla error codes utility in baldr and modified all services to make use of and return as JSON response
  * See documentation https://github.com/valhalla/valhalla-docs/blob/master/api-reference.md#internal-error-codes-and-conditions
* **Time-Distance Matrix Improvement**
  * Added a costmatrix performance fix for one_to_many matrix requests
* **Memory Mapped Tar Archive - Tile Extract Support**
  * Added the ability to load a tar archive of the routing graph tiles. This improves performance under heavy load and reduces the memory requirement while allowing multiple processes to share cache resources.

## Release Date: 2016-09-19

* **Guidance Improvement**
  * Added pirate narrative language
* **Routing Improvement**
  * Added the ability to include or exclude stops, routes, and operators in multimodal routing.
* **Service Improvement**
  * JSONify Error Response

## Release Date: 2016-08-30

* **Pedestrian Routing Improvement**
  * Fixes for trivial pedestrian routes

## Release Date: 2016-08-22

* **Guidance Improvements**
  * Added Spanish narrative
  * Updated the start and end edge heading calculation to be based on road class and edge use
* **Bicycle Routing Improvements**
  * Prevent getting off a higher class road for a small detour only to get back onto the road immediately.
  * Redo the speed penalties and road class factors - they were doubly penalizing many roads with very high values.
  * Simplify the computation of weighting factor for roads that do not have cycle lanes. Apply speed penalty to slightly reduce favoring
of non-separated bicycle lanes on high speed roads.
* **Routing Improvements**
  * Remove avoidance of U-turn for pedestrian routes. This improves use with map-matching since pedestrian routes can make U-turns.
  * Allow U-turns at dead-ends for driving (and bicycling) routes.
* **Service Additions**
  * Add support for multi-modal isochrones.
  * Added base code to allow reverse isochrones (path from anywhere to a single destination).
* **New Sources to Targets**
  * Added a new Matrix Service action that allows you to request any of the 3 types of time-distance matrices by calling 1 action.  This action takes a sources and targets parameter instead of the locations parameter.  Please see the updated Time-Distance Matrix Service API reference for more details.

## Release Date: 2016-08-08

 * **Service additions**
  * Latitude, longitude bounding boxes of the route and each leg have been added to the route results.
  * Added an initial isochrone capability. This includes methods to create an "isotile" - a 2-D gridded data set with time to reach each lat,lon grid from an origin location. This isoltile is then used to create contours at specified times. Interior contours are optionally removed and the remaining outer contours are generalized and converted to GeoJSON polygons. An initial version supporting multimodal route types has also been added.
 * **Data Producer Updates**
  * Fixed tranist scheduling issue where false schedules were getting added.
 * **Tools Additionas**
  * Added `valhalla_export_edges` tool to allow shape and names to be dumped from the routing tiles

## Release Date: 2016-07-19

 * **Guidance Improvements**
  * Added French narrative
  * Added capability to have narrative language aliases - For example: German `de-DE` has an alias of `de`
 * **Transit Stop Update** - Return latitude and longitude for each transit stop
 * **Data Producer Updates**
  * Added logic to use lanes:forward, lanes:backward, speed:forward, and speed:backward based on direction of the directed edge.
  * Added support for no_entry, no_exit, and no_turn restrictions.
  * Added logic to support country specific access. Based on country tables found here: http://wiki.openstreetmap.org/wiki/OSM_tags_for_routing/Access-Restrictions

## Release Date: 2016-06-08

 * **Bug Fix** - Fixed a bug where edge indexing created many small tiles where no edges actually intersected. This allowed impossible routes to be considered for path finding instead of rejecting them earlier.
 * **Guidance Improvements**
  * Fixed invalid u-turn direction
  * Updated to properly call out jughandle routes
  * Enhanced signless interchange maneuvers to help guide users
 * **Data Producer Updates**
  * Updated the speed assignment for ramp to be a percentage of the original road class speed assignment
  * Updated stop impact logic for turn channel onto ramp

## Release Date: 2016-05-19

 * **Bug Fix** - Fixed a bug where routes fail within small, disconnected "islands" due to the threshold logic in prior release. Also better logic for not-thru roads.

## Release Date: 2016-05-18

 * **Bidirectional A* Improvements** - Fixed an issue where if both origin and destination locations where on not-thru roads that meet at a common node the path ended up taking a long detour. Not all cases were fixed though - next release should fix. Trying to address the termination criteria for when the best connection point of the 2 paths is optimal. Turns out that the initial case where both opposing edges are settled is not guaranteed to be the least cost path. For now we are setting a threshold and extending the search while still tracking best connections. Fixed the opposing edge when a hierarchy transition occurs.
 * **Guidance Globalization** -  Fixed decimal distance to be locale based.
 * **Guidance Improvements**
  * Fixed roundabout spoke count issue by fixing the drive_on_right attribute.
  * Simplified narative by combining unnamed straight maneuvers
  * Added logic to confirm maneuver type assignment to avoid invalid guidance
  * Fixed turn maneuvers by improving logic for the following:
    * Internal intersection edges
    * 'T' intersections
    * Intersecting forward edges
 * **Data Producer Updates** - Fix the restrictions on a shortcut edge to be the same as the last directed edge of the shortcut (rather than the first one).

## Release Date: 2016-04-28

 * **Tile Format Updates** - Separated the transit graph from the "road only" graph into different tiles but retained their interconnectivity. Transit tiles are now hierarchy level 3.
 * **Tile Format Updates** - Reduced the size of graph edge shape data by 5% through the use of varint encoding (LEB128)
 * **Tile Format Updates** - Aligned `EdgeInfo` structures to proper byte boundaries so as to maintain compatibility for systems who don't support reading from unaligned addresses.
 * **Guidance Globalization** -  Added the it-IT(Italian) language file. Added support for CLDR plural rules. The cs-CZ(Czech), de-DE(German), and en-US(US English) language files have been updated.
 * **Travel mode based instructions** -  Updated the start, post ferry, and post transit insructions to be based on the travel mode, for example:
  * `Drive east on Main Street.`
  * `Walk northeast on Broadway.`
  * `Bike south on the cycleway.`

## Release Date: 2016-04-12

 * **Guidance Globalization** -  Added logic to use tagged language files that contain the guidance phrases. The initial versions of en-US, de-DE, and cs-CZ have been deployed.
 * **Updated ferry defaults** -  Bumped up use_ferry to 0.65 so that we don't penalize ferries as much.

## Release Date: 2016-03-31
 * **Data producer updates** - Do not generate shortcuts across a node which is a fork. This caused missing fork maneuvers on longer routes.  GetNames update ("Broadway fix").  Fixed an issue with looking up a name in the ref map and not the name map.  Also, removed duplicate names.  Private = false was unsetting destination only flags for parking aisles.

## Release Date: 2016-03-30
 * **TripPathBuilder Bug Fix** - Fixed an exception that was being thrown when trying to read directed edges past the end of the list within a tile. This was due to errors in setting walkability and cyclability on upper hierarchies.

## Release Date: 2016-03-28

 * **Improved Graph Correlation** -  Correlating input to the routing graph is carried out via closest first traversal of the graph's, now indexed, geometry. This results in faster correlation and gaurantees the absolute closest edge is found.

## Release Date: 2016-03-16

 * **Transit type returned** -  The transit type (e.g. tram, metro, rail, bus, ferry, cable car, gondola, funicular) is now returned with each transit maneuver.
 * **Guidance language** -  If the language option is not supplied or is unsupported then the language will be set to the default (en-US). Also, the service will return the language in the trip results.
 * **Update multimodal path algorithm** - Applied some fixes to multimodal path algorithm. In particular fixed a bug where the wrong sortcost was added to the adjacency list. Also separated "in-station" transfer costs from transfers between stops.
 * **Data producer updates** - Do not combine shortcut edges at gates or toll booths. Fixes avoid toll issues on routes that included shortcut edges.

## Release Date: 2016-03-07

 * **Updated all APIs to honor the optional DNT (Do not track) http header** -  This will avoid logging locations.
 * **Reduce 'Merge maneuver' verbal alert instructions** -  Only create a verbal alert instruction for a 'Merge maneuver' if the previous maneuver is > 1.5 km.
 * **Updated transit defaults.  Tweaked transit costing logic to obtain better routes.** -  use_rail = 0.6, use_transfers = 0.3, transfer_cost = 15.0 and transfer_penalty = 300.0.  Updated the TransferCostFactor to use the transfer_factor correctly.  TransitionCost for pedestrian costing bumped up from 20.0f to 30.0f when predecessor edge is a transit connection.
 * **Initial Guidance Globalization** -  Partial framework for Guidance Globalization. Started reading some guidance phrases from en-US.json file.

## Release Date: 2016-02-22

 * **Use bidirectional A* for automobile routes** - Switch to bidirectional A* for all but bus routes and short routes (where origin and destination are less than 10km apart). This improves performance and has less failure cases for longer routes. Some data import adjustments were made (02-19) to fix some issues encountered with arterial and highway hierarchies. Also only use a maximum of 2 passes for bidirecdtional A* to reduce "long time to fail" cases.
 * **Added verbal multi-cue guidance** - This combines verbal instructions when 2 successive maneuvers occur in a short amount of time (e.g., Turn right onto MainStreet. Then Turn left onto 1st Avenue).

## Release Date: 2016-02-19

 * **Data producer updates** - Reduce stop impact when all edges are links (ramps or turn channels). Update opposing edge logic to reject edges that do no have proper access (forward access == reverse access on opposing edge and vice-versa). Update ReclassifyLinks for cases where a single edge (often a service road) intersects a ramp improperly causing the ramp to reclassified when it should not be. Updated maximum OSM node Id (now exceeds 4000000000). Move lua from conf repository into mjolnir.

## Release Date: 2016-02-01

 * **Data producer updates** - Reduce speed on unpaved/rough roads. Add statistics for hgv (truck) restrictions.

## Release Date: 2016-01-26

 * **Added capability to disable narrative production** - Added the `narrative` boolean option to allow users to disable narrative production. Locations, shape, length, and time are still returned. The narrative production is enabled by default. The possible values for the `narrative` option are: false and true
 * **Added capability to mark a request with an id** - The `id` is returned with the response so a user could match to the corresponding request.
 * **Added some logging enhancements, specifically [ANALYTICS] logging** - We want to focus more on what our data is telling us by logging specific stats in Logstash.

## Release Date: 2016-01-18

 * **Data producer updates** - Data importer configuration (lua) updates to fix a bug where buses were not allowed on restricted lanes.  Fixed surface issue (change the default surface to be "compacted" for footways).

## Release Date: 2016-01-04

 * **Fixed Wrong Costing Options Applied** - Fixed a bug in which a previous requests costing options would be used as defaults for all subsequent requests.

## Release Date: 2015-12-18

 * **Fix for bus access** - Data importer configuration (lua) updates to fix a bug where bus lanes were turning off access for other modes.
 * **Fix for extra emergency data** - Data importer configuration (lua) updates to fix a bug where we were saving hospitals in the data.
 * **Bicycle costing update** - Updated kTCSlight and kTCFavorable so that cycleways are favored by default vs roads.

## Release Date: 2015-12-17

 * **Graph Tile Data Structure update** - Updated structures within graph tiles to support transit efforts and truck routing. Removed TransitTrip, changed TransitRoute and TransitStop to indexes (rather than binary search). Added access restrictions (like height and weight restrictions) and the mode which they impact to reduce need to look-up.
 * **Data producer updates** - Updated graph tile structures and import processes.

## Release Date: 2015-11-23

 * **Fixed Open App for OSRM functionality** - Added OSRM functionality back to Loki to support Open App.

## Release Date: 2015-11-13

 * **Improved narrative for unnamed walkway, cycleway, and mountain bike trail** - A generic description will be used for the street name when a walkway, cycleway, or mountain bike trail maneuver is unnamed. For example, a turn right onto a unnamed walkway maneuver will now be: "Turn right onto walkway."
 * **Fix costing bug** - Fix a bug introduced in EdgeLabel refactor (impacted time distance matrix only).

## Release Date: 2015-11-3

 * **Enhance bi-directional A* logic** - Updates to bidirectional A* algorithm to fix the route completion logic to handle cases where a long "connection" edge could lead to a sub-optimal path. Add hierarchy and shortcut logic so we can test and use bidirectional A* for driving routes. Fix the destination logic to properly handle oneways as the destination edge. Also fix U-turn detection for reverse search when hierarchy transitions occur.
 * **Change "Go" to "Head" for some instructions** - Start, exit ferry.
 * **Update to roundabout instructions** - Call out roundabouts for edges marked as links (ramps, turn channels).
 * **Update bicycle costing** - Fix the road factor (for applying weights based on road classification) and lower turn cost values.

## Data Producer Release Date: 2015-11-2

 * **Updated logic to not create shortcut edges on roundabouts** - This fixes some roundabout exit counts.

## Release Date: 2015-10-20

 * **Bug Fix for Pedestrian and Bicycle Routes** - Fixed a bug with setting the destination in the bi-directional Astar algorithm. Locations that snapped to a dead-end node would have failed the route and caused a timeout while searching for a valid path. Also fixed the elapsed time computation on the reverse path of bi-directional algorithm.

## Release Date: 2015-10-16

 * **Through Location Types** - Improved support for locations with type = "through". Routes now combine paths that meet at each through location to create a single "leg" between locations with type = "break". Paths that continue at a through location will not create a U-turn unless the path enters a "dead-end" region (neighborhood with no outbound access).
 * **Update shortcut edge logic** - Now skips long shortcut edges when close to the destination. This can lead to missing the proper connection if the shortcut is too long. Fixes #245 (thor).
 * **Per mode service limits** - Update configuration to allow setting different maximum number of locations and distance per mode.
 * **Fix shape index for trivial path** - Fix a bug where when building the the trip path for a "trivial" route (includes just one edge) where the shape index exceeded that size of the shape.

## Release Date: 2015-09-28

 * **Elevation Influenced Bicycle Routing** - Enabled elevation influenced bicycle routing. A "use-hills" option was added to the bicycle costing profile that can tune routes to avoid hills based on grade and amount of elevation change.
 * **"Loop Edge" Fix** - Fixed a bug with edges that form a loop. Split them into 2 edges during data import.
 * **Additional information returned from 'locate' method** - Added information that can be useful when debugging routes and data. Adds information about nodes and edges at a location.
 * **Guidance/Narrative Updates** - Added side of street to destination narrative. Updated verbal instructions.<|MERGE_RESOLUTION|>--- conflicted
+++ resolved
@@ -42,11 +42,8 @@
    * ADDED: pull ubuntu:20.04 base image before building [#3233](https://github.com/valhalla/valhalla/pull/3223)
    * CHANGED: Improve Loki nearest-neighbour performance for large radius searches in open space [#3233](https://github.com/valhalla/valhalla/pull/3324)
    * ADDED: testing infrastructure for scripts and valhalla_build_config tests [#3308](https://github.com/valhalla/valhalla/pull/3308)
-<<<<<<< HEAD
    * ADDED: Shape points and information about where intermediate locations are placed along the legs of a route [#3274](https://github.com/valhalla/valhalla/pull/3274)
-=======
    * CHANGED: Improved existing hov lane transition test case to make more realistic [#3330](https://github.com/valhalla/valhalla/pull/3330)
->>>>>>> aacd79a5
 
 ## Release Date: 2021-07-20 Valhalla 3.1.3
 * **Removed**
