## Release Date: 2021-??-?? Valhalla 3.1.4
* **Removed**
* **Bug Fix**
   * FIXED: Revert default speed boost for turn channels [#3232](https://github.com/valhalla/valhalla/pull/3232)
   * FIXED: Use the right tile to get country for incident [#3235](https://github.com/valhalla/valhalla/pull/3235)
   * FIXED: Fix factors passed to `RelaxHierarchyLimits` [#3253](https://github.com/valhalla/valhalla/pull/3253)
   * FIXED: Fix TransitionCostReverse usage [#3260](https://github.com/valhalla/valhalla/pull/3260)
   * FIXED: Fix Tagged Value Support in EdgeInfo [#3262](https://github.com/valhalla/valhalla/issues/3262)
   * FIXED: TransitionCostReverse fix: revert internal_turn change [#3271](https://github.com/valhalla/valhalla/issues/3271)
   * FIXED: Optimize tiles usage in reach-based pruning [#3294](https://github.com/valhalla/valhalla/pull/3294)
<<<<<<< HEAD
   * FIXED: Slip lane detection: track visited nodes to avoid infinite loops [#3297](https://github.com/valhalla/valhalla/pull/3297)
=======
   * FIXED: Fix distance value in a 0-length road [#3185](https://github.com/valhalla/valhalla/pull/3185)
>>>>>>> f5175404
* **Enhancement**
   * CHANGED: Favor turn channels more [#3222](https://github.com/valhalla/valhalla/pull/3222)
   * CHANGED: Rename `valhalla::midgard::logging::LogLevel` enumerators to avoid clash with common macros [#3236](https://github.com/valhalla/valhalla/pull/3236)
   * CHANGED: Move pre-defined algorithm-based factors inside `RelaxHierarchyLimits` [#3253](https://github.com/valhalla/valhalla/pull/3253)
   * ADDED: Reject alternatives with too long detours [#3238](https://github.com/valhalla/valhalla/pull/3238)
   * ADDED: Added info to /status endpoint [#3008](https://github.com/valhalla/valhalla/pull/3008)
   * ADDED: Added stop and give_way/yield signs to the data and traffic signal fixes [#3251](https://github.com/valhalla/valhalla/pull/3251)
   * ADDED: use_hills for pedestrian costing, which also affects the walking speed [#3234](https://github.com/valhalla/valhalla/pull/3234)
   * CHANGED: Fixed cost threshold fot bidirectional astar. Implemented reach-based pruning for suboptimal branches [#3257](https://github.com/valhalla/valhalla/pull/3257)
   * ADDED: Added `exclude_unpaved` request parameter [#3240](https://github.com/valhalla/valhalla/pull/3240)
   * ADDED: Add Z-level field to `EdgeInfo`. [#3261](https://github.com/valhalla/valhalla/pull/3261)
   * CHANGED: Calculate stretch threshold for alternatives based on the optimal route cost [#3276](https://github.com/valhalla/valhalla/pull/3276)
   * ADDED: Add `preferred_z_level` as a parameter of loki requests. [#3270](https://github.com/valhalla/valhalla/pull/3270)
   * ADDED: Add `preferred_layer` as a parameter of loki requests. [#3270](https://github.com/valhalla/valhalla/pull/3270)
   * ADDED: Exposing service area names in passive maneuvers. [#3277](https://github.com/valhalla/valhalla/pull/3277)
   * ADDED: Added traffic signal and stop sign check for stop impact. These traffic signals and stop sign are located on edges. [#3279](https://github.com/valhalla/valhalla/pull/3279)

## Release Date: 2021-07-20 Valhalla 3.1.3
* **Removed**
   * REMOVED: Unused overloads of `to_response` function [#3167](https://github.com/valhalla/valhalla/pull/3167)

* **Bug Fix**
   * FIXED: Fix heading on small edge [#3114](https://github.com/valhalla/valhalla/pull/3114)
   * FIXED: Added support for `access=psv`, which disables routing on these nodes and edges unless the mode is taxi or bus [#3107](https://github.com/valhalla/valhalla/pull/3107)
   * FIXED: Disables logging in CI to catch issues [#3121](https://github.com/valhalla/valhalla/pull/3121)
   * FIXED: Fixed U-turns through service roads [#3082](https://github.com/valhalla/valhalla/pull/3082)
   * FIXED: Added forgotten penalties for kLivingStreet and kTrack for pedestrian costing model [#3116](https://github.com/valhalla/valhalla/pull/3116)
   * FIXED: Updated the reverse turn bounds [#3122](https://github.com/valhalla/valhalla/pull/3122)
   * FIXED: Missing fork maneuver [#3134](https://github.com/valhalla/valhalla/pull/3134)
   * FIXED: Update turn channel logic to call out specific turn at the end of the turn channel if needed [#3140](https://github.com/valhalla/valhalla/pull/3140)
   * FIXED: Fixed cost thresholds for TimeDistanceMatrix. [#3131](https://github.com/valhalla/valhalla/pull/3131)
   * FIXED: Use distance threshold in hierarchy limits for bidirectional astar to expand more important lower level roads [#3156](https://github.com/valhalla/valhalla/pull/3156)
   * FIXED: Fixed incorrect dead-end roundabout labels. [#3129](https://github.com/valhalla/valhalla/pull/3129)
   * FIXED: googletest wasn't really updated in #3166 [#3187](https://github.com/valhalla/valhalla/pull/3187)
   * FIXED: Minor fix of benchmark code [#3190](https://github.com/valhalla/valhalla/pull/3190)
   * FIXED: avoid_polygons intersected edges as polygons instead of linestrings [#3194]((https://github.com/valhalla/valhalla/pull/3194)
   * FIXED: when binning horizontal edge shapes using single precision floats (converted from not double precision floats) allowed for the possiblity of marking many many tiles no where near the shape [#3204](https://github.com/valhalla/valhalla/pull/3204) 
   * FIXED: Fix improper iterator usage in ManeuversBuilder [#3205](https://github.com/valhalla/valhalla/pull/3205)
   * FIXED: Modified approach for retrieving signs from a directed edge #3166 [#3208](https://github.com/valhalla/valhalla/pull/3208)
   * FIXED: Improve turn channel classification: detect slip lanes [#3196](https://github.com/valhalla/valhalla/pull/3196)
   * FIXED: Compatibility with older boost::optional versions [#3219](https://github.com/valhalla/valhalla/pull/3219)
   * FIXED: Older boost.geometry versions don't have correct() for geographic rings [#3218](https://github.com/valhalla/valhalla/pull/3218)
   * FIXED: Use default road speed for bicycle costing so traffic does not reduce penalty on high speed roads. [#3143](https://github.com/valhalla/valhalla/pull/3143)

* **Enhancement**
   * CHANGED: Refactor base costing options parsing to handle more common stuff in a one place [#3125](https://github.com/valhalla/valhalla/pull/3125)
   * CHANGED: Unified Sign/SignElement into sign.proto [#3146](https://github.com/valhalla/valhalla/pull/3146)
   * ADDED: New verbal succinct transition instruction to maneuver & narrativebuilder. Currently this instruction will be used in place of a very long street name to avoid repetition of long names [#2844](https://github.com/valhalla/valhalla/pull/2844)
   * ADDED: Added oneway support for pedestrian access and foot restrictions [#3123](https://github.com/valhalla/valhalla/pull/3123)
   * ADDED: Exposing rest-area names in passive maneuvers [#3172](https://github.com/valhalla/valhalla/pull/3172)
   * CHORE: Updates robin-hood-hashing third-party library
   * ADDED: Support `barrier=yes|swing_gate|jersey_barrier` tags [#3154](https://github.com/valhalla/valhalla/pull/3154)
   * ADDED: Maintain `access=permit|residents` tags as private [#3149](https://github.com/valhalla/valhalla/pull/3149)
   * CHANGED: Replace `avoid_*` API parameters with more accurate `exclude_*` [#3093](https://github.com/valhalla/valhalla/pull/3093)
   * ADDED: Penalize private gates [#3144](https://github.com/valhalla/valhalla/pull/3144)
   * CHANGED: Renamed protobuf Sign/SignElement to TripSign/TripSignElement [#3168](https://github.com/valhalla/valhalla/pull/3168)
   * CHORE: Updates googletest to release-1.11.0 [#3166](https://github.com/valhalla/valhalla/pull/3166)
   * CHORE: Enables -Wall on sif sources [#3178](https://github.com/valhalla/valhalla/pull/3178)
   * ADDED: Allow going through accessible `barrier=bollard` and penalize routing through it, when the access is private [#3175](https://github.com/valhalla/valhalla/pull/3175)
   * ADDED: Add country code to incident metadata [#3169](https://github.com/valhalla/valhalla/pull/3169)
   * CHANGED: Use distance instead of time to check limited sharing criteria [#3183](https://github.com/valhalla/valhalla/pull/3183)
   * ADDED: Introduced a new via_waypoints array on the leg in the osrm route serializer that describes where a particular waypoint from the root-level array matches to the route. [#3189](https://github.com/valhalla/valhalla/pull/3189)
   * ADDED: Added vehicle width and height as an option for auto (and derived: taxi, bus, hov) profile (https://github.com/valhalla/valhalla/pull/3179)
   * ADDED: Support for statsd integration for basic error and requests metrics [#3191](https://github.com/valhalla/valhalla/pull/3191)
   * CHANGED: Get rid of typeid in statistics-related code. [#3227](https://github.com/valhalla/valhalla/pull/3227)

## Release Date: 2021-05-26 Valhalla 3.1.2
* **Removed**
* **Bug Fix**
   * FIXED: Change unnamed road intersections from being treated as penil point u-turns [#3084](https://github.com/valhalla/valhalla/pull/3084)
   * FIXED: Fix TimeDepReverse termination and path cost calculation (for arrive_by routing) [#2987](https://github.com/valhalla/valhalla/pull/2987)
   * FIXED: Isochrone (::Generalize()) fix to avoid generating self-intersecting polygons [#3026](https://github.com/valhalla/valhalla/pull/3026)
   * FIXED: Handle day_on/day_off/hour_on/hour_off restrictions [#3029](https://github.com/valhalla/valhalla/pull/3029)
   * FIXED: Apply conditional restrictions with dow only to the edges when routing [#3039](https://github.com/valhalla/valhalla/pull/3039)
   * FIXED: Missing locking in incident handler needed to hang out to scop lock rather than let the temporary disolve [#3046](https://github.com/valhalla/valhalla/pull/3046)
   * FIXED: Continuous lane guidance fix [#3054](https://github.com/valhalla/valhalla/pull/3054)
   * FIXED: Fix reclassification for "shorter" ferries and rail ferries (for Chunnel routing issues) [#3038](https://github.com/valhalla/valhalla/pull/3038)
   * FIXED: Incorrect routing through motor_vehicle:conditional=destination. [#3041](https://github.com/valhalla/valhalla/pull/3041)
   * FIXED: Allow destination-only routing on the first-pass for non bidirectional Astar algorithms. [#3085](https://github.com/valhalla/valhalla/pull/3085)
   * FIXED: Highway/ramp lane bifurcation [#3088](https://github.com/valhalla/valhalla/pull/3088)
   * FIXED: out of bound access of tile hierarchy in base_ll function in graphheader [#3089](https://github.com/valhalla/valhalla/pull/3089)
   * FIXED: include shortcuts in avoid edge set for avoid_polygons [#3090](https://github.com/valhalla/valhalla/pull/3090)
  
* **Enhancement**
   * CHANGED: Refactor timedep forward/reverse to reduce code repetition [#2987](https://github.com/valhalla/valhalla/pull/2987)
   * CHANGED: Sync translation files with Transifex command line tool [#3030](https://github.com/valhalla/valhalla/pull/3030)
   * CHANGED: Use osm tags in links reclassification algorithm in order to reduce false positive downgrades [#3042](https://github.com/valhalla/valhalla/pull/3042) 
   * CHANGED: Use CircleCI XL instances for linux based builds [#3043](https://github.com/valhalla/valhalla/pull/3043)
   * ADDED: ci: Enable undefined sanitizer [#2999](https://github.com/valhalla/valhalla/pull/2999)
   * ADDED: Optionally pass preconstructed graphreader to connectivity map [#3046](https://github.com/valhalla/valhalla/pull/3046)
   * CHANGED: ci: Skip Win CI runs for irrelevant files [#3014](https://github.com/valhalla/valhalla/pull/3014)
   * ADDED: Allow configuration-driven default speed assignment based on edge properties [#3055](https://github.com/valhalla/valhalla/pull/3055)
   * CHANGED: Use std::shared_ptr in case if ENABLE_THREAD_SAFE_TILE_REF_COUNT is ON. [#3067](https://github.com/valhalla/valhalla/pull/3067)
   * CHANGED: Reduce stop impact when driving in parking lots [#3051](https://github.com/valhalla/valhalla/pull/3051)
   * ADDED: Added another through route test [#3074](https://github.com/valhalla/valhalla/pull/3074)
   * ADDED: Adds incident-length to metadata proto [#3083](https://github.com/valhalla/valhalla/pull/3083)
   * ADDED: Do not penalize gates that have allowed access [#3078](https://github.com/valhalla/valhalla/pull/3078)
   * ADDED: Added missing k/v pairs to taginfo.json.  Updated PR template. [#3101](https://github.com/valhalla/valhalla/pull/3101)
   * CHANGED: Serialize isochrone 'contour' properties as floating point so they match user supplied value [#3078](https://github.com/valhalla/valhalla/pull/3095)
   * NIT: Enables compiler warnings as errors in midgard module [#3104](https://github.com/valhalla/valhalla/pull/3104)
   * CHANGED: Check all tiles for nullptr that reads from graphreader to avoid fails in case tiles might be missing. [#3065](https://github.com/valhalla/valhalla/pull/3065)

## Release Date: 2021-04-21 Valhalla 3.1.1
* **Removed**
   * REMOVED: The tossing of private roads in [#1960](https://github.com/valhalla/valhalla/pull/1960) was too aggressive and resulted in a lot of no routes.  Reverted this logic.  [#2934](https://github.com/valhalla/valhalla/pull/2934)
   * REMOVED: stray references to node bindings [#3012](https://github.com/valhalla/valhalla/pull/3012)

* **Bug Fix**
   * FIXED: Fix compression_utils.cc::inflate(...) throw - make it catchable [#2839](https://github.com/valhalla/valhalla/pull/2839)
   * FIXED: Fix compiler errors if HAVE_HTTP not enabled [#2807](https://github.com/valhalla/valhalla/pull/2807)
   * FIXED: Fix alternate route serialization [#2811](https://github.com/valhalla/valhalla/pull/2811)
   * FIXED: Store restrictions in the right tile [#2781](https://github.com/valhalla/valhalla/pull/2781)
   * FIXED: Failing to write tiles because of racing directory creation [#2810](https://github.com/valhalla/valhalla/pull/2810)
   * FIXED: Regression in stopping expansion on transitions down in time-dependent routes [#2815](https://github.com/valhalla/valhalla/pull/2815)
   * FIXED: Fix crash in loki when trace_route is called with 2 locations.[#2817](https://github.com/valhalla/valhalla/pull/2817)
   * FIXED: Mark the restriction start and end as via ways to fix IsBridgingEdge function in Bidirectional Astar [#2796](https://github.com/valhalla/valhalla/pull/2796)
   * FIXED: Dont add predictive traffic to the tile if it's empty [#2826](https://github.com/valhalla/valhalla/pull/2826)
   * FIXED: Fix logic bidirectional astar to avoid double u-turns and extra detours [#2802](https://github.com/valhalla/valhalla/pull/2802)
   * FIXED: Re-enable transition cost for motorcycle profile [#2837](https://github.com/valhalla/valhalla/pull/2837)
   * FIXED: Increase limits for timedep_* algorithms. Split track_factor into edge factor and transition penalty [#2845](https://github.com/valhalla/valhalla/pull/2845)
   * FIXED: Loki was looking up the wrong costing enum for avoids [#2856](https://github.com/valhalla/valhalla/pull/2856)
   * FIXED: Fix way_ids -> graph_ids conversion for complex restrictions: handle cases when a way is split into multiple edges [#2848](https://github.com/valhalla/valhalla/pull/2848)
   * FIXED: Honor access mode while matching OSMRestriction with the graph [#2849](https://github.com/valhalla/valhalla/pull/2849)
   * FIXED: Ensure route summaries are unique among all returned route/legs [#2874](https://github.com/valhalla/valhalla/pull/2874)
   * FIXED: Fix compilation errors when boost < 1.68 and libprotobuf < 3.6  [#2878](https://github.com/valhalla/valhalla/pull/2878)
   * FIXED: Allow u-turns at no-access barriers when forced by heading [#2875](https://github.com/valhalla/valhalla/pull/2875)
   * FIXED: Fixed "No route found" error in case of multipoint request with locations near low reachability edges [#2914](https://github.com/valhalla/valhalla/pull/2914)
   * FIXED: Python bindings installation [#2751](https://github.com/valhalla/valhalla/issues/2751)
   * FIXED: Skip bindings if there's no Python development version [#2893](https://github.com/valhalla/valhalla/pull/2893)
   * FIXED: Use CMakes built-in Python variables to configure installation [#2931](https://github.com/valhalla/valhalla/pull/2931)
   * FIXED: Sometimes emitting zero-length route geometry when traffic splits edge twice [#2943](https://github.com/valhalla/valhalla/pull/2943)
   * FIXED: Fix map-match segfault when gps-points project very near a node [#2946](https://github.com/valhalla/valhalla/pull/2946)
   * FIXED: Use kServiceRoad edges while searching for ferry connection [#2933](https://github.com/valhalla/valhalla/pull/2933)
   * FIXED: Enhanced logic for IsTurnChannelManeuverCombinable [#2952](https://github.com/valhalla/valhalla/pull/2952)
   * FIXED: Restore compatibility with gcc 6.3.0, libprotobuf 3.0.0, boost v1.62.0 [#2953](https://github.com/valhalla/valhalla/pull/2953)
   * FIXED: Dont abort bidirectional a-star search if only one direction is exhausted [#2936](https://github.com/valhalla/valhalla/pull/2936)
   * FIXED: Fixed missing comma in the scripts/valhalla_build_config [#2963](https://github.com/valhalla/valhalla/pull/2963)
   * FIXED: Reverse and Multimodal Isochrones were returning forward results [#2967](https://github.com/valhalla/valhalla/pull/2967)
   * FIXED: Map-match fix for first gps-point being exactly equal to street shape-point [#2977](https://github.com/valhalla/valhalla/pull/2977)
   * FIXED: Add missing GEOS:GEOS dep to mjolnir target [#2901](https://github.com/valhalla/valhalla/pull/2901)
   * FIXED: Allow expansion into a region when not_thru_pruning is false on 2nd pass [#2978](https://github.com/valhalla/valhalla/pull/2978)
   * FIXED: Fix polygon area calculation: use Shoelace formula [#2927](https://github.com/valhalla/valhalla/pull/2927)
   * FIXED: Isochrone: orient segments/rings acoording to the right-hand rule [#2932](https://github.com/valhalla/valhalla/pull/2932)
   * FIXED: Parsenodes fix: check if index is out-of-bound first [#2984](https://github.com/valhalla/valhalla/pull/2984)
   * FIXED: Fix for unique-summary logic [#2996](https://github.com/valhalla/valhalla/pull/2996)
   * FIXED: Isochrone: handle origin edges properly [#2990](https://github.com/valhalla/valhalla/pull/2990)
   * FIXED: Annotations fail with returning NaN speed when the same point is duplicated in route geometry [#2992](https://github.com/valhalla/valhalla/pull/2992)
   * FIXED: Fix run_with_server.py to work on macOS [#3003](https://github.com/valhalla/valhalla/pull/3003)
   * FIXED: Removed unexpected maneuvers at sharp bends [#2968](https://github.com/valhalla/valhalla/pull/2968)
   * FIXED: Remove large number formatting for non-US countries [#3015](https://github.com/valhalla/valhalla/pull/3015)
   * FIXED: Odin undefined behaviour: handle case when xedgeuse is not initialized [#3020](https://github.com/valhalla/valhalla/pull/3020)

* **Enhancement**
   * Pedestrian crossing should be a separate TripLeg_Use [#2950](https://github.com/valhalla/valhalla/pull/2950)
   * CHANGED: Azure uses ninja as generator [#2779](https://github.com/valhalla/valhalla/pull/2779)
   * ADDED: Support for date_time type invariant for map matching [#2712](https://github.com/valhalla/valhalla/pull/2712)
   * ADDED: Add Bulgarian locale [#2825](https://github.com/valhalla/valhalla/pull/2825)
   * FIXED: No need for write permissions on tarball indices [#2822](https://github.com/valhalla/valhalla/pull/2822)
   * ADDED: nit: Links debug build with lld [#2813](https://github.com/valhalla/valhalla/pull/2813)
   * ADDED: Add costing option `use_living_streets` to avoid or favor living streets in route. [#2788](https://github.com/valhalla/valhalla/pull/2788)
   * CHANGED: Do not allocate mapped_cache vector in skadi when no elevation source is provided. [#2841](https://github.com/valhalla/valhalla/pull/2841)
   * ADDED: avoid_polygons logic [#2750](https://github.com/valhalla/valhalla/pull/2750)
   * ADDED: Added support for destination for conditional access restrictions [#2857](https://github.com/valhalla/valhalla/pull/2857)
   * CHANGED: Large sequences are now merge sorted which can be dramatically faster with certain hardware configurations. This is especially useful in speeding up the earlier stages (parsing, graph construction) of tile building [#2850](https://github.com/valhalla/valhalla/pull/2850)
   * CHANGED: When creating the intial graph edges by setting at which nodes they start and end, first mark the indices of those nodes in another sequence and then sort them by edgeid so that we can do the setting of start and end node sequentially in the edges file. This is much more efficient on certain hardware configurations [#2851](https://github.com/valhalla/valhalla/pull/2851)
   * CHANGED: Use relative cost threshold to extend search in bidirectional astar in order to find more alternates [#2868](https://github.com/valhalla/valhalla/pull/2868)
   * CHANGED: Throw an exception if directory does not exist when building traffic extract [#2871](https://github.com/valhalla/valhalla/pull/2871)
   * CHANGED: Support for ignoring multiple consecutive closures at start/end locations [#2846](https://github.com/valhalla/valhalla/pull/2846)
   * ADDED: Added sac_scale to trace_attributes output and locate edge output [#2818](https://github.com/valhalla/valhalla/pull/2818)
   * ADDED: Ukrainian language translations [#2882](https://github.com/valhalla/valhalla/pull/2882)
   * ADDED: Add support for closure annotations [#2816](https://github.com/valhalla/valhalla/pull/2816)
   * ADDED: Add costing option `service_factor`. Implement possibility to avoid or favor generic service roads in route for all costing options. [#2870](https://github.com/valhalla/valhalla/pull/2870)
   * CHANGED: Reduce stop impact cost when flow data is present [#2891](https://github.com/valhalla/valhalla/pull/2891)
   * CHANGED: Update visual compare script [#2803](https://github.com/valhalla/valhalla/pull/2803)
   * CHANGED: Service roads are not penalized for `pedestrian` costing by default. [#2898](https://github.com/valhalla/valhalla/pull/2898)
   * ADDED: Add complex mandatory restrictions support [#2766](https://github.com/valhalla/valhalla/pull/2766)
   * ADDED: Status endpoint for future status info and health checking of running service [#2907](https://github.com/valhalla/valhalla/pull/2907)
   * ADDED: Add min_level argument to valhalla_ways_to_edges [#2918](https://github.com/valhalla/valhalla/pull/2918)
   * ADDED: Adding ability to store the roundabout_exit_turn_degree to the maneuver [#2941](https://github.com/valhalla/valhalla/pull/2941)
   * ADDED: Penalize pencil point uturns and uturns at short internal edges. Note: `motorcycle` and `motor_scooter` models do not penalize on short internal edges. No new uturn penalty logic has been added to the pedestrian and bicycle costing models. [#2944](https://github.com/valhalla/valhalla/pull/2944)
   * CHANGED: Allow config object to be passed-in to path algorithms [#2949](https://github.com/valhalla/valhalla/pull/2949)
   * CHANGED: Allow disabling Werror
   * ADDED: Add ability to build Valhalla modules as STATIC libraries. [#2957](https://github.com/valhalla/valhalla/pull/2957)
   * NIT: Enables compiler warnings in part of mjolnir module [#2922](https://github.com/valhalla/valhalla/pull/2922)
   * CHANGED: Refactor isochrone/reachability forward/reverse search to reduce code repetition [#2969](https://github.com/valhalla/valhalla/pull/2969)
   * ADDED: Set the roundabout exit shape index when we are collapsing the roundabout maneuvers. [#2975](https://github.com/valhalla/valhalla/pull/2975)
   * CHANGED: Penalized closed edges if using them at start/end locations [#2964](https://github.com/valhalla/valhalla/pull/2964)
   * ADDED: Add shoulder to trace_attributes output. [#2980](https://github.com/valhalla/valhalla/pull/2980)
   * CHANGED: Refactor bidirectional astar forward/reverse search to reduce code repetition [#2970](https://github.com/valhalla/valhalla/pull/2970)
   * CHANGED: Factor for service roads is 1.0 by default. [#2988](https://github.com/valhalla/valhalla/pull/2988)
   * ADDED: Support for conditionally skipping CI runs [#2986](https://github.com/valhalla/valhalla/pull/2986)
   * ADDED: Add instructions for building valhalla on `arm64` macbook [#2997](https://github.com/valhalla/valhalla/pull/2997)
   * NIT: Enables compiler warnings in part of mjolnir module [#2995](https://github.com/valhalla/valhalla/pull/2995)
   * CHANGED: nit(rename): Renames the encoded live speed properties [#2998](https://github.com/valhalla/valhalla/pull/2998)
   * ADDED: ci: Vendors the codecov script [#3002](https://github.com/valhalla/valhalla/pull/3002)
   * CHANGED: Allow None build type [#3005](https://github.com/valhalla/valhalla/pull/3005)
   * CHANGED: ci: Build Python bindings for Mac OS [#3013](https://github.com/valhalla/valhalla/pull/3013)

## Release Date: 2021-01-25 Valhalla 3.1.0
* **Removed**
   * REMOVED: Remove Node bindings. [#2502](https://github.com/valhalla/valhalla/pull/2502)
   * REMOVED: appveyor builds. [#2550](https://github.com/valhalla/valhalla/pull/2550)
   * REMOVED: Removed x86 CI builds. [#2792](https://github.com/valhalla/valhalla/pull/2792)

* **Bug Fix**
   * FIXED: Crazy ETAs.  If a way has forward speed with no backward speed and it is not oneway, then we must set the default speed.  The reverse logic applies as well.  If a way has no backward speed but has a forward speed and it is not a oneway, then set the default speed. [#2102](https://github.com/valhalla/valhalla/pull/2102)
   * FIXED: Map matching elapsed times spliced amongst different legs and discontinuities are now correct [#2104](https://github.com/valhalla/valhalla/pull/2104)
   * FIXED: Date time information is now propogated amongst different legs and discontinuities [#2107](https://github.com/valhalla/valhalla/pull/2107)
   * FIXED: Adds support for geos-3.8 c++ api [#2021](https://github.com/valhalla/valhalla/issues/2021)
   * FIXED: Updated the osrm serializer to not set junction name for osrm origin/start maneuver - this is not helpful since we are not transitioning through the intersection.  [#2121](https://github.com/valhalla/valhalla/pull/2121)
   * FIXED: Removes precomputing of edge-costs which lead to wrong results [#2120](https://github.com/valhalla/valhalla/pull/2120)
   * FIXED: Complex turn-restriction invalidates edge marked as kPermanent [#2103](https://github.com/valhalla/valhalla/issues/2103)
   * FIXED: Fixes bug with inverted time-restriction parsing [#2167](https://github.com/valhalla/valhalla/pull/2167)
   * FIXED: Fixed several bugs with numeric underflow in map-matching trip durations. These may
     occur when serializing match results where adjacent trace points appear out-of-sequence on the
     same edge [#2178](https://github.com/valhalla/valhalla/pull/2178)
     - `MapMatcher::FormPath` now catches route discontinuities on the same edge when the distance
       percentage along don't agree. The trip leg builder builds disconnected legs on a single edge
       to avoid duration underflow.
     - Correctly populate edge groups when matching results contain loops. When a loop occurs,
       the leg builder now starts at the correct edge where the loop ends, and correctly accounts
       for any contained edges.
     - Duration over-trimming at the terminating edge of a match.
   * FIXED: Increased internal precision of time tracking per edge and maneuver so that maneuver times sum to the same time represented in the leg summary [#2195](https://github.com/valhalla/valhalla/pull/2195)
   * FIXED: Tagged speeds were not properly marked. We were not using forward and backward speeds to flag if a speed is tagged or not.  Should not update turn channel speeds if we are not inferring them.  Added additional logic to handle PH in the conditional restrictions. Do not update stop impact for ramps if they are marked as internal. [#2198](https://github.com/valhalla/valhalla/pull/2198)
   * FIXED: Fixed the sharp turn phrase [#2226](https://github.com/valhalla/valhalla/pull/2226)
   * FIXED: Protect against duplicate points in the input or points that snap to the same location resulting in `nan` times for the legs of the map match (of a 0 distance route) [#2229](https://github.com/valhalla/valhalla/pull/2229)
   * FIXED: Improves restriction check on briding edge in Bidirectional Astar [#2228](https://github.com/valhalla/valhalla/pull/2242)
   * FIXED: Allow nodes at location 0,0 [#2245](https://github.com/valhalla/valhalla/pull/2245)
   * FIXED: Fix RapidJSON compiler warnings and naming conflict [#2249](https://github.com/valhalla/valhalla/pull/2249)
   * FIXED: Fixed bug in resample_spherical_polyline where duplicate successive lat,lng locations in the polyline resulting in `nan` for the distance computation which shortcuts further sampling [#2239](https://github.com/valhalla/valhalla/pull/2239)
   * FIXED: Update exit logic for non-motorways [#2252](https://github.com/valhalla/valhalla/pull/2252)
   * FIXED: Transition point map-matching. When match results are on a transition point, we search for the sibling nodes at that transition and snap it to the corresponding edges in the route. [#2258](https://github.com/valhalla/valhalla/pull/2258)
   * FIXED: Fixed verbal multi-cue logic [#2270](https://github.com/valhalla/valhalla/pull/2270)
   * FIXED: Fixed Uturn cases when a not_thru edge is connected to the origin edge. [#2272](https://github.com/valhalla/valhalla/pull/2272)
   * FIXED: Update intersection classes in osrm response to not label all ramps as motorway [#2279](https://github.com/valhalla/valhalla/pull/2279)
   * FIXED: Fixed bug in mapmatcher when interpolation point goes before the first valid match or after the last valid match. Such behavior usually leads to discontinuity in matching. [#2275](https://github.com/valhalla/valhalla/pull/2275)
   * FIXED: Fixed an issue for time_allowed logic.  Previously we returned false on the first time allowed restriction and did not check them all. Added conditional restriction gurka test and datetime optional argument to gurka header file. [#2286](https://github.com/valhalla/valhalla/pull/2286)
   * FIXED: Fixed an issue for date ranges.  For example, for the range Jan 04 to Jan 02 we need to test to end of the year and then from the first of the year to the end date.  Also, fixed an emergency tag issue.  We should only set the use to emergency if all other access is off. [#2290](https://github.com/valhalla/valhalla/pull/2290)
   * FIXED: Found a few issues with the initial ref and direction logic for ways.  We were overwriting the refs with directionals to the name_offset_map instead of concatenating them together.  Also, we did not allow for blank entries for GetTagTokens. [#2298](https://github.com/valhalla/valhalla/pull/2298)
   * FIXED: Fixed an issue where MatchGuidanceViewJunctions is only looking at the first edge. Set the data_id for guidance views to the changeset id as it is already being populated. Also added test for guidance views. [#2303](https://github.com/valhalla/valhalla/pull/2303)
   * FIXED: Fixed a problem with live speeds where live speeds were being used to determine access, even when a live
   speed (current time) route wasn't what was requested. [#2311](https://github.com/valhalla/valhalla/pull/2311)
   * FIXED: Fix break/continue typo in search filtering [#2317](https://github.com/valhalla/valhalla/pull/2317)
   * FIXED: Fix a crash in trace_route due to iterating past the end of a vector. [#2322](https://github.com/valhalla/valhalla/pull/2322)
   * FIXED: Don't allow timezone information in the local date time string attached at each location. [#2312](https://github.com/valhalla/valhalla/pull/2312)
   * FIXED: Fix short route trimming in bidirectional astar [#2323](https://github.com/valhalla/valhalla/pull/2323)
   * FIXED: Fix shape trimming in leg building for snap candidates that lie within the margin of rounding error [#2326](https://github.com/valhalla/valhalla/pull/2326)
   * FIXED: Fixes route duration underflow with traffic data [#2325](https://github.com/valhalla/valhalla/pull/2325)
   * FIXED: Parse mtb:scale tags and set bicycle access if present [#2117](https://github.com/valhalla/valhalla/pull/2117)
   * FIXED: Fixed segfault.  Shape was missing from options for valhalla_path_comparison and valhalla_run_route.  Also, costing options was missing in valhalla_path_comparison. [#2343](https://github.com/valhalla/valhalla/pull/2343)
   * FIXED: Handle decimal numbers with zero-value mantissa properly in Lua [#2355](https://github.com/valhalla/valhalla/pull/2355)
   * FIXED: Many issues that resulted in discontinuities, failed matches or incorrect time/duration for map matching requests. [#2292](https://github.com/valhalla/valhalla/pull/2292)
   * FIXED: Seeing segfault when loading large osmdata data files before loading LuaJit. LuaJit fails to create luaL_newstate() Ref: [#2158](https://github.com/ntop/ntopng/issues/2158) Resolution is to load LuaJit before loading the data files. [#2383](https://github.com/valhalla/valhalla/pull/2383)
   * FIXED: Store positive/negative OpenLR offsets in bucketed form [#2405](https://github.com/valhalla/valhalla/2405)
   * FIXED: Fix on map-matching return code when breakage distance limitation exceeds. Instead of letting the request goes into meili and fails in finding a route, we check the distance in loki and early return with exception code 172. [#2406](https://github.com/valhalla/valhalla/pull/2406)
   * FIXED: Don't create edges for portions of ways that are doubled back on themselves as this confuses opposing edge index computations [#2385](https://github.com/valhalla/valhalla/pull/2385)
   * FIXED: Protect against nan in uniform_resample_spherical_polyline. [#2431](https://github.com/valhalla/valhalla/pull/2431)
   * FIXED: Obvious maneuvers. [#2436](https://github.com/valhalla/valhalla/pull/2436)
   * FIXED: Base64 encoding/decoding [#2452](https://github.com/valhalla/valhalla/pull/2452)
   * FIXED: Added post roundabout instruction when enter/exit roundabout maneuvers are combined [#2454](https://github.com/valhalla/valhalla/pull/2454)
   * FIXED: openlr: Explicitly check for linear reference option for Valhalla serialization. [#2458](https://github.com/valhalla/valhalla/pull/2458)
   * FIXED: Fix segfault: Do not combine last turn channel maneuver. [#2463](https://github.com/valhalla/valhalla/pull/2463)
   * FIXED: Remove extraneous whitespaces from ja-JP.json. [#2471](https://github.com/valhalla/valhalla/pull/2471)
   * FIXED: Checks protobuf serialization/parsing success [#2477](https://github.com/valhalla/valhalla/pull/2477)
   * FIXED: Fix dereferencing of end for std::lower_bound in sequence and possible UB [#2488](https://github.com/valhalla/valhalla/pull/2488)
   * FIXED: Make tile building reproducible: fix UB-s [#2480](https://github.com/valhalla/valhalla/pull/2480)
   * FIXED: Zero initialize EdgeInfoInner.spare0_. Uninitialized spare0_ field produced UB which causes gurka_reproduce_tile_build to fail intermittently. [2499](https://github.com/valhalla/valhalla/pull/2499)
   * FIXED: Drop unused CHANGELOG validation script, straggling NodeJS references [#2506](https://github.com/valhalla/valhalla/pull/2506)
   * FIXED: Fix missing nullptr checks in graphreader and loki::Reach (causing segfault during routing with not all levels of tiles availble) [#2504](https://github.com/valhalla/valhalla/pull/2504)
   * FIXED: Fix mismatch of triplegedge roadclass and directededge roadclass [#2507](https://github.com/valhalla/valhalla/pull/2507)
   * FIXED: Improve german destination_verbal_alert phrases [#2509](https://github.com/valhalla/valhalla/pull/2509)
   * FIXED: Undefined behavior cases discovered with undefined behavior sanitizer tool. [2498](https://github.com/valhalla/valhalla/pull/2498)
   * FIXED: Fixed logic so verbal keep instructions use branch exit sign info for ramps [#2520](https://github.com/valhalla/valhalla/pull/2520)
   * FIXED: Fix bug in trace_route for uturns causing garbage coordinates [#2517](https://github.com/valhalla/valhalla/pull/2517)
   * FIXED: Simplify heading calculation for turn type. Remove undefined behavior case. [#2513](https://github.com/valhalla/valhalla/pull/2513)
   * FIXED: Always set costing name even if one is not provided for osrm serializer weight_name. [#2528](https://github.com/valhalla/valhalla/pull/2528)
   * FIXED: Make single-thread tile building reproducible: fix seed for shuffle, use concurrency configuration from the mjolnir section. [#2515](https://github.com/valhalla/valhalla/pull/2515)
   * FIXED: More Windows compatibility: build tiles and some run actions work now (including CI tests) [#2300](https://github.com/valhalla/valhalla/issues/2300)
   * FIXED: Transcoding of c++ location to pbf location used path edges in the place of filtered edges. [#2542](https://github.com/valhalla/valhalla/pull/2542)
   * FIXED: Add back whitelisting action types. [#2545](https://github.com/valhalla/valhalla/pull/2545)
   * FIXED: Allow uturns for truck costing now that we have derived deadends marked in the edge label [#2559](https://github.com/valhalla/valhalla/pull/2559)
   * FIXED: Map matching uturn trimming at the end of an edge where it wasn't needed. [#2558](https://github.com/valhalla/valhalla/pull/2558)
   * FIXED: Multicue enter roundabout [#2556](https://github.com/valhalla/valhalla/pull/2556)
   * FIXED: Changed reachability computation to take into account live speed [#2597](https://github.com/valhalla/valhalla/pull/2597)
   * FIXED: Fixed a bug where the temp files were not getting read in if you started with the construct edges or build phase for valhalla_build_tiles. [#2601](https://github.com/valhalla/valhalla/pull/2601)
   * FIXED: Updated fr-FR.json with partial translations. [#2605](https://github.com/valhalla/valhalla/pull/2605)
   * FIXED: Removed superfluous const qualifier from odin/signs [#2609](https://github.com/valhalla/valhalla/pull/2609)
   * FIXED: Internal maneuver placement [#2600](https://github.com/valhalla/valhalla/pull/2600)
   * FIXED: Complete fr-FR.json locale. [#2614](https://github.com/valhalla/valhalla/pull/2614)
   * FIXED: Don't truncate precision in polyline encoding [#2632](https://github.com/valhalla/valhalla/pull/2632)
   * FIXED: Fix all compiler warnings in sif and set to -Werror [#2642](https://github.com/valhalla/valhalla/pull/2642)
   * FIXED: Remove unnecessary maneuvers to continue straight [#2647](https://github.com/valhalla/valhalla/pull/2647)
   * FIXED: Linear reference support in route/mapmatch apis (FOW, FRC, bearing, and number of references) [#2645](https://github.com/valhalla/valhalla/pull/2645)
   * FIXED: Ambiguous local to global (with timezone information) date time conversions now all choose to use the later time instead of throwing unhandled exceptions [#2665](https://github.com/valhalla/valhalla/pull/2665)
   * FIXED: Overestimated reach caused be reenquing transition nodes without checking that they had been already expanded [#2670](https://github.com/valhalla/valhalla/pull/2670)
   * FIXED: Build with C++17 standard. Deprecated function calls are substituted with new ones. [#2669](https://github.com/valhalla/valhalla/pull/2669)
   * FIXED: Improve German post_transition_verbal instruction [#2677](https://github.com/valhalla/valhalla/pull/2677)
   * FIXED: Lane updates.  Add the turn lanes to all edges of the way.  Do not "enhance" turn lanes if they are part of a complex restriction.  Moved ProcessTurnLanes after UpdateManeuverPlacementForInternalIntersectionTurns.  Fix for a missing "uturn" indication for intersections on the previous maneuver, we were serializing an empty list. [#2679](https://github.com/valhalla/valhalla/pull/2679)
   * FIXED: Fixes OpenLr serialization [#2688](https://github.com/valhalla/valhalla/pull/2688)
   * FIXED: Internal edges can't be also a ramp or a turn channel.  Also, if an edge is marked as ramp and turn channel mark it as a ramp.  [2689](https://github.com/valhalla/valhalla/pull/2689)
   * FIXED: Check that speeds are equal for the edges going in the same direction while buildig shortcuts [#2691](https://github.com/valhalla/valhalla/pull/2691)
   * FIXED: Missing fork or bear instruction [#2683](https://github.com/valhalla/valhalla/pull/2683)
   * FIXED: Eliminate null pointer dereference in GraphReader::AreEdgesConnected [#2695](https://github.com/valhalla/valhalla/issues/2695)
   * FIXED: Fix polyline simplification float/double comparison [#2698](https://github.com/valhalla/valhalla/issues/2698)
   * FIXED: Weights were sometimes negative due to incorrect updates to elapsed_cost [#2702](https://github.com/valhalla/valhalla/pull/2702)
   * FIXED: Fix bidirectional route failures at deadends [#2705](https://github.com/valhalla/valhalla/pull/2705)
   * FIXED: Updated logic to call out a non-obvious turn [#2708](https://github.com/valhalla/valhalla/pull/2708)
   * FIXED: valhalla_build_statistics multithreaded mode fixed [#2707](https://github.com/valhalla/valhalla/pull/2707)
   * FIXED: If infer_internal_intersections is true then allow internals that are also ramps or TCs. Without this we produce an extra continue manuever.  [#2710](https://github.com/valhalla/valhalla/pull/2710)
   * FIXED: We were routing down roads that should be destination only. Now we mark roads with motor_vehicle=destination and motor_vehicle=customers or access=destination and access=customers as destination only. [#2722](https://github.com/valhalla/valhalla/pull/2722)
   * FIXED: Replace all Python2 print statements with Python3 syntax [#2716](https://github.com/valhalla/valhalla/issues/2716)
   * FIXED: Some HGT files not found [#2723](https://github.com/valhalla/valhalla/issues/2723)
   * FIXED: Fix PencilPointUturn detection by removing short-edge check and updating angle threshold [#2725](https://github.com/valhalla/valhalla/issues/2725)
   * FIXED: Fix invalid continue/bear maneuvers [#2729](https://github.com/valhalla/valhalla/issues/2729)
   * FIXED: Fixes an issue that lead to double turns within a very short distance, when instead, it should be a u-turn. We now collapse double L turns or double R turns in short non-internal intersections to u-turns. [#2740](https://github.com/valhalla/valhalla/pull/2740)
   * FIXED: fixes an issue that lead to adding an extra maneuver. We now combine a current maneuver short length non-internal edges (left or right) with the next maneuver that is a kRampStraight. [#2741](https://github.com/valhalla/valhalla/pull/2741)
   * FIXED: Reduce verbose instructions by collapsing small end ramp forks [#2762](https://github.com/valhalla/valhalla/issues/2762)
   * FIXED: Remove redundant return statements [#2776](https://github.com/valhalla/valhalla/pull/2776)
   * FIXED: Added unit test for BuildAdminFromPBF() to test GEOS 3.9 update. [#2787](https://github.com/valhalla/valhalla/pull/2787)
   * FIXED: Add support for geos-3.9 c++ api [#2739](https://github.com/valhalla/valhalla/issues/2739)
   * FIXED: Fix check for live speed validness [#2797](https://github.com/valhalla/valhalla/pull/2797)

* **Enhancement**
   * ADDED: Matrix of Bike Share [#2590](https://github.com/valhalla/valhalla/pull/2590)
   * ADDED: Add ability to provide custom implementation for candidate collection in CandidateQuery. [#2328](https://github.com/valhalla/valhalla/pull/2328)
   * ADDED: Cancellation of tile downloading. [#2319](https://github.com/valhalla/valhalla/pull/2319)
   * ADDED: Return the coordinates of the nodes isochrone input locations snapped to [#2111](https://github.com/valhalla/valhalla/pull/2111)
   * ADDED: Allows more complicated routes in timedependent a-star before timing out [#2068](https://github.com/valhalla/valhalla/pull/2068)
   * ADDED: Guide signs and junction names [#2096](https://github.com/valhalla/valhalla/pull/2096)
   * ADDED: Added a bool to the config indicating whether to use commercially set attributes.  Added logic to not call IsIntersectionInternal if this is a commercial data set.  [#2132](https://github.com/valhalla/valhalla/pull/2132)
   * ADDED: Removed commerical data set bool to the config and added more knobs for data.  Added infer_internal_intersections, infer_turn_channels, apply_country_overrides, and use_admin_db.  [#2173](https://github.com/valhalla/valhalla/pull/2173)
   * ADDED: Allow using googletest in unit tests and convert all tests to it (old test.cc is completely removed). [#2128](https://github.com/valhalla/valhalla/pull/2128)
   * ADDED: Add guidance view capability. [#2209](https://github.com/valhalla/valhalla/pull/2209)
   * ADDED: Collect turn cost information as path is formed so that it can be seralized out for trace attributes or osrm flavored intersections. Also add shape_index to osrm intersections. [#2207](https://github.com/valhalla/valhalla/pull/2207)
   * ADDED: Added alley factor to autocost.  Factor is defaulted at 1.0f or do not avoid alleys. [#2246](https://github.com/valhalla/valhalla/pull/2246)
   * ADDED: Support unlimited speed limits where maxspeed=none. [#2251](https://github.com/valhalla/valhalla/pull/2251)
   * ADDED: Implement improved Reachability check using base class Dijkstra. [#2243](https://github.com/valhalla/valhalla/pull/2243)
   * ADDED: Gurka integration test framework with ascii-art maps [#2244](https://github.com/valhalla/valhalla/pull/2244)
   * ADDED: Add to the stop impact when transitioning from higher to lower class road and we are not on a turn channel or ramp. Also, penalize lefts when driving on the right and vice versa. [#2282](https://github.com/valhalla/valhalla/pull/2282)
   * ADDED: Added reclassify_links, use_direction_on_ways, and allow_alt_name as config options.  If `use_direction_on_ways = true` then use `direction` and `int_direction` on the way to update the directional for the `ref` and `int_ref`.  Also, copy int_efs to the refs. [#2285](https://github.com/valhalla/valhalla/pull/2285)
   * ADDED: Add support for live traffic. [#2268](https://github.com/valhalla/valhalla/pull/2268)
   * ADDED: Implement per-location search filters for functional road class and forms of way. [#2289](https://github.com/valhalla/valhalla/pull/2289)
   * ADDED: Approach, multi-cue, and length updates [#2313](https://github.com/valhalla/valhalla/pull/2313)
   * ADDED: Speed up timezone differencing calculation if cache is provided. [#2316](https://github.com/valhalla/valhalla/pull/2316)
   * ADDED: Added rapidjson/schema.h to baldr/rapidjson_util.h to make it available for use within valhalla. [#2330](https://github.com/valhalla/valhalla/issues/2330)
   * ADDED: Support decimal precision for height values in elevation service. Also support polyline5 for encoded polylines input and output to elevation service. [#2324](https://github.com/valhalla/valhalla/pull/2324)
   * ADDED: Use both imminent and distant verbal multi-cue phrases. [#2353](https://github.com/valhalla/valhalla/pull/2353)
   * ADDED: Split parsing stage into 3 separate stages. [#2339](https://github.com/valhalla/valhalla/pull/2339)
   * CHANGED: Speed up graph enhancing by avoiding continuous unordered_set rebuilding [#2349](https://github.com/valhalla/valhalla/pull/2349)
   * CHANGED: Skip calling out to Lua for nodes/ways/relations with not tags - speeds up parsing. [#2351](https://github.com/valhalla/valhalla/pull/2351)
   * CHANGED: Switch to LuaJIT for lua scripting - speeds up file parsing [#2352](https://github.com/valhalla/valhalla/pull/2352)
   * ADDED: Ability to create OpenLR records from raw data. [#2356](https://github.com/valhalla/valhalla/pull/2356)
   * ADDED: Revamp length phrases [#2359](https://github.com/valhalla/valhalla/pull/2359)
   * CHANGED: Do not allocate memory in skadi if we don't need it. [#2373](https://github.com/valhalla/valhalla/pull/2373)
   * CHANGED: Map matching: throw error (443/NoSegment) when no candidate edges are available. [#2370](https://github.com/valhalla/valhalla/pull/2370/)
   * ADDED: Add sk-SK.json (slovak) localization file. [#2376](https://github.com/valhalla/valhalla/pull/2376)
   * ADDED: Extend roundabout phrases. [#2378](https://github.com/valhalla/valhalla/pull/2378)
   * ADDED: More roundabout phrase tests. [#2382](https://github.com/valhalla/valhalla/pull/2382)
   * ADDED: Update the turn and continue phrases to include junction names and guide signs. [#2386](https://github.com/valhalla/valhalla/pull/2386)
   * ADDED: Add the remaining guide sign toward phrases [#2389](https://github.com/valhalla/valhalla/pull/2389)
   * ADDED: The ability to allow immediate uturns at trace points in a map matching request [#2380](https://github.com/valhalla/valhalla/pull/2380)
   * ADDED: Add utility functions to Signs. [#2390](https://github.com/valhalla/valhalla/pull/2390)
   * ADDED: Unified time tracking for all algorithms that support time-based graph expansion. [#2278](https://github.com/valhalla/valhalla/pull/2278)
   * ADDED: Add rail_ferry use and costing. [#2408](https://github.com/valhalla/valhalla/pull/2408)
   * ADDED: `street_side_max_distance`, `display_lat` and `display_lon` to `locations` in input for better control of routing side of street [#1769](https://github.com/valhalla/valhalla/pull/1769)
   * ADDED: Add addtional exit phrases. [#2421](https://github.com/valhalla/valhalla/pull/2421)
   * ADDED: Add Japanese locale, update German. [#2432](https://github.com/valhalla/valhalla/pull/2432)
   * ADDED: Gurka expect_route refactor [#2435](https://github.com/valhalla/valhalla/pull/2435)
   * ADDED: Add option to suppress roundabout exits [#2437](https://github.com/valhalla/valhalla/pull/2437)
   * ADDED: Add Greek locale. [#2438](https://github.com/valhalla/valhalla/pull/2438)
   * ADDED (back): Support for 64bit wide way ids in the edgeinfo structure with no impact to size for data sources with ids 32bits wide. [#2422](https://github.com/valhalla/valhalla/pull/2422)
   * ADDED: Support for 64bit osm node ids in parsing stage of tile building [#2422](https://github.com/valhalla/valhalla/pull/2422)
   * CHANGED: Point2/PointLL are now templated to allow for higher precision coordinate math when desired [#2429](https://github.com/valhalla/valhalla/pull/2429)
   * ADDED: Optional OpenLR Encoded Path Edges in API Response [#2424](https://github.com/valhalla/valhalla/pull/2424)
   * ADDED: Add explicit include for sstream to be compatible with msvc_x64 toolset. [#2449](https://github.com/valhalla/valhalla/pull/2449)
   * ADDED: Properly split returned path if traffic conditions change partway along edges [#2451](https://github.com/valhalla/valhalla/pull/2451/files)
   * ADDED: Add Dutch locale. [#2464](https://github.com/valhalla/valhalla/pull/2464)
   * ADDED: Check with address sanititizer in CI. Add support for undefined behavior sanitizer. [#2487](https://github.com/valhalla/valhalla/pull/2487)
   * ADDED: Ability to recost a path and increased cost/time details along the trippath and json output [#2425](https://github.com/valhalla/valhalla/pull/2425)
   * ADDED: Add the ability to do bikeshare based (ped/bike) multimodal routing [#2031](https://github.com/valhalla/valhalla/pull/2031)
   * ADDED: Route through restrictions enabled by introducing a costing option. [#2469](https://github.com/valhalla/valhalla/pull/2469)
   * ADDED: Migrated to Ubuntu 20.04 base-image [#2508](https://github.com/valhalla/valhalla/pull/2508)
   * CHANGED: Speed up parseways stage by avoiding multiple string comparisons [#2518](https://github.com/valhalla/valhalla/pull/2518)
   * CHANGED: Speed up enhance stage by avoiding GraphTileBuilder copying [#2468](https://github.com/valhalla/valhalla/pull/2468)
   * ADDED: Costing options now includes shortest flag which favors shortest path routes [#2555](https://github.com/valhalla/valhalla/pull/2555)
   * ADDED: Incidents in intersections [#2547](https://github.com/valhalla/valhalla/pull/2547)
   * CHANGED: Refactor mapmatching configuration to use a struct (instead of `boost::property_tree::ptree`). [#2485](https://github.com/valhalla/valhalla/pull/2485)
   * ADDED: Save exit maneuver's begin heading when combining enter & exit roundabout maneuvers. [#2554](https://github.com/valhalla/valhalla/pull/2554)
   * ADDED: Added new urban flag that can be set if edge is within city boundaries to data processing; new use_urban_tag config option; added to osrm response within intersections. [#2522](https://github.com/valhalla/valhalla/pull/2522)
   * ADDED: Parses OpenLr of type PointAlongLine [#2565](https://github.com/valhalla/valhalla/pull/2565)
   * ADDED: Use edge.is_urban is set for serializing is_urban. [#2568](https://github.com/valhalla/valhalla/pull/2568)
   * ADDED: Added new rest/service area uses on the edge. [#2533](https://github.com/valhalla/valhalla/pull/2533)
   * ADDED: Dependency cache for Azure [#2567](https://github.com/valhalla/valhalla/pull/2567)
   * ADDED: Added flexibility to remove the use of the admindb and to use the country and state iso from the tiles; [#2579](https://github.com/valhalla/valhalla/pull/2579)
   * ADDED: Added toll gates and collection points (gantry) to the node;  [#2532](https://github.com/valhalla/valhalla/pull/2532)
   * ADDED: Added osrm serialization for rest/service areas and admins. [#2594](https://github.com/valhalla/valhalla/pull/2594)
   * CHANGED: Improved Russian localization; [#2593](https://github.com/valhalla/valhalla/pull/2593)
   * ADDED: Support restricted class in intersection annotations [#2589](https://github.com/valhalla/valhalla/pull/2589)
   * ADDED: Added trail type trace [#2606](https://github.com/valhalla/valhalla/pull/2606)
   * ADDED: Added tunnel names to the edges as a tagged name.  [#2608](https://github.com/valhalla/valhalla/pull/2608)
   * CHANGED: Moved incidents to the trip leg and cut the shape of the leg at that location [#2610](https://github.com/valhalla/valhalla/pull/2610)
   * ADDED: Costing option to ignore_closures when routing with current flow [#2615](https://github.com/valhalla/valhalla/pull/2615)
   * ADDED: Cross-compilation ability with MinGW64 [#2619](https://github.com/valhalla/valhalla/pull/2619)
   * ADDED: Defines the incident tile schema and incident metadata [#2620](https://github.com/valhalla/valhalla/pull/2620)
   * ADDED: Moves incident serializer logic into a generic serializer [#2621](https://github.com/valhalla/valhalla/pull/2621)
   * ADDED: Incident loading singleton for continually refreshing incident tiles[#2573](https://github.com/valhalla/valhalla/pull/2573)
   * ADDED: One shot mode to valhalla_service so you can run a single request of any type without starting a server [#2624](https://github.com/valhalla/valhalla/pull/2624)
   * ADDED: Adds text instructions to OSRM output [#2625](https://github.com/valhalla/valhalla/pull/2625)
   * ADDED: Adds support for alternate routes [#2626](https://github.com/valhalla/valhalla/pull/2626)
   * CHANGED: Switch Python bindings generator from boost.python to header-only pybind11[#2644](https://github.com/valhalla/valhalla/pull/2644)
   * ADDED: Add support of input file for one-shot mode of valhalla_service [#2648](https://github.com/valhalla/valhalla/pull/2648)
   * ADDED: Linear reference support to locate api [#2645](https://github.com/valhalla/valhalla/pull/2645)
   * ADDED: Implemented OSRM-like turn duration calculation for car. Uses it now in auto costing. [#2651](https://github.com/valhalla/valhalla/pull/2651)
   * ADDED: Enhanced turn lane information in guidance [#2653](https://github.com/valhalla/valhalla/pull/2653)
   * ADDED: `top_speed` option for all motorized vehicles [#2667](https://github.com/valhalla/valhalla/issues/2667)
   * CHANGED: Move turn_lane_direction helper to odin/util [#2675](https://github.com/valhalla/valhalla/pull/2675)
   * ADDED: Add annotations to osrm response including speed limits, unit and sign conventions [#2668](https://github.com/valhalla/valhalla/pull/2668)
   * ADDED: Added functions for predicted speeds encoding-decoding [#2674](https://github.com/valhalla/valhalla/pull/2674)
   * ADDED: Time invariant routing via the bidirectional algorithm. This has the effect that when time dependent routes (arrive_by and depart_at) fall back to bidirectional due to length restrictions they will actually use the correct time of day for one of the search directions [#2660](https://github.com/valhalla/valhalla/pull/2660)
   * ADDED: If the length of the edge is greater than kMaxEdgeLength, then consider this a catastrophic error if the should_error bool is true in the set_length function. [2678](https://github.com/valhalla/valhalla/pull/2678)
   * ADDED: Moved lat,lon coordinates structures from single to double precision. Improves geometry accuracy noticibly at zooms above 17 as well as coordinate snapping and any other geometric operations. Addes about a 2% performance pentalty for standard routes. Graph nodes now have 7 digits of precision.  [#2693](https://github.com/valhalla/valhalla/pull/2693)
   * ADDED: Added signboards to guidance views.  [#2687](https://github.com/valhalla/valhalla/pull/2687)
   * ADDED: Regular speed on shortcut edges is calculated with turn durations taken into account. Truck, motorcycle and motorscooter profiles use OSRM-like turn duration. [#2662](https://github.com/valhalla/valhalla/pull/2662)
   * CHANGED: Remove astar algorithm and replace its use with timedep_forward as its redundant [#2706](https://github.com/valhalla/valhalla/pull/2706)
   * ADDED: Recover and recost all shortcuts in final path for bidirectional astar algorithm [#2711](https://github.com/valhalla/valhalla/pull/2711)
   * ADDED: An option for shortcut recovery to be cached at start up to reduce the time it takes to do so on the fly [#2714](https://github.com/valhalla/valhalla/pull/2714)
   * ADDED: If width <= 1.9 then no access for auto, truck, bus, taxi, emergency and hov. [#2713](https://github.com/valhalla/valhalla/pull/2713)
   * ADDED: Centroid/Converge/Rendezvous/Meet API which allows input locations to find a least cost convergence point from all locations [#2734](https://github.com/valhalla/valhalla/pull/2734)
   * ADDED: Added support to process the sump_buster tag.  Also, fixed a few small access bugs for nodes. [#2731](https://github.com/valhalla/valhalla/pull/2731)
   * ADDED: Log message if failed to create tiles directory. [#2738](https://github.com/valhalla/valhalla/pull/2738)
   * CHANGED: Tile memory is only owned by the GraphTile rather than shared amongst copies of the graph tile (in GraphReader and TileCaches). [#2340](https://github.com/valhalla/valhalla/pull/2340)
   * ADDED: Add Estonian locale. [#2748](https://github.com/valhalla/valhalla/pull/2748)
   * CHANGED: Handle GraphTile objects as smart pointers [#2703](https://github.com/valhalla/valhalla/pull/2703)
   * CHANGED: Improve stability with no RTTI build [#2759](https://github.com/valhalla/valhalla/pull/2759) and [#2760](https://github.com/valhalla/valhalla/pull/2760)
   * CHANGED: Change generic service roads to a new Use=kServiceRoad. This is for highway=service without other service= tags (such as driveway, alley, parking aisle) [#2419](https://github.com/valhalla/valhalla/pull/2419)
   * ADDED: Isochrones support isodistance lines as well [#2699](https://github.com/valhalla/valhalla/pull/2699)
   * ADDED: Add support for ignoring live traffic closures for waypoints [#2685](https://github.com/valhalla/valhalla/pull/2685)
   * ADDED: Add use_distance to auto cost to allow choosing between two primary cost components, time or distance [#2771](https://github.com/valhalla/valhalla/pull/2771)
   * CHANGED: nit: Enables compiler warnings in part of loki module [#2767](https://github.com/valhalla/valhalla/pull/2767)
   * CHANGED: Reducing the number of uturns by increasing the cost to for them to 9.5f. Note: Did not increase the cost for motorcycles or motorscooters. [#2770](https://github.com/valhalla/valhalla/pull/2770)
   * ADDED: Add option to use thread-safe GraphTile's reference counter. [#2772](https://github.com/valhalla/valhalla/pull/2772)
   * CHANGED: nit: Enables compiler warnings in part of thor module [#2768](https://github.com/valhalla/valhalla/pull/2768)
   * ADDED: Add costing option `use_tracks` to avoid or favor tracks in route. [#2769](https://github.com/valhalla/valhalla/pull/2769)
   * CHANGED: chore: Updates libosmium [#2786](https://github.com/valhalla/valhalla/pull/2786)
   * CHANGED: Optimize double bucket queue to reduce memory reallocations. [#2719](https://github.com/valhalla/valhalla/pull/2719)
   * CHANGED: Collapse merge maneuvers [#2773](https://github.com/valhalla/valhalla/pull/2773)
   * CHANGED: Add shortcuts to the tiles' bins so we can find them when doing spatial lookups. [#2744](https://github.com/valhalla/valhalla/pull/2744)

## Release Date: 2019-11-21 Valhalla 3.0.9
* **Bug Fix**
   * FIXED: Changed reachability computation to consider both directions of travel wrt candidate edges [#1965](https://github.com/valhalla/valhalla/pull/1965)
   * FIXED: toss ways where access=private and highway=service and service != driveway. [#1960](https://github.com/valhalla/valhalla/pull/1960)
   * FIXED: Fix search_cutoff check in loki correlate_node. [#2023](https://github.com/valhalla/valhalla/pull/2023)
   * FIXED: Computes notion of a deadend at runtime in bidirectional a-star which fixes no-route with a complicated u-turn. [#1982](https://github.com/valhalla/valhalla/issues/1982)
   * FIXED: Fix a bug with heading filter at nodes. [#2058](https://github.com/valhalla/valhalla/pull/2058)
   * FIXED: Bug in map matching continuity checking such that continuity must only be in the forward direction. [#2029](https://github.com/valhalla/valhalla/pull/2029)
   * FIXED: Allow setting the time for map matching paths such that the time is used for speed lookup. [#2030](https://github.com/valhalla/valhalla/pull/2030)
   * FIXED: Don't use density factor for transition cost when user specified flag disables flow speeds. [#2048](https://github.com/valhalla/valhalla/pull/2048)
   * FIXED: Map matching trace_route output now allows for discontinuities in the match though multi match is not supported in valhalla route output. [#2049](https://github.com/valhalla/valhalla/pull/2049)
   * FIXED: Allows routes with no time specified to use time conditional edges and restrictions with a flag denoting as much [#2055](https://github.com/valhalla/valhalla/pull/2055)
   * FIXED: Fixed a bug with 'current' time type map matches. [#2060](https://github.com/valhalla/valhalla/pull/2060)
   * FIXED: Fixed a bug with time dependent expansion in which the expansion distance heuristic was not being used. [#2064](https://github.com/valhalla/valhalla/pull/2064)

* **Enhancement**
   * ADDED: Establish pinpoint test pattern [#1969](https://github.com/valhalla/valhalla/pull/1969)
   * ADDED: Suppress relative direction in ramp/exit instructions if it matches driving side of street [#1990](https://github.com/valhalla/valhalla/pull/1990)
   * ADDED: Added relative direction to the merge maneuver [#1989](https://github.com/valhalla/valhalla/pull/1989)
   * ADDED: Refactor costing to better handle multiple speed datasources [#2026](https://github.com/valhalla/valhalla/pull/2026)
   * ADDED: Better usability of curl for fetching tiles on the fly [#2026](https://github.com/valhalla/valhalla/pull/2026)
   * ADDED: LRU cache scheme for tile storage [#2026](https://github.com/valhalla/valhalla/pull/2026)
   * ADDED: GraphTile size check [#2026](https://github.com/valhalla/valhalla/pull/2026)
   * ADDED: Pick more sane values for highway and toll avoidance [#2026](https://github.com/valhalla/valhalla/pull/2026)
   * ADDED: Refactor adding predicted speed info to speed up process [#2026](https://github.com/valhalla/valhalla/pull/2026)
   * ADDED: Allow selecting speed data sources at request time [#2026](https://github.com/valhalla/valhalla/pull/2026)
   * ADDED: Allow disabling certain neighbors in connectivity map [#2026](https://github.com/valhalla/valhalla/pull/2026)
   * ADDED: Allows routes with time-restricted edges if no time specified and notes restriction in response [#1992](https://github.com/valhalla/valhalla/issues/1992)
   * ADDED: Runtime deadend detection to timedependent a-star. [#2059](https://github.com/valhalla/valhalla/pull/2059)

## Release Date: 2019-09-06 Valhalla 3.0.8
* **Bug Fix**
   * FIXED: Added logic to detect if user is to merge to the left or right [#1892](https://github.com/valhalla/valhalla/pull/1892)
   * FIXED: Overriding the destination_only flag when reclassifying ferries; Also penalizing ferries with a 5 min. penalty in the cost to allow us to avoid destination_only the majority of the time except when it is necessary. [#1895](https://github.com/valhalla/valhalla/pull/1905)
   * FIXED: Suppress forks at motorway junctions and intersecting service roads [#1909](https://github.com/valhalla/valhalla/pull/1909)
   * FIXED: Enhanced fork assignment logic [#1912](https://github.com/valhalla/valhalla/pull/1912)
   * FIXED: Added logic to fall back to return country poly if no state and updated lua for Metro Manila and Ireland [#1910](https://github.com/valhalla/valhalla/pull/1910)
   * FIXED: Added missing motorway fork instruction [#1914](https://github.com/valhalla/valhalla/pull/1914)
   * FIXED: Use begin street name for osrm compat mode [#1916](https://github.com/valhalla/valhalla/pull/1916)
   * FIXED: Added logic to fix missing highway cardinal directions in the US [#1917](https://github.com/valhalla/valhalla/pull/1917)
   * FIXED: Handle forward traversable significant road class intersecting edges [#1928](https://github.com/valhalla/valhalla/pull/1928)
   * FIXED: Fixed bug with shape trimming that impacted Uturns at Via locations. [#1935](https://github.com/valhalla/valhalla/pull/1935)
   * FIXED: Dive bomb updates.  Updated default speeds for urban areas based on roadclass for the enhancer.  Also, updated default speeds based on roadclass in lua.  Fixed an issue where we were subtracting 1 from uint32_t when 0 for stop impact.  Updated reclassify link logic to allow residential roads to be added to the tree, but we only downgrade the links to tertiary.  Updated TransitionCost functions to add 1.5 to the turncost when transitioning from a ramp to a non ramp and vice versa.  Also, added 0.5f to the turncost if the edge is a roundabout. [#1931](https://github.com/valhalla/valhalla/pull/1931)

* **Enhancement**
   * ADDED: Caching url fetched tiles to disk [#1887](https://github.com/valhalla/valhalla/pull/1887)
   * ADDED: filesystem::remove_all [#1887](https://github.com/valhalla/valhalla/pull/1887)
   * ADDED: Minimum enclosing bounding box tool [#1887](https://github.com/valhalla/valhalla/pull/1887)
   * ADDED: Use constrained flow speeds in bidirectional_astar.cc [#1907](https://github.com/valhalla/valhalla/pull/1907)
   * ADDED: Bike Share Stations are now in the graph which should set us up to do multimodal walk/bike scenarios [#1852](https://github.com/valhalla/valhalla/pull/1852)

## Release Date: 2019-7-18 Valhalla 3.0.7
* **Bug Fix**
   * FIXED: Fix pedestrian fork [#1886](https://github.com/valhalla/valhalla/pull/1886)

## Release Date: 2019-7-15 Valhalla 3.0.6
* **Bug Fix**
   * FIXED: Admin name changes. [#1853](https://github.com/valhalla/valhalla/pull/1853) Ref: [#1854](https://github.com/valhalla/valhalla/issues/1854)
   * FIXED: valhalla_add_predicted_traffic was overcommitted while gathering stats. Added a clear. [#1857](https://github.com/valhalla/valhalla/pull/1857)
   * FIXED: regression in map matching when moving to valhalla v3.0.0 [#1863](https://github.com/valhalla/valhalla/pull/1863)
   * FIXED: last step shape in osrm serializer should be 2 of the same point [#1867](https://github.com/valhalla/valhalla/pull/1867)
   * FIXED: Shape trimming at the beginning and ending of the route to not be degenerate [#1876](https://github.com/valhalla/valhalla/pull/1876)
   * FIXED: Duplicate waypoints in osrm serializer [#1880](https://github.com/valhalla/valhalla/pull/1880)
   * FIXED: Updates for heading precision [#1881](https://github.com/valhalla/valhalla/pull/1881)
   * FIXED: Map matching allowed untraversable edges at start of route [#1884](https://github.com/valhalla/valhalla/pull/1884)

* **Enhancement**
   * ADDED: Use the same protobuf object the entire way through the request process [#1837](https://github.com/valhalla/valhalla/pull/1837)
   * ADDED: Enhanced turn lane processing [#1859](https://github.com/valhalla/valhalla/pull/1859)
   * ADDED: Add global_synchronized_cache in valhalla_build_config [#1851](https://github.com/valhalla/valhalla/pull/1851)

## Release Date: 2019-06-04 Valhalla 3.0.5
* **Bug Fix**
   * FIXED: Protect against unnamed rotaries and routes that end in roundabouts not turning off rotary logic [#1840](https://github.com/valhalla/valhalla/pull/1840)

* **Enhancement**
   * ADDED: Add turn lane info at maneuver point [#1830](https://github.com/valhalla/valhalla/pull/1830)

## Release Date: 2019-05-31 Valhalla 3.0.4
* **Bug Fix**
   * FIXED: Improved logic to decide between bear vs. continue [#1798](https://github.com/valhalla/valhalla/pull/1798)
   * FIXED: Bicycle costing allows use of roads with all surface values, but with a penalty based on bicycle type. However, the edge filter totally disallows bad surfaces for some bicycle types, creating situations where reroutes fail if a rider uses a road with a poor surface. [#1800](https://github.com/valhalla/valhalla/pull/1800)
   * FIXED: Moved complex restrictions building to before validate. [#1805](https://github.com/valhalla/valhalla/pull/1805)
   * FIXED: Fix bicycle edge filter whan avoid_bad_surfaces = 1.0 [#1806](https://github.com/valhalla/valhalla/pull/1806)
   * FIXED: Replace the EnhancedTripPath class inheritance with aggregation [#1807](https://github.com/valhalla/valhalla/pull/1807)
   * FIXED: Replace the old timezone shape zip file every time valhalla_build_timezones is ran [#1817](https://github.com/valhalla/valhalla/pull/1817)
   * FIXED: Don't use island snapped edge candidates (from disconnected components or low reach edges) when we rejected other high reachability edges that were closer [#1835](https://github.com/valhalla/valhalla/pull/1835)

## Release Date: 2019-05-08 Valhalla 3.0.3
* **Bug Fix**
   * FIXED: Fixed a rare loop condition in route matcher (edge walking to match a trace).
   * FIXED: Fixed VACUUM ANALYZE syntax issue.  [#1704](https://github.com/valhalla/valhalla/pull/1704)
   * FIXED: Fixed the osrm maneuver type when a maneuver has the to_stay_on attribute set.  [#1714](https://github.com/valhalla/valhalla/pull/1714)
   * FIXED: Fixed osrm compatibility mode attributes.  [#1716](https://github.com/valhalla/valhalla/pull/1716)
   * FIXED: Fixed rotary/roundabout issues in Valhalla OSRM compatibility.  [#1727](https://github.com/valhalla/valhalla/pull/1727)
   * FIXED: Fixed the destinations assignment for exit names in OSRM compatibility mode. [#1732](https://github.com/valhalla/valhalla/pull/1732)
   * FIXED: Enhance merge maneuver type assignment. [#1735](https://github.com/valhalla/valhalla/pull/1735)
   * FIXED: Fixed fork assignments and on ramps for OSRM compatibility mode. [#1738](https://github.com/valhalla/valhalla/pull/1738)
   * FIXED: Fixed cardinal direction on reference names when forward/backward tag is present on relations. Fixes singly digitized roads with opposing directional modifiers. [#1741](https://github.com/valhalla/valhalla/pull/1741)
   * FIXED: Fixed fork assignment and narrative logic when a highway ends and splits into multiple ramps. [#1742](https://github.com/valhalla/valhalla/pull/1742)
   * FIXED: Do not use any avoid edges as origin or destination of a route, matrix, or isochrone. [#1745](https://github.com/valhalla/valhalla/pull/1745)
   * FIXED: Add leg summary and remove unused hint attribute for OSRM compatibility mode. [#1753](https://github.com/valhalla/valhalla/pull/1753)
   * FIXED: Improvements for pedestrian forks, pedestrian roundabouts, and continue maneuvers. [#1768](https://github.com/valhalla/valhalla/pull/1768)
   * FIXED: Added simplified overview for OSRM response and added use_toll logic back to truck costing. [#1765](https://github.com/valhalla/valhalla/pull/1765)
   * FIXED: temp fix for location distance bug [#1774](https://github.com/valhalla/valhalla/pull/1774)
   * FIXED: Fix pedestrian routes using walkway_factor [#1780](https://github.com/valhalla/valhalla/pull/1780)
   * FIXED: Update the begin and end heading of short edges based on use [#1783](https://github.com/valhalla/valhalla/pull/1783)
   * FIXED: GraphReader::AreEdgesConnected update.  If transition count == 0 return false and do not call transition function. [#1786](https://github.com/valhalla/valhalla/pull/1786)
   * FIXED: Only edge candidates that were used in the path are send to serializer: [1788](https://github.com/valhalla/valhalla/pull/1788)
   * FIXED: Added logic to prevent the removal of a destination maneuver when ending on an internal edge [#1792](https://github.com/valhalla/valhalla/pull/1792)
   * FIXED: Fixed instructions when starting on an internal edge [#1796](https://github.com/valhalla/valhalla/pull/1796)

* **Enhancement**
   * Add the ability to run valhalla_build_tiles in stages. Specify the begin_stage and end_stage as command line options. Also cleans up temporary files as the last stage in the pipeline.
   * Add `remove` to `filesystem` namespace. [#1752](https://github.com/valhalla/valhalla/pull/1752)
   * Add TaxiCost into auto costing options.
   * Add `preferred_side` to allow per-location filtering of edges based on the side of the road the location is on and the driving side for that locale.
   * Slightly decreased the internal side-walk factor to .90f to favor roads with attached sidewalks. This impacts roads that have added sidewalk:left, sidewalk:right or sidewalk:both OSM tags (these become attributes on each directedEdge). The user can then avoid/penalize dedicated sidewalks and walkways, when they increase the walkway_factor. Since we slightly decreased the sidewalk_factor internally and only favor sidewalks if use is tagged as sidewalk_left or sidewalk_right, we should tend to route on roads with attached sidewalks rather than separate/dedicated sidewalks, allowing for more road names to be called out since these are labeled more.
   * Add `via` and `break_through` location types [#1737](https://github.com/valhalla/valhalla/pull/1737)
   * Add `street_side_tolerance` and `search_cutoff` to input `location` [#1777](https://github.com/valhalla/valhalla/pull/1777)
   * Return the Valhalla error `Path distance exceeds the max distance limit` for OSRM responses when the route is greater than the service limits. [#1781](https://github.com/valhalla/valhalla/pull/1781)

## Release Date: 2019-01-14 Valhalla 3.0.2
* **Bug Fix**
   * FIXED: Transit update - fix dow and exception when after midnight trips are normalized [#1682](https://github.com/valhalla/valhalla/pull/1682)
   * FIXED: valhalla_convert_transit segfault - GraphTileBuilder has null GraphTileHeader [#1683](https://github.com/valhalla/valhalla/issues/1683)
   * FIXED: Fix crash for trace_route with osrm serialization. Was passing shape rather than locations to the waypoint method.
   * FIXED: Properly set driving_side based on data set in TripPath.
   * FIXED: A bad bicycle route exposed an issue with bidirectional A* when the origin and destination edges are connected. Use A* in these cases to avoid requiring a high cost threshold in BD A*.
   * FIXED: x86 and x64 data compatibility was fixed as the structures weren't aligned.
   * FIXED: x86 tests were failing due mostly to floating point issues and the aforementioned structure misalignment.
* **Enhancement**
   * Add a durations list (delta time between each pair of trace points), a begin_time and a use_timestamp flag to trace_route requests. This allows using the input trace timestamps or durations plus the begin_time to compute elapsed time at each edge in the matched path (rather than using costing methods).
   * Add support for polyline5 encoding for OSRM formatted output.
* **Note**
   * Isochrones and openlr are both noted as not working with release builds for x86 (32bit) platforms. We'll look at getting this fixed in a future release

## Release Date: 2018-11-21 Valhalla 3.0.1
* **Bug Fix**
   * FIXED: Fixed a rare, but serious bug with bicycle costing. ferry_factor_ in bicycle costing shadowed the data member in the base dynamic cost class, leading to an unitialized variable. Occasionally, this would lead to negative costs which caused failures. [#1663](https://github.com/valhalla/valhalla/pull/1663)
   * FIXED: Fixed use of units in OSRM compatibility mode. [#1662](https://github.com/valhalla/valhalla/pull/1662)

## Release Date: 2018-11-21 Valhalla 3.0.0
* **NOTE**
   * This release changes the Valhalla graph tile formats to make the tile data more efficient and flexible. Tile data is incompatible with Valhalla 2.x builds, and code for 3.x is incompatible with data built for Valahalla 2.x versions. Valhalla tile sizes are slightly smaller (for datasets using elevation information the size savings is over 10%). In addition, there is increased flexibility for creating different variants of tiles to support different applications (e.g. bicycle only, or driving only).
* **Enhancement**
   * Remove the use of DirectedEdge for transitions between nodes on different hierarchy levels. A new structure, NodeTransition, is now used to transition to nodes on different hierarchy level. This saves space since only the end node GraphId is needed for the transitions (and DirectedEdge is a large data structure).
   * Change the NodeInfo lat,lon to use an offset from the tile base lat,lon. This potentially allows higher precision than using float, but more importantly saves space and allows support for NodeTransitions as well as spare for future growth.
   * Remove the EdgeElevation structure and max grade information into DirectedEdge and mean elevation into EdgeInfo. This saves space.
   * Reduce wayid to 32 bits. This allows sufficient growth when using OpenStreetMap data and frees space in EdgeInfo (allows moving speed limit and mean elevation from other structures).
   * Move name consistency from NodeInfo to DirectedEdge. This allows a more efficient lookup of name consistency.
   * Update all path algorithms to use NodeTransition logic rather than special DirectedEdge transition types. This simplifies PathAlgorithms slightly and removes some conditional logic.
   * Add an optional GraphFilter stage to tile building pipeline. This allows removal of edges and nodes based on access. This allows bicycle only, pedestrian only, or driving only datasets (or combinations) to be created - allowing smaller datasets for special purpose applications.
* **Deprecate**
   * Valhalla 3.0 removes support for OSMLR.

## Release Date: 2018-11-20 Valhalla 2.7.2
* **Enhancement**
   * UPDATED: Added a configuration variable for max_timedep_distance. This is used in selecting the path algorithm and provides the maximum distance between locations when choosing a time dependent path algorithm (other than multi modal). Above this distance, bidirectional A* is used with no time dependencies.
   * UPDATED: Remove transition edges from priority queue in Multimodal methods.
   * UPDATED: Fully implement street names and exit signs with ability to identify route numbers. [#1635](https://github.com/valhalla/valhalla/pull/1635)
* **Bug Fix**
   * FIXED: A timed-turned restriction should not be applied when a non-timed route is executed.  [#1615](https://github.com/valhalla/valhalla/pull/1615)
   * FIXED: Changed unordered_map to unordered_multimap for polys. Poly map can contain the same key but different multi-polygons. For example, islands for a country or timezone polygons for a country.
   * FIXED: Fixed timezone db issue where TZIDs did not exist in the Howard Hinnant date time db that is used in the date_time class for tz indexes.  Added logic to create aliases for TZIDs based on https://en.wikipedia.org/wiki/List_of_tz_database_time_zones
   * FIXED: Fixed the ramp turn modifiers for osrm compat [#1569](https://github.com/valhalla/valhalla/pull/1569)
   * FIXED: Fixed the step geometry when using the osrm compat mode [#1571](https://github.com/valhalla/valhalla/pull/1571)
   * FIXED: Fixed a data creation bug causing issues with A* routes ending on loops. [#1576](https://github.com/valhalla/valhalla/pull/1576)
   * FIXED: Fixed an issue with a bad route where destination only was present. Was due to thresholds in bidirectional A*. Changed threshold to be cost based rather than number of iterations). [#1586](https://github.com/valhalla/valhalla/pull/1586)
   * FIXED: Fixed an issue with destination only (private) roads being used in bicycle routes. Centralized some "base" transition cost logic in the base DynamicCost class. [#1587](https://github.com/valhalla/valhalla/pull/1587)
   * FIXED: Remove extraneous ramp maneuvers [#1657](https://github.com/valhalla/valhalla/pull/1657)

## Release Date: 2018-10-02 Valhalla 2.7.1
* **Enhancement**
   * UPDATED: Added date time support to forward and reverse isochrones. Add speed lookup (predicted speeds and/or free-flow or constrained flow speed) if date_time is present.
   * UPDATED: Add timezone checks to multimodal routes and isochrones (updates localtime if the path crosses into a timezone different than the start location).
* **Data Producer Update**
   * UPDATED: Removed boost date time support from transit.  Now using the Howard Hinnant date library.
* **Bug Fix**
   * FIXED: Fixed a bug with shortcuts that leads to inconsistent routes depending on whether shortcuts are taken, different origins can lead to different paths near the destination. This fix also improves performance on long routes and matrices.
   * FIXED: We were getting inconsistent results between departing at current date/time vs entering the current date/time.  This issue is due to the fact that the iso_date_time function returns the full iso date_time with the timezone offset (e.g., 2018-09-27T10:23-07:00 vs 2018-09-27T10:23). When we refactored the date_time code to use the new Howard Hinnant date library, we introduced this bug.
   * FIXED: Increased the threshold in CostMatrix to address null time and distance values occuring for truck costing with locations near the max distance.

## Release Date: 2018-09-13 Valhalla 2.7.0
* **Enhancement**
   * UPDATED: Refactor to use the pbf options instead of the ptree config [#1428](https://github.com/valhalla/valhalla/pull/1428) This completes [1357](https://github.com/valhalla/valhalla/issues/1357)
   * UPDATED: Removed the boost/date_time dependency from baldr and odin. We added the Howard Hinnant date and time library as a submodule. [#1494](https://github.com/valhalla/valhalla/pull/1494)
   * UPDATED: Fixed 'Drvie' typo [#1505](https://github.com/valhalla/valhalla/pull/1505) This completes [1504](https://github.com/valhalla/valhalla/issues/1504)
   * UPDATED: Optimizations of GetSpeed for predicted speeds [1490](https://github.com/valhalla/valhalla/issues/1490)
   * UPDATED: Isotile optimizations
   * UPDATED: Added stats to predictive traffic logging
   * UPDATED: resample_polyline - Breaks the polyline into equal length segments at a sample distance near the resolution. Break out of the loop through polyline points once we reach the specified number of samplesthen append the last
polyline point.
   * UPDATED: added android logging and uses a shared graph reader
   * UPDATED: Do not run a second pass on long pedestrian routes that include a ferry (but succeed on first pass). This is a performance fix. Long pedestrian routes with A star factor based on ferry speed end up being very inefficient.
* **Bug Fix**
   * FIXED: A* destination only
   * FIXED: Fixed through locations weren't honored [#1449](https://github.com/valhalla/valhalla/pull/1449)


## Release Date: 2018-08-02 Valhalla 3.0.0-rc.4
* **Node Bindings**
   * UPDATED: add some worker pool handling
   [#1467](https://github.com/valhalla/valhalla/pull/1467)

## Release Date: 2018-08-02 Valhalla 3.0.0-rc.3
* **Node Bindings**
   * UPDATED: replaced N-API with node-addon-api wrapper and made the actor
   functions asynchronous
   [#1457](https://github.com/valhalla/valhalla/pull/1457)

## Release Date: 2018-07-24 Valhalla 3.0.0-rc.2
* **Node Bindings**
   * FIXED: turn on the autocleanup functionality for the actor object.
   [#1439](https://github.com/valhalla/valhalla/pull/1439)

## Release Date: 2018-07-16 Valhalla 3.0.0-rc.1
* **Enhancement**
   * ADDED: exposed the rest of the actions to the node bindings and added tests. [#1415](https://github.com/valhalla/valhalla/pull/1415)

## Release Date: 2018-07-12 Valhalla 3.0.0-alpha.1
**NOTE**: There was already a small package named `valhalla` on the npm registry, only published up to version 0.0.3. The team at npm has transferred the package to us, but would like us to publish something to it ASAP to prove our stake in it. Though the bindings do not have all of the actor functionality exposed yet (just route), we are going to publish an alpha release of 3.0.0 to get something up on npm.
* **Infrastructure**:
   * ADDED: add in time dependent algorithms if the distance between locations is less than 500km.
   * ADDED: TurnLanes to indicate turning lanes at the end of a directed edge.
   * ADDED: Added PredictedSpeeds to Valhalla tiles and logic to compute speed based on predictive speed profiles.
* **Data Producer Update**
   * ADDED: is_route_num flag was added to Sign records. Set this to true if the exit sign comes from a route number/ref.
   * CHANGED: Lower speeds on driveways, drive-thru, and parking aisle. Set destination only flag for drive thru use.
   * ADDED: Initial implementation of turn lanes.
  **Bug Fix**
   * CHANGED: Fix destination only penalty for A* and time dependent cases.
   * CHANGED: Use the distance from GetOffsetForHeading, based on road classification and road use (e.g. ramp, turn channel, etc.), within tangent_angle function.
* **Map Matching**
   * FIXED: Fixed trace_route edge_walk server abort [#1365](https://github.com/valhalla/valhalla/pull/1365)
* **Enhancement**
   * ADDED: Added post process for updating free and constrained speeds in the directed edges.
   * UPDATED: Parse the json request once and store in a protocol buffer to pass along the pipeline. This completed the first portion of [1357](https://github.com/valhalla/valhalla/issues/1357)
   * UPDATED: Changed the shape_match attribute from a string to an enum. Fixes [1376](https://github.com/valhalla/valhalla/issues/1376)
   * ADDED: Node bindings for route [#1341](https://github.com/valhalla/valhalla/pull/1341)
   * UPDATED: Use a non-linear use_highways factor (to more heavily penalize highways as use_highways approaches 0).

## Release Date: 2018-07-15 Valhalla 2.6.3
* **API**:
   * FIXED: Use a non-linear use_highways factor (to more heavily penalize highways as use_highways approaches 0).
   * FIXED: Fixed the highway_factor when use_highways < 0.5.
   * ENHANCEMENT: Added logic to modulate the surface factor based on use_trails.
   * ADDED: New customer test requests for motorcycle costing.

## Release Date: 2018-06-28 Valhalla 2.6.2
* **Data Producer Update**
   * FIXED: Complex restriction sorting bug.  Check of has_dt in ComplexRestrictionBuilder::operator==.
* **API**:
   * FIXED: Fixed CostFactory convenience method that registers costing models
   * ADDED: Added use_tolls into motorcycle costing options

## Release Date: 2018-05-28 Valhalla 2.6.0
* **Infrastructure**:
   * CHANGED: Update cmake buildsystem to replace autoconf [#1272](https://github.com/valhalla/valhalla/pull/1272)
* **API**:
   * CHANGED: Move `trace_options` parsing to map matcher factory [#1260](https://github.com/valhalla/valhalla/pull/1260)
   * ADDED: New costing method for AutoDataFix [#1283](https://github.com/valhalla/valhalla/pull/1283)

## Release Date: 2018-05-21 Valhalla 2.5.0
* **Infrastructure**
   * ADDED: Add code formatting and linting.
* **API**
   * ADDED: Added new motorcycle costing, motorcycle access flag in data and use_trails option.
* **Routing**
   * ADDED: Add time dependnet forward and reverse A* methods.
   * FIXED: Increase minimum threshold for driving routes in bidirectional A* (fixes some instances of bad paths).
* **Data Producer Update**
   * CHANGED: Updates to properly handle cycleway crossings.
   * CHANGED: Conditionally include driveways that are private.
   * ADDED: Added logic to set motorcycle access.  This includes lua, country access, and user access flags for motorcycles.

## Release Date: 2018-04-11 Valhalla 2.4.9
* **Enhancement**
   * Added European Portuguese localization for Valhalla
   * Updates to EdgeStatus to improve performance. Use an unordered_map of tile Id and allocate an array for each edge in the tile. This allows using pointers to access status for sequential edges. This improves performance by 50% or so.
   * A couple of bicycle costing updates to improve route quality: avoid roads marked as part of a truck network, to remove the density penalty for transition costs.
   * When optimal matrix type is selected, now use CostMatrix for source to target pedestrian and bicycle matrix calls when both counts are above some threshold. This improves performance in general and lessens some long running requests.
*  **Data Producer Update**
   * Added logic to protect against setting a speed of 0 for ferries.

## Release Date: 2018-03-27 Valhalla 2.4.8
* **Enhancement**
   * Updates for Italian verbal translations
   * Optionally remove driveways at graph creation time
   * Optionally disable candidate edge penalty in path finding
   * OSRM compatible route, matrix and map matching response generation
   * Minimal Windows build compatibility
   * Refactoring to use PBF as the IPC mechanism for all objects
   * Improvements to internal intersection marking to reduce false positives
* **Bug Fix**
   * Cap candidate edge penalty in path finding to reduce excessive expansion
   * Fix trivial paths at deadends

## Release Date: 2018-02-08 Valhalla 2.4.7
* **Enhancement**
   * Speed up building tiles from small OSM imports by using boost directory iterator rather than going through all possible tiles and testing each if the file exists.
* **Bug Fix**
   * Protect against overflow in string to float conversion inside OSM parsing.

## Release Date: 2018-01-26 Valhalla 2.4.6
* **Enhancement**
   * Elevation library will lazy load RAW formatted sources

## Release Date: 2018-01-24 Valhalla 2.4.5
* **Enhancement**
   * Elevation packing utility can unpack lz4hc now
* **Bug Fix**
   * Fixed broken darwin builds

## Release Date: 2018-01-23 Valhalla 2.4.4
* **Enhancement**
   * Elevation service speed improvments and the ability to serve lz4hc compressed data
   * Basic support for downloading routing tiles on demand
   * Deprecated `valhalla_route_service`, now all services (including elevation) are found under `valhalla_service`

## Release Date: 2017-12-11 Valhalla 2.4.3
* **Enhancement**
   * Remove union from GraphId speeds up some platforms
   * Use SAC scale in pedestrian costing
   * Expanded python bindings to include all actions (route, matrix, isochrone, etc)
* **Bug Fix**
   * French translation typo fixes
*  **Data Producer Update**
   * Handling shapes that intersect the poles when binning
   * Handling when transit shapes are less than 2 points

## Release Date: 2017-11-09 Valhalla 2.4.1
*  **Data Producer Update**
   * Added kMopedAccess to modes for complex restrictions.  Remove the kMopedAccess when auto access is removed.  Also, add the kMopedAccess when an auto restriction is found.

## Release Date: 2017-11-08 Valhalla 2.4.0
*  **Data Producer Update**
   * Added logic to support restriction = x with a the except tag.  We apply the restriction to everything except for modes in the except tag.
   * Added logic to support railway_service and coach_service in transit.
* **Bug Fix**
  * Return proper edge_walk path for requested shape_match=walk_or_snap
  * Skip invalid stateid for Top-K requests

## Release Date: 2017-11-07 Valhalla 2.3.9
* **Enhancement**
  * Top-K map matched path generation now only returns unique paths and does so with fewer iterations
  * Navigator call outs for both imperial and metric units
  * The surface types allowed for a given bike route can now be controlled via a request parameter `avoid_bad_surfaces`
  * Improved support for motorscooter costing via surface types, road classification and vehicle specific tagging
* **Bug Fix**
  * Connectivity maps now include information about transit tiles
  * Lane counts for singly digitized roads are now correct for a given directed edge
  * Edge merging code for assigning osmlr segments is now robust to partial tile sets
  * Fix matrix path finding to allow transitioning down to lower levels when appropriate. In particular, do not supersede shortcut edges until no longer expanding on the next level.
  * Fix optimizer rotate location method. This fixes a bug where optimal ordering was bad for large location sets.
*  **Data Producer Update**
   * Duration tags are now used to properly set the speed of travel for a ferry routes

## Release Date: 2017-10-17 Valhalla 2.3.8
* **Bug Fix**
  * Fixed the roundabout exit count for bicycles when the roundabout is a road and not a cycleway
  * Enable a pedestrian path to remain on roundabout instead of getting off and back on
  * Fixed the penalization of candidate locations in the uni-directional A* algorithm (used for trivial paths)
*  **Data Producer Update**
   * Added logic to set bike forward and tag to true where kv["sac_scale"] == "hiking". All other values for sac_scale turn off bicycle access.  If sac_scale or mtb keys are found and a surface tag is not set we default to kPath.
   * Fixed a bug where surface=unpaved was being assigned Surface::kPavedSmooth.

## Release Date: 2017-9-11 Valhalla 2.3.7
* **Bug Fix**
  * Update bidirectional connections to handle cases where the connecting edge is one of the origin (or destination) edges and the cost is high. Fixes some pedestrian route issues that were reported.
*  **Data Producer Update**
   * Added support for motorroad tag (default and per country).
   * Update OSMLR segment association logic to fix issue where chunks wrote over leftover segments. Fix search along edges to include a radius so any nearby edges are also considered.

## Release Date: 2017-08-29 Valhalla 2.3.6
* **Bug Fix**
  * Pedestrian paths including ferries no longer cause circuitous routes
  * Fix a crash in map matching route finding where heading from shape was using a `nullptr` tile
  * Spanish language narrative corrections
  * Fix traffic segment matcher to always set the start time of a segment when its known
* **Enhancement**
  * Location correlation scoring improvements to avoid situations where less likely start or ending locations are selected

## Release Date: 2017-08-22 Valhalla 2.3.5
* **Bug Fix**
  * Clamp the edge score in thor. Extreme values were causing bad alloc crashes.
  * Fix multimodal isochrones. EdgeLabel refactor caused issues.
* **Data Producer Update**
  * Update lua logic to properly handle vehicle=no tags.

## Release Date: 2017-08-14 Valhalla 2.3.4
* **Bug Fix**
  * Enforce limits on maximum per point accuracy to avoid long running map matching computations

## Release Date: 2017-08-14 Valhalla 2.3.3
* **Bug Fix**
  * Maximum osm node reached now causes bitset to resize to accomodate when building tiles
  * Fix wrong side of street information and remove redundant node snapping
  * Fix path differences between services and `valhalla_run_route`
  * Fix map matching crash when interpolating duplicate input points
  * Fix unhandled exception when trace_route or trace_attributes when there are no continuous matches
* **Enhancement**
  * Folded Low-Stress Biking Code into the regular Bicycle code and removed the LowStressBicycleCost class. Now when making a query for bicycle routing, a value of 0 for use_hills and use_roads produces low-stress biking routes, while a value of 1 for both provides more intense professional bike routes.
  * Bike costing default values changed. use_roads and use_hills are now 0.25 by default instead of 0.5 and the default bike is now a hybrid bike instead of a road bike.
  * Added logic to use station hierarchy from transitland.  Osm and egress nodes are connected by transitconnections.  Egress and stations are connected by egressconnections.  Stations and platforms are connected by platformconnections.  This includes narrative updates for Odin as well.

## Release Date: 2017-07-31 Valhalla 2.3.2
* **Bug Fix**
  * Update to use oneway:psv if oneway:bus does not exist.
  * Fix out of bounds memory issue in DoubleBucketQueue.
  * Many things are now taken into consideration to determine which sides of the road have what cyclelanes, because they were not being parsed correctly before
  * Fixed issue where sometimes a "oneway:bicycle=no" tag on a two-way street would cause the road to become a oneway for bicycles
  * Fixed trace_attributes edge_walk cases where the start or end points in the shape are close to graph nodes (intersections)
  * Fixed 32bit architecture crashing for certain routes with non-deterministic placement of edges labels in bucketized queue datastructure
* **Enhancement**
  * Improve multi-modal routes by adjusting the pedestrian mode factor (routes use less walking in favor of public transit).
  * Added interface framework to support "top-k" paths within map-matching.
  * Created a base EdgeLabel class that contains all data needed within costing methods and supports the basic path algorithms (forward direction, A*, with accumulated path distance). Derive class for bidirectional algorithms (BDEdgeLabel) and for multimodal algorithms. Lowers memory use by combining some fields (using spare bits from GraphId).
  * Added elapsed time estimates to map-matching labels in preparation for using timestamps in map-matching.
  * Added parsing of various OSM tags: "bicycle=use_sidepath", "bicycle=dismount", "segregated=*", "shoulder=*", "cycleway:buffer=*", and several variations of these.
  * Both trace_route and trace_attributes will parse `time` and `accuracy` parameters when the shape is provided as unencoded
  * Map-matching will now use the time (in seconds) of each gps reading (if provided) to narrow the search space and avoid finding matches that are impossibly fast

## Release Date: 2017-07-10 Valhalla 2.3.0
* **Bug Fix**
  * Fixed a bug in traffic segment matcher where length was populated but had invalid times
* **Embedded Compilation**
  * Decoupled the service components from the rest of the worker objects so that the worker objects could be used in non http service contexts
   * Added an actor class which encapsulates the various worker objects and allows the various end points to be called /route /height etc. without needing to run a service
* **Low-Stress Bicycle**
  * Worked on creating a new low-stress biking option that focuses more on taking safer roads like cycle ways or residential roads than the standard bike costing option does.

## Release Date: 2017-06-26 Valhalla 2.2.9
* **Bug Fix**
  * Fix a bug introduced in 2.2.8 where map matching search extent was incorrect in longitude axis.

## Release Date: 2017-06-23 Valhalla 2.2.8
* **Bug Fix**
  * Traffic segment matcher (exposed through Python bindings) - fix cases where partial (or no) results could be returned when breaking out of loop in form_segments early.
* **Traffic Matching Update**
  * Traffic segment matcher - handle special cases when entering and exiting turn channels.
* **Guidance Improvements**
  * Added Swedish (se-SV) narrative file.

## Release Date: 2017-06-20 Valhalla 2.2.7
* **Bug Fixes**
  * Traffic segment matcher (exposed through Python bindings) makes use of accuracy per point in the input
  * Traffic segment matcher is robust to consecutive transition edges in matched path
* **Isochrone Changes**
  * Set up isochrone to be able to handle multi-location queries in the future
* **Data Producer Updates**
  * Fixes to valhalla_associate_segments to address threading issue.
  * Added support for restrictions that refers only to appropriate type of vehicle.
* **Navigator**
  * Added pre-alpha implementation that will perform guidance for mobile devices.
* **Map Matching Updates**
  * Added capability to customize match_options

## Release Date: 2017-06-12 Valhalla 2.2.6
* **Bug Fixes**
  * Fixed the begin shape index where an end_route_discontinuity exists
* **Guidance Improvements**
  * Updated Slovenian (sl-SI) narrative file.
* **Data Producer Updates**
  * Added support for per mode restrictions (e.g., restriction:&lt;type&gt;)  Saved these restrictions as "complex" restrictions which currently support per mode lookup (unlike simple restrictions which are assumed to apply to all driving modes).
* **Matrix Updates**
  * Increased max distance threshold for auto costing and other similar costings to 400 km instead of 200 km

## Release Date: 2017-06-05 Valhalla 2.2.5
* **Bug Fixes**
  * Fixed matched point edge_index by skipping transition edges.
  * Use double precision in meili grid traversal to fix some incorrect grid cases.
  * Update meili to use DoubleBucketQueue and GraphReader methods rather than internal methods.

## Release Date: 2017-05-17 Valhalla 2.2.4
* **Bug Fixes**
  * Fix isochrone bug where the default access mode was used - this rejected edges that should not have been rejected for cases than automobile.
  * Fix A* handling of edge costs for trivial routes. This fixed an issue with disconnected regions that projected to a single edge.
  * Fix TripPathBuilder crash if first edge is a transition edge (was occurring with map-matching in rare occasions).

## Release Date: 2017-05-15 Valhalla 2.2.3
* **Map Matching Improvement**
  * Return begin and end route discontinuities. Also, returns partial shape of edge at route discontinuity.
* **Isochrone Improvements**
  * Add logic to make sure the center location remains fixed at the center of a tile/grid in the isotile.
  * Add a default generalization factor that is based on the grid size. Users can still override this factor but the default behavior is improved.
  * Add ExpandForward and ExpandReverse methods as is done in bidirectional A*. This improves handling of transitions between hierarchy levels.
* **Graph Correlation Improvements**
  * Add options to control both radius and reachability per input location (with defaults) to control correlation of input locations to the graph in such a way as to avoid routing between disconnected regions and favor more likely paths.

## Release Date: 2017-05-08 Valhalla 2.2.0
* **Guidance Improvements**
  * Added Russian (ru-RU) narrative file.
  * Updated Slovenian (sl-SI) narrative file.
* **Data Producer Updates**
  * Assign destination sign info on bidirectional ramps.
  * Update ReclassifyLinks. Use a "link-tree" which is formed from the exit node and terminates at entrance nodes. Exit nodes are sorted by classification so motorway exits are done before trunks, etc. Updated the turn channel logic - now more consistently applies turn channel use.
  * Updated traffic segment associations to properly work with elevation and lane connectivity information (which is stored after the traffic association).

## Release Date: 2017-04-24 Valhalla 2.1.9
* **Elevation Update**
  * Created a new EdgeElevation structure which includes max upward and downward slope (moved from DirectedEdge) and mean elevation.
* **Routing Improvements**
  * Destination only fix when "nested" destination only areas cause a route failure. Allow destination only edges (with penalty) on 2nd pass.
  * Fix heading to properly use the partial edge shape rather than entire edge shape to determine heading at the begin and end locations.
  * Some cleanup and simplification of the bidirectional A* algorithm.
  * Some cleanup and simplification of TripPathBuilder.
  * Make TileHierarchy data and methods static and remove tile_dir from the tile hierarchy.
* **Map Matching Improvement**
  * Return matched points with trace attributes when using map_snap.
* **Data Producer Updates**
  * lua updates so that the chunnel will work again.

## Release Date: 2017-04-04 Valhalla 2.1.8
* **Map Matching Release**
  * Added max trace limits and out-of-bounds checks for customizable trace options

## Release Date: 2017-03-29 Valhalla 2.1.7
* **Map Matching Release**
  * Increased service limits for trace
* **Data Producer Updates**
  * Transit: Remove the dependency on using level 2 tiles for transit builder
* **Traffic Updates**
  * Segment matcher completely re-written to handle many complex issues when matching traces to OTSs
* **Service Improvement**
  * Bug Fix - relaxed rapidjson parsing to allow numeric type coercion
* **Routing Improvements**
  * Level the forward and reverse paths in bidirectional A * to account for distance approximation differences.
  * Add logic for Use==kPath to bicycle costing so that paths are favored (as are footways).

## Release Date: 2017-03-10 Valhalla 2.1.3
* **Guidance Improvement**
  * Corrections to Slovenian narrative language file
  **Routing Improvements**
  * Increased the pedestrian search radius from 25 to 50 within the meili configuration to reduce U-turns with map-matching
  * Added a max avoid location limit

## Release Date: 2017-02-22 Valhalla 2.1.0
* **Guidance Improvement**
  * Added ca-ES (Catalan) and sl-SI (Slovenian) narrative language files
* **Routing  Improvement**
  * Fix through location reverse ordering bug (introduced in 2.0.9) in output of route responses for depart_at routes
  * Fix edge_walking method to handle cases where more than 1 initial edge is found
* **Data Producer Updates**
  * Improved transit by processing frequency based schedules.
  * Updated graph validation to more aggressively check graph consistency on level 0 and level 1
  * Fix the EdgeInfo hash to not create duplicate edge info records when creating hierarchies

## Release Date: 2017-02-21 Valhalla 2.0.9
* **Guidance Improvement**
  * Improved Italian narrative by handling articulated prepositions
  * Properly calling out turn channel maneuver
* **Routing Improvement**
  * Improved path determination by increasing stop impact for link to link transitions at intersections
  * Fixed through location handling, now includes cost at throughs and properly uses heading
  * Added ability to adjust location heading tolerance
* **Traffic Updates**
  * Fixed segment matching json to properly return non-string values where apropriate
* **Data Producer Updates**
  * Process node:ref and way:junction_ref as a semicolon separated list for exit numbers
  * Removed duplicated interchange sign information when ways are split into edges
  * Use a sequence within HierarchyBuilder to lower memory requirements for planet / large data imports.
  * Add connecting OSM wayId to a transit stop within NodeInfo.
  * Lua update:  removed ways that were being added to the routing graph.
  * Transit:  Fixed an issue where add_service_day and remove_service_day was not using the tile creation date, but the service start date for transit.
  * Transit:  Added acceptance test logic.
  * Transit:  Added fallback option if the associated wayid is not found.  Use distance approximator to find the closest edge.
  * Transit:  Added URL encoding for one stop ids that contain diacriticals.  Also, added include_geometry=false for route requests.
* **Optimized Routing Update**
  * Added an original index to the location object in the optimized route response
* **Trace Route Improvement**
  * Updated find_start_node to fix "GraphTile NodeInfo index out of bounds" error

## Release Date: 2017-01-30 Valhalla 2.0.6
* **Guidance Improvement**
  * Italian phrases were updated
* **Routing Improvement**
  * Fixed an issue where date and time was returning an invalid ISO8601 time format for date_time values in positive UTC. + sign was missing.
  * Fixed an encoding issue that was discovered for tranist_fetcher.  We were not encoding onestop_ids or route_ids.  Also, added exclude_geometry=true for route API calls.
* **Data Producer Updates**
  * Added logic to grab a single feed in valhalla_build_transit.

## Release Date: 2017-01-04 Valhalla 2.0.3
* **Service Improvement**
  * Added support for interrupting requests. If the connection is closed, route computation and map-matching can be interrupted prior to completion.
* **Routing Improvement**
  * Ignore name inconsistency when entering a link to avoid double penalizing.
* **Data Producer Updates**
  * Fixed consistent name assignment for ramps and turn lanes which improved guidance.
  * Added a flag to directed edges indicating if the edge has names. This can potentially be used in costing methods.
  * Allow future use of spare GraphId bits within DirectedEdge.

## Release Date: 2016-12-13 Valhalla 2.0.2
* **Routing Improvement**
  * Added support for multi-way restrictions to matrix and isochrones.
  * Added HOV costing model.
  * Speed limit updates.   Added logic to save average speed separately from speed limits.
  * Added transit include and exclude logic to multimodal isochrone.
  * Fix some edge cases for trivial (single edge) paths.
  * Better treatment of destination access only when using bidirectional A*.
* **Performance Improvement**
  * Improved performance of the path algorithms by making many access methods inline.

## Release Date: 2016-11-28 Valhalla 2.0.1
* **Routing Improvement**
  * Preliminary support for multi-way restrictions
* **Issues Fixed**
  * Fixed tile incompatiblity between 64 and 32bit architectures
  * Fixed missing edges within tile edge search indexes
  * Fixed an issue where transit isochrone was cut off if we took transit that was greater than the max_seconds and other transit lines or buses were then not considered.

## Release Date: 2016-11-15 Valhalla 2.0

* **Tile Redesign**
  * Updated the graph tiles to store edges only on the hierarchy level they belong to. Prior to this, the highways were stored on all levels, they now exist only on the highway hierarchy. Similar changes were made for arterial level roads. This leads to about a 20% reduction in tile size.
  * The tile redesign required changes to the path generation algorithms. They must now transition freely beteeen levels, even for pedestrian and bicycle routes. To offset the extra transitions, the main algorithms were changed to expand nodes at each level that has directed edges, rather than adding the transition edges to the priority queue/adjacency list. This change helps performance. The hierarchy limits that are used to speed the computation of driving routes by utilizing the highway hierarchy were adjusted to work with the new path algorithms.
  * Some changes to costing were also required, for example pedestrian and bicycle routes skip shortcut edges.
  * Many tile data structures were altered to explicitly size different fields and make room for "spare" fields that will allow future growth. In addition, the tile itself has extra "spare" records that can be appended to the end of the tile and referenced from the tile header. This also will allow future growth without breaking backward compatibility.
* **Guidance Improvement**
  * Refactored trip path to use an enumerated `Use` for edge and an enumerated `NodeType` for node
  * Fixed some wording in the Hindi narrative file
  * Fixed missing turn maneuver by updating the forward intersecting edge logic
* **Issues Fixed**
  * Fixed an issue with pedestrian routes where a short u-turn was taken to avoid the "crossing" penalty.
  * Fixed bicycle routing due to high penalty to enter an access=destination area. Changed to a smaller, length based factor to try to avoid long regions where access = destination. Added a driveway penalty to avoid taking driveways (which are often marked as access=destination).
  * Fixed regression where service did not adhere to the list of allowed actions in the Loki configuration
* **Graph Correlation**
  * External contributions from Navitia have lead to greatly reduced per-location graph correlation. Average correlation time is now less than 1ms down from 4-9ms.

## Release Date: 2016-10-17

* **Guidance Improvement**
  * Added the Hindi (hi-IN) narrative language
* **Service Additions**
  * Added internal valhalla error codes utility in baldr and modified all services to make use of and return as JSON response
  * See documentation https://github.com/valhalla/valhalla-docs/blob/master/api-reference.md#internal-error-codes-and-conditions
* **Time-Distance Matrix Improvement**
  * Added a costmatrix performance fix for one_to_many matrix requests
* **Memory Mapped Tar Archive - Tile Extract Support**
  * Added the ability to load a tar archive of the routing graph tiles. This improves performance under heavy load and reduces the memory requirement while allowing multiple processes to share cache resources.

## Release Date: 2016-09-19

* **Guidance Improvement**
  * Added pirate narrative language
* **Routing Improvement**
  * Added the ability to include or exclude stops, routes, and operators in multimodal routing.
* **Service Improvement**
  * JSONify Error Response

## Release Date: 2016-08-30

* **Pedestrian Routing Improvement**
  * Fixes for trivial pedestrian routes

## Release Date: 2016-08-22

* **Guidance Improvements**
  * Added Spanish narrative
  * Updated the start and end edge heading calculation to be based on road class and edge use
* **Bicycle Routing Improvements**
  * Prevent getting off a higher class road for a small detour only to get back onto the road immediately.
  * Redo the speed penalties and road class factors - they were doubly penalizing many roads with very high values.
  * Simplify the computation of weighting factor for roads that do not have cycle lanes. Apply speed penalty to slightly reduce favoring
of non-separated bicycle lanes on high speed roads.
* **Routing Improvements**
  * Remove avoidance of U-turn for pedestrian routes. This improves use with map-matching since pedestrian routes can make U-turns.
  * Allow U-turns at dead-ends for driving (and bicycling) routes.
* **Service Additions**
  * Add support for multi-modal isochrones.
  * Added base code to allow reverse isochrones (path from anywhere to a single destination).
* **New Sources to Targets**
  * Added a new Matrix Service action that allows you to request any of the 3 types of time-distance matrices by calling 1 action.  This action takes a sources and targets parameter instead of the locations parameter.  Please see the updated Time-Distance Matrix Service API reference for more details.

## Release Date: 2016-08-08

 * **Service additions**
  * Latitude, longitude bounding boxes of the route and each leg have been added to the route results.
  * Added an initial isochrone capability. This includes methods to create an "isotile" - a 2-D gridded data set with time to reach each lat,lon grid from an origin location. This isoltile is then used to create contours at specified times. Interior contours are optionally removed and the remaining outer contours are generalized and converted to GeoJSON polygons. An initial version supporting multimodal route types has also been added.
 * **Data Producer Updates**
  * Fixed tranist scheduling issue where false schedules were getting added.
 * **Tools Additionas**
  * Added `valhalla_export_edges` tool to allow shape and names to be dumped from the routing tiles

## Release Date: 2016-07-19

 * **Guidance Improvements**
  * Added French narrative
  * Added capability to have narrative language aliases - For example: German `de-DE` has an alias of `de`
 * **Transit Stop Update** - Return latitude and longitude for each transit stop
 * **Data Producer Updates**
  * Added logic to use lanes:forward, lanes:backward, speed:forward, and speed:backward based on direction of the directed edge.
  * Added support for no_entry, no_exit, and no_turn restrictions.
  * Added logic to support country specific access. Based on country tables found here: http://wiki.openstreetmap.org/wiki/OSM_tags_for_routing/Access-Restrictions

## Release Date: 2016-06-08

 * **Bug Fix** - Fixed a bug where edge indexing created many small tiles where no edges actually intersected. This allowed impossible routes to be considered for path finding instead of rejecting them earlier.
 * **Guidance Improvements**
  * Fixed invalid u-turn direction
  * Updated to properly call out jughandle routes
  * Enhanced signless interchange maneuvers to help guide users
 * **Data Producer Updates**
  * Updated the speed assignment for ramp to be a percentage of the original road class speed assignment
  * Updated stop impact logic for turn channel onto ramp

## Release Date: 2016-05-19

 * **Bug Fix** - Fixed a bug where routes fail within small, disconnected "islands" due to the threshold logic in prior release. Also better logic for not-thru roads.

## Release Date: 2016-05-18

 * **Bidirectional A* Improvements** - Fixed an issue where if both origin and destination locations where on not-thru roads that meet at a common node the path ended up taking a long detour. Not all cases were fixed though - next release should fix. Trying to address the termination criteria for when the best connection point of the 2 paths is optimal. Turns out that the initial case where both opposing edges are settled is not guaranteed to be the least cost path. For now we are setting a threshold and extending the search while still tracking best connections. Fixed the opposing edge when a hierarchy transition occurs.
 * **Guidance Globalization** -  Fixed decimal distance to be locale based.
 * **Guidance Improvements**
  * Fixed roundabout spoke count issue by fixing the drive_on_right attribute.
  * Simplified narative by combining unnamed straight maneuvers
  * Added logic to confirm maneuver type assignment to avoid invalid guidance
  * Fixed turn maneuvers by improving logic for the following:
    * Internal intersection edges
    * 'T' intersections
    * Intersecting forward edges
 * **Data Producer Updates** - Fix the restrictions on a shortcut edge to be the same as the last directed edge of the shortcut (rather than the first one).

## Release Date: 2016-04-28

 * **Tile Format Updates** - Separated the transit graph from the "road only" graph into different tiles but retained their interconnectivity. Transit tiles are now hierarchy level 3.
 * **Tile Format Updates** - Reduced the size of graph edge shape data by 5% through the use of varint encoding (LEB128)
 * **Tile Format Updates** - Aligned `EdgeInfo` structures to proper byte boundaries so as to maintain compatibility for systems who don't support reading from unaligned addresses.
 * **Guidance Globalization** -  Added the it-IT(Italian) language file. Added support for CLDR plural rules. The cs-CZ(Czech), de-DE(German), and en-US(US English) language files have been updated.
 * **Travel mode based instructions** -  Updated the start, post ferry, and post transit insructions to be based on the travel mode, for example:
  * `Drive east on Main Street.`
  * `Walk northeast on Broadway.`
  * `Bike south on the cycleway.`

## Release Date: 2016-04-12

 * **Guidance Globalization** -  Added logic to use tagged language files that contain the guidance phrases. The initial versions of en-US, de-DE, and cs-CZ have been deployed.
 * **Updated ferry defaults** -  Bumped up use_ferry to 0.65 so that we don't penalize ferries as much.

## Release Date: 2016-03-31
 * **Data producer updates** - Do not generate shortcuts across a node which is a fork. This caused missing fork maneuvers on longer routes.  GetNames update ("Broadway fix").  Fixed an issue with looking up a name in the ref map and not the name map.  Also, removed duplicate names.  Private = false was unsetting destination only flags for parking aisles.

## Release Date: 2016-03-30
 * **TripPathBuilder Bug Fix** - Fixed an exception that was being thrown when trying to read directed edges past the end of the list within a tile. This was due to errors in setting walkability and cyclability on upper hierarchies.

## Release Date: 2016-03-28

 * **Improved Graph Correlation** -  Correlating input to the routing graph is carried out via closest first traversal of the graph's, now indexed, geometry. This results in faster correlation and gaurantees the absolute closest edge is found.

## Release Date: 2016-03-16

 * **Transit type returned** -  The transit type (e.g. tram, metro, rail, bus, ferry, cable car, gondola, funicular) is now returned with each transit maneuver.
 * **Guidance language** -  If the language option is not supplied or is unsupported then the language will be set to the default (en-US). Also, the service will return the language in the trip results.
 * **Update multimodal path algorithm** - Applied some fixes to multimodal path algorithm. In particular fixed a bug where the wrong sortcost was added to the adjacency list. Also separated "in-station" transfer costs from transfers between stops.
 * **Data producer updates** - Do not combine shortcut edges at gates or toll booths. Fixes avoid toll issues on routes that included shortcut edges.

## Release Date: 2016-03-07

 * **Updated all APIs to honor the optional DNT (Do not track) http header** -  This will avoid logging locations.
 * **Reduce 'Merge maneuver' verbal alert instructions** -  Only create a verbal alert instruction for a 'Merge maneuver' if the previous maneuver is > 1.5 km.
 * **Updated transit defaults.  Tweaked transit costing logic to obtain better routes.** -  use_rail = 0.6, use_transfers = 0.3, transfer_cost = 15.0 and transfer_penalty = 300.0.  Updated the TransferCostFactor to use the transfer_factor correctly.  TransitionCost for pedestrian costing bumped up from 20.0f to 30.0f when predecessor edge is a transit connection.
 * **Initial Guidance Globalization** -  Partial framework for Guidance Globalization. Started reading some guidance phrases from en-US.json file.

## Release Date: 2016-02-22

 * **Use bidirectional A* for automobile routes** - Switch to bidirectional A* for all but bus routes and short routes (where origin and destination are less than 10km apart). This improves performance and has less failure cases for longer routes. Some data import adjustments were made (02-19) to fix some issues encountered with arterial and highway hierarchies. Also only use a maximum of 2 passes for bidirecdtional A* to reduce "long time to fail" cases.
 * **Added verbal multi-cue guidance** - This combines verbal instructions when 2 successive maneuvers occur in a short amount of time (e.g., Turn right onto MainStreet. Then Turn left onto 1st Avenue).

## Release Date: 2016-02-19

 * **Data producer updates** - Reduce stop impact when all edges are links (ramps or turn channels). Update opposing edge logic to reject edges that do no have proper access (forward access == reverse access on opposing edge and vice-versa). Update ReclassifyLinks for cases where a single edge (often a service road) intersects a ramp improperly causing the ramp to reclassified when it should not be. Updated maximum OSM node Id (now exceeds 4000000000). Move lua from conf repository into mjolnir.

## Release Date: 2016-02-01

 * **Data producer updates** - Reduce speed on unpaved/rough roads. Add statistics for hgv (truck) restrictions.

## Release Date: 2016-01-26

 * **Added capability to disable narrative production** - Added the `narrative` boolean option to allow users to disable narrative production. Locations, shape, length, and time are still returned. The narrative production is enabled by default. The possible values for the `narrative` option are: false and true
 * **Added capability to mark a request with an id** - The `id` is returned with the response so a user could match to the corresponding request.
 * **Added some logging enhancements, specifically [ANALYTICS] logging** - We want to focus more on what our data is telling us by logging specific stats in Logstash.

## Release Date: 2016-01-18

 * **Data producer updates** - Data importer configuration (lua) updates to fix a bug where buses were not allowed on restricted lanes.  Fixed surface issue (change the default surface to be "compacted" for footways).

## Release Date: 2016-01-04

 * **Fixed Wrong Costing Options Applied** - Fixed a bug in which a previous requests costing options would be used as defaults for all subsequent requests.

## Release Date: 2015-12-18

 * **Fix for bus access** - Data importer configuration (lua) updates to fix a bug where bus lanes were turning off access for other modes.
 * **Fix for extra emergency data** - Data importer configuration (lua) updates to fix a bug where we were saving hospitals in the data.
 * **Bicycle costing update** - Updated kTCSlight and kTCFavorable so that cycleways are favored by default vs roads.

## Release Date: 2015-12-17

 * **Graph Tile Data Structure update** - Updated structures within graph tiles to support transit efforts and truck routing. Removed TransitTrip, changed TransitRoute and TransitStop to indexes (rather than binary search). Added access restrictions (like height and weight restrictions) and the mode which they impact to reduce need to look-up.
 * **Data producer updates** - Updated graph tile structures and import processes.

## Release Date: 2015-11-23

 * **Fixed Open App for OSRM functionality** - Added OSRM functionality back to Loki to support Open App.

## Release Date: 2015-11-13

 * **Improved narrative for unnamed walkway, cycleway, and mountain bike trail** - A generic description will be used for the street name when a walkway, cycleway, or mountain bike trail maneuver is unnamed. For example, a turn right onto a unnamed walkway maneuver will now be: "Turn right onto walkway."
 * **Fix costing bug** - Fix a bug introduced in EdgeLabel refactor (impacted time distance matrix only).

## Release Date: 2015-11-3

 * **Enhance bi-directional A* logic** - Updates to bidirectional A* algorithm to fix the route completion logic to handle cases where a long "connection" edge could lead to a sub-optimal path. Add hierarchy and shortcut logic so we can test and use bidirectional A* for driving routes. Fix the destination logic to properly handle oneways as the destination edge. Also fix U-turn detection for reverse search when hierarchy transitions occur.
 * **Change "Go" to "Head" for some instructions** - Start, exit ferry.
 * **Update to roundabout instructions** - Call out roundabouts for edges marked as links (ramps, turn channels).
 * **Update bicycle costing** - Fix the road factor (for applying weights based on road classification) and lower turn cost values.

## Data Producer Release Date: 2015-11-2

 * **Updated logic to not create shortcut edges on roundabouts** - This fixes some roundabout exit counts.

## Release Date: 2015-10-20

 * **Bug Fix for Pedestrian and Bicycle Routes** - Fixed a bug with setting the destination in the bi-directional Astar algorithm. Locations that snapped to a dead-end node would have failed the route and caused a timeout while searching for a valid path. Also fixed the elapsed time computation on the reverse path of bi-directional algorithm.

## Release Date: 2015-10-16

 * **Through Location Types** - Improved support for locations with type = "through". Routes now combine paths that meet at each through location to create a single "leg" between locations with type = "break". Paths that continue at a through location will not create a U-turn unless the path enters a "dead-end" region (neighborhood with no outbound access).
 * **Update shortcut edge logic** - Now skips long shortcut edges when close to the destination. This can lead to missing the proper connection if the shortcut is too long. Fixes #245 (thor).
 * **Per mode service limits** - Update configuration to allow setting different maximum number of locations and distance per mode.
 * **Fix shape index for trivial path** - Fix a bug where when building the the trip path for a "trivial" route (includes just one edge) where the shape index exceeded that size of the shape.

## Release Date: 2015-09-28

 * **Elevation Influenced Bicycle Routing** - Enabled elevation influenced bicycle routing. A "use-hills" option was added to the bicycle costing profile that can tune routes to avoid hills based on grade and amount of elevation change.
 * **"Loop Edge" Fix** - Fixed a bug with edges that form a loop. Split them into 2 edges during data import.
 * **Additional information returned from 'locate' method** - Added information that can be useful when debugging routes and data. Adds information about nodes and edges at a location.
 * **Guidance/Narrative Updates** - Added side of street to destination narrative. Updated verbal instructions.<|MERGE_RESOLUTION|>--- conflicted
+++ resolved
@@ -8,11 +8,8 @@
    * FIXED: Fix Tagged Value Support in EdgeInfo [#3262](https://github.com/valhalla/valhalla/issues/3262)
    * FIXED: TransitionCostReverse fix: revert internal_turn change [#3271](https://github.com/valhalla/valhalla/issues/3271)
    * FIXED: Optimize tiles usage in reach-based pruning [#3294](https://github.com/valhalla/valhalla/pull/3294)
-<<<<<<< HEAD
    * FIXED: Slip lane detection: track visited nodes to avoid infinite loops [#3297](https://github.com/valhalla/valhalla/pull/3297)
-=======
    * FIXED: Fix distance value in a 0-length road [#3185](https://github.com/valhalla/valhalla/pull/3185)
->>>>>>> f5175404
 * **Enhancement**
    * CHANGED: Favor turn channels more [#3222](https://github.com/valhalla/valhalla/pull/3222)
    * CHANGED: Rename `valhalla::midgard::logging::LogLevel` enumerators to avoid clash with common macros [#3236](https://github.com/valhalla/valhalla/pull/3236)
