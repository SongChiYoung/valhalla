--- conflicted
+++ resolved
@@ -152,11 +152,8 @@
    * ADDED: Use edge.is_urban is set for serializing is_urban. [#2568](https://github.com/valhalla/valhalla/pull/2568)
    * ADDED: Added new rest/service area uses on the edge. [#2533](https://github.com/valhalla/valhalla/pull/2533)
    * ADDED: Dependency cache for Azure [#2567](https://github.com/valhalla/valhalla/pull/2567)
-<<<<<<< HEAD
    * ADDED: Added flexibility to remove the use of the admindb and to use the country and state iso from the tiles; [#2579](https://github.com/valhalla/valhalla/pull/2579)
-=======
    * ADDED: Added toll gates and collection points (gantry) to the node;  [#2532](https://github.com/valhalla/valhalla/pull/2532)
->>>>>>> b8224b1d
 
 ## Release Date: 2019-11-21 Valhalla 3.0.9
 * **Bug Fix**
