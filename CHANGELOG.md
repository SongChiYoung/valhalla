--- conflicted
+++ resolved
@@ -14,10 +14,7 @@
    * FIXED: Tweaked TestAvoids map to get TestAvoidShortcutsTruck working [#3301](https://github.com/valhalla/valhalla/pull/3301)
    * FIXED: Overflow in sequence sort [#3303](https://github.com/valhalla/valhalla/pull/3303)
    * FIXED: Setting statsd tags in config via valhalla_build_config [#3225](https://github.com/valhalla/valhalla/pull/3225)
-<<<<<<< HEAD
-=======
    * FIXED: Cache for gzipped elevation tiles [#3120](https://github.com/valhalla/valhalla/pull/3120)
->>>>>>> c5a96970
 
 * **Enhancement**
    * CHANGED: Favor turn channels more [#3222](https://github.com/valhalla/valhalla/pull/3222)
