--- conflicted
+++ resolved
@@ -231,13 +231,10 @@
    * CHANGED: Change generic service roads to a new Use=kServiceRoad. This is for highway=service without other service=* tags (such as driveway, alley, parking aisle) [#2419](https://github.com/valhalla/valhalla/pull/2419)
    * ADDED: Isochrones support isodistance lines as well [#2699](https://github.com/valhalla/valhalla/pull/2699)
    * ADDED: Add support for ignoring live traffic closures for waypoints [#2685](https://github.com/valhalla/valhalla/pull/2685)
-<<<<<<< HEAD
    * CHANGED: nit: Enables compiler warnings in part of loki module [#2767](https://github.com/valhalla/valhalla/pull/2767)
-=======
    * CHANGED: Reducing the number of uturns by increasing the cost to for them to 9.5f. Note: Did not increase the cost for motorcycles or motorscooters. [#2770](https://github.com/valhalla/valhalla/pull/2770)
    * ADDED: Add option to use thread-safe GraphTile's reference counter. [#2772](https://github.com/valhalla/valhalla/pull/2772)
 
->>>>>>> ff25b111
 
 ## Release Date: 2019-11-21 Valhalla 3.0.9
 * **Bug Fix**
