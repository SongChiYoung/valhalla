--- conflicted
+++ resolved
@@ -13,11 +13,8 @@
    * FIXED: Dont add predictive traffic to the tile if it's empty [#2826](https://github.com/valhalla/valhalla/pull/2826)
    * FIXED: Fix logic bidirectional astar to avoid double u-turns and extra detours [#2802](https://github.com/valhalla/valhalla/pull/2802)
    * FIXED: Re-enable transition cost for motorcycle profile [#2837](https://github.com/valhalla/valhalla/pull/2837)
-<<<<<<< HEAD
    * FIXED: Loki was looking up the wrong costing enum for avoids [#2856](https://github.com/valhalla/valhalla/pull/2856)
-=======
    * FIXED: Increase limits for timedep_* algorithms. Split track_factor into edge factor and transition penalty [#2845](https://github.com/valhalla/valhalla/pull/2845)
->>>>>>> 0dec3f76
 
 * **Enhancement**
    * CHANGED: Azure uses ninja as generator [#2779](https://github.com/valhalla/valhalla/pull/2779)
