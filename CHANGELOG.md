--- conflicted
+++ resolved
@@ -32,11 +32,8 @@
    * CHANGED: Use std::multimap for polygons returned for admin and timezone queries. Improves performance when building tiles. [#3427](https://github.com/valhalla/valhalla/pull/3427)
    * CHANGED: Refactored GraphBuilder::CreateSignInfoList [#3438](https://github.com/valhalla/valhalla/pull/3438)
    * ADDED: Add support for LZ4 compressed elevation tiles [#3401](https://github.com/valhalla/valhalla/pull/3401)
-<<<<<<< HEAD
+   * CHANGED: Rearranged some of the protobufs to remove redundancy [#3452](https://github.com/valhalla/valhalla/pull/3452)
    * CHANGED: overhaul python bindings [#3380](https://github.com/valhalla/valhalla/pull/3380)
-=======
-   * CHANGED: Rearranged some of the protobufs to remove redundancy [#3452](https://github.com/valhalla/valhalla/pull/3452)
->>>>>>> 7a615e0c
 
 ## Release Date: 2021-10-07 Valhalla 3.1.4
 * **Removed**
