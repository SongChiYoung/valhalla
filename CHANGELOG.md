## Release Date: 2021-??-?? Valhalla 3.1.4
* **Removed**
* **Bug Fix**
   * FIXED: Revert default speed boost for turn channels [#3232](https://github.com/valhalla/valhalla/pull/3232)
   * FIXED: Use the right tile to get country for incident [#3235](https://github.com/valhalla/valhalla/pull/3235)
   * FIXED: Fix factors passed to `RelaxHierarchyLimits` [#3253](https://github.com/valhalla/valhalla/pull/3253)
   * FIXED: Fix TransitionCostReverse usage [#3260](https://github.com/valhalla/valhalla/pull/3260)
   * FIXED: Fix Tagged Value Support in EdgeInfo [#3262](https://github.com/valhalla/valhalla/issues/3262)
   * FIXED: TransitionCostReverse fix: revert internal_turn change [#3271](https://github.com/valhalla/valhalla/issues/3271)
   * FIXED: Optimize tiles usage in reach-based pruning [#3294](https://github.com/valhalla/valhalla/pull/3294)
   * FIXED: Slip lane detection: track visited nodes to avoid infinite loops [#3297](https://github.com/valhalla/valhalla/pull/3297)
   * FIXED: Fix distance value in a 0-length road [#3185](https://github.com/valhalla/valhalla/pull/3185)
   * FIXED: Trivial routes were broken when origin was node snapped and destnation was not and vice-versa for reverse astar [#3299](https://github.com/valhalla/valhalla/pull/3299)
   * FIXED: Tweaked TestAvoids map to get TestAvoidShortcutsTruck working [#3301](https://github.com/valhalla/valhalla/pull/3301)
   * FIXED: Overflow in sequence sort [#3303](https://github.com/valhalla/valhalla/pull/3303)
   * FIXED: Setting statsd tags in config via valhalla_build_config [#3225](https://github.com/valhalla/valhalla/pull/3225)
   * FIXED: Cache for gzipped elevation tiles [#3120](https://github.com/valhalla/valhalla/pull/3120)
   * FIXED: Current time conversion regression introduced in unidirectional algorithm refractor [#3278](https://github.com/valhalla/valhalla/issues/3278)
   * FIXED: Make combine_route_stats.py properly quote CSV output (best practice improvement) [#3328](https://github.com/valhalla/valhalla/pull/3328)
   * FIXED: Merge edge segment records in map matching properly so that resulting edge indices in trace_attributes are valid [#3280](https://github.com/valhalla/valhalla/pull/3280)
   * FIXED: Shape walking map matcher now sets correct edge candidates used in the match for origin and destination location [#3329](https://github.com/valhalla/valhalla/pull/3329)
   * FIXED: Better hash function of GraphId [#3332](https://github.com/valhalla/valhalla/pull/3332)

* **Enhancement**
   * CHANGED: Favor turn channels more [#3222](https://github.com/valhalla/valhalla/pull/3222)
   * CHANGED: Rename `valhalla::midgard::logging::LogLevel` enumerators to avoid clash with common macros [#3236](https://github.com/valhalla/valhalla/pull/3236)
   * CHANGED: Move pre-defined algorithm-based factors inside `RelaxHierarchyLimits` [#3253](https://github.com/valhalla/valhalla/pull/3253)
   * ADDED: Reject alternatives with too long detours [#3238](https://github.com/valhalla/valhalla/pull/3238)
   * ADDED: Added info to /status endpoint [#3008](https://github.com/valhalla/valhalla/pull/3008)
   * ADDED: Added stop and give_way/yield signs to the data and traffic signal fixes [#3251](https://github.com/valhalla/valhalla/pull/3251)
   * ADDED: use_hills for pedestrian costing, which also affects the walking speed [#3234](https://github.com/valhalla/valhalla/pull/3234)
   * CHANGED: Fixed cost threshold fot bidirectional astar. Implemented reach-based pruning for suboptimal branches [#3257](https://github.com/valhalla/valhalla/pull/3257)
   * ADDED: Added `exclude_unpaved` request parameter [#3240](https://github.com/valhalla/valhalla/pull/3240)
   * ADDED: Added support for routing onto HOV/HOT lanes via request parameters `include_hot`, `include_hov2`, and `include_hov3` [#3273](https://github.com/valhalla/valhalla/pull/3273)
   * ADDED: Add Z-level field to `EdgeInfo`. [#3261](https://github.com/valhalla/valhalla/pull/3261)
   * CHANGED: Calculate stretch threshold for alternatives based on the optimal route cost [#3276](https://github.com/valhalla/valhalla/pull/3276)
   * ADDED: Add `preferred_z_level` as a parameter of loki requests. [#3270](https://github.com/valhalla/valhalla/pull/3270)
   * ADDED: Add `preferred_layer` as a parameter of loki requests. [#3270](https://github.com/valhalla/valhalla/pull/3270)
   * ADDED: Exposing service area names in passive maneuvers. [#3277](https://github.com/valhalla/valhalla/pull/3277)
   * ADDED: Added traffic signal and stop sign check for stop impact. These traffic signals and stop sign are located on edges. [#3279](https://github.com/valhalla/valhalla/pull/3279)
   * CHANGED: Improved sharing criterion to obtain more reasonable alternatives; extended alternatives search [#3302](https://github.com/valhalla/valhalla/pull/3302)
   * ADDED: pull ubuntu:20.04 base image before building [#3233](https://github.com/valhalla/valhalla/pull/3223)
   * CHANGED: Improve Loki nearest-neighbour performance for large radius searches in open space [#3233](https://github.com/valhalla/valhalla/pull/3324)
   * ADDED: testing infrastructure for scripts and valhalla_build_config tests [#3308](https://github.com/valhalla/valhalla/pull/3308)
   * ADDED: Shape points and information about where intermediate locations are placed along the legs of a route [#3274](https://github.com/valhalla/valhalla/pull/3274)
   * CHANGED: Improved existing hov lane transition test case to make more realistic [#3330](https://github.com/valhalla/valhalla/pull/3330)
   * CHANGED: Update python usage innall scripts to python3 [#3337](https://github.com/valhalla/valhalla/pull/3337)
<<<<<<< HEAD
   * ADDED: Added `exclude_cash_only_tolls` request parameter [#3341](https://github.com/valhalla/valhalla/pull/3341)
=======
   * CHANGED: Update api-reference for street_names [#3342](https://github.com/valhalla/valhalla/pull/3342)
>>>>>>> 975b0094

## Release Date: 2021-07-20 Valhalla 3.1.3
* **Removed**
   * REMOVED: Unused overloads of `to_response` function [#3167](https://github.com/valhalla/valhalla/pull/3167)

* **Bug Fix**
   * FIXED: Fix heading on small edge [#3114](https://github.com/valhalla/valhalla/pull/3114)
   * FIXED: Added support for `access=psv`, which disables routing on these nodes and edges unless the mode is taxi or bus [#3107](https://github.com/valhalla/valhalla/pull/3107)
   * FIXED: Disables logging in CI to catch issues [#3121](https://github.com/valhalla/valhalla/pull/3121)
   * FIXED: Fixed U-turns through service roads [#3082](https://github.com/valhalla/valhalla/pull/3082)
   * FIXED: Added forgotten penalties for kLivingStreet and kTrack for pedestrian costing model [#3116](https://github.com/valhalla/valhalla/pull/3116)
   * FIXED: Updated the reverse turn bounds [#3122](https://github.com/valhalla/valhalla/pull/3122)
   * FIXED: Missing fork maneuver [#3134](https://github.com/valhalla/valhalla/pull/3134)
   * FIXED: Update turn channel logic to call out specific turn at the end of the turn channel if needed [#3140](https://github.com/valhalla/valhalla/pull/3140)
   * FIXED: Fixed cost thresholds for TimeDistanceMatrix. [#3131](https://github.com/valhalla/valhalla/pull/3131)
   * FIXED: Use distance threshold in hierarchy limits for bidirectional astar to expand more important lower level roads [#3156](https://github.com/valhalla/valhalla/pull/3156)
   * FIXED: Fixed incorrect dead-end roundabout labels. [#3129](https://github.com/valhalla/valhalla/pull/3129)
   * FIXED: googletest wasn't really updated in #3166 [#3187](https://github.com/valhalla/valhalla/pull/3187)
   * FIXED: Minor fix of benchmark code [#3190](https://github.com/valhalla/valhalla/pull/3190)
   * FIXED: avoid_polygons intersected edges as polygons instead of linestrings [#3194]((https://github.com/valhalla/valhalla/pull/3194)
   * FIXED: when binning horizontal edge shapes using single precision floats (converted from not double precision floats) allowed for the possiblity of marking many many tiles no where near the shape [#3204](https://github.com/valhalla/valhalla/pull/3204)
   * FIXED: Fix improper iterator usage in ManeuversBuilder [#3205](https://github.com/valhalla/valhalla/pull/3205)
   * FIXED: Modified approach for retrieving signs from a directed edge #3166 [#3208](https://github.com/valhalla/valhalla/pull/3208)
   * FIXED: Improve turn channel classification: detect slip lanes [#3196](https://github.com/valhalla/valhalla/pull/3196)
   * FIXED: Compatibility with older boost::optional versions [#3219](https://github.com/valhalla/valhalla/pull/3219)
   * FIXED: Older boost.geometry versions don't have correct() for geographic rings [#3218](https://github.com/valhalla/valhalla/pull/3218)
   * FIXED: Use default road speed for bicycle costing so traffic does not reduce penalty on high speed roads. [#3143](https://github.com/valhalla/valhalla/pull/3143)

* **Enhancement**
   * CHANGED: Refactor base costing options parsing to handle more common stuff in a one place [#3125](https://github.com/valhalla/valhalla/pull/3125)
   * CHANGED: Unified Sign/SignElement into sign.proto [#3146](https://github.com/valhalla/valhalla/pull/3146)
   * ADDED: New verbal succinct transition instruction to maneuver & narrativebuilder. Currently this instruction will be used in place of a very long street name to avoid repetition of long names [#2844](https://github.com/valhalla/valhalla/pull/2844)
   * ADDED: Added oneway support for pedestrian access and foot restrictions [#3123](https://github.com/valhalla/valhalla/pull/3123)
   * ADDED: Exposing rest-area names in passive maneuvers [#3172](https://github.com/valhalla/valhalla/pull/3172)
   * CHORE: Updates robin-hood-hashing third-party library
   * ADDED: Support `barrier=yes|swing_gate|jersey_barrier` tags [#3154](https://github.com/valhalla/valhalla/pull/3154)
   * ADDED: Maintain `access=permit|residents` tags as private [#3149](https://github.com/valhalla/valhalla/pull/3149)
   * CHANGED: Replace `avoid_*` API parameters with more accurate `exclude_*` [#3093](https://github.com/valhalla/valhalla/pull/3093)
   * ADDED: Penalize private gates [#3144](https://github.com/valhalla/valhalla/pull/3144)
   * CHANGED: Renamed protobuf Sign/SignElement to TripSign/TripSignElement [#3168](https://github.com/valhalla/valhalla/pull/3168)
   * CHORE: Updates googletest to release-1.11.0 [#3166](https://github.com/valhalla/valhalla/pull/3166)
   * CHORE: Enables -Wall on sif sources [#3178](https://github.com/valhalla/valhalla/pull/3178)
   * ADDED: Allow going through accessible `barrier=bollard` and penalize routing through it, when the access is private [#3175](https://github.com/valhalla/valhalla/pull/3175)
   * ADDED: Add country code to incident metadata [#3169](https://github.com/valhalla/valhalla/pull/3169)
   * CHANGED: Use distance instead of time to check limited sharing criteria [#3183](https://github.com/valhalla/valhalla/pull/3183)
   * ADDED: Introduced a new via_waypoints array on the leg in the osrm route serializer that describes where a particular waypoint from the root-level array matches to the route. [#3189](https://github.com/valhalla/valhalla/pull/3189)
   * ADDED: Added vehicle width and height as an option for auto (and derived: taxi, bus, hov) profile (https://github.com/valhalla/valhalla/pull/3179)
   * ADDED: Support for statsd integration for basic error and requests metrics [#3191](https://github.com/valhalla/valhalla/pull/3191)
   * CHANGED: Get rid of typeid in statistics-related code. [#3227](https://github.com/valhalla/valhalla/pull/3227)

## Release Date: 2021-05-26 Valhalla 3.1.2
* **Removed**
* **Bug Fix**
   * FIXED: Change unnamed road intersections from being treated as penil point u-turns [#3084](https://github.com/valhalla/valhalla/pull/3084)
   * FIXED: Fix TimeDepReverse termination and path cost calculation (for arrive_by routing) [#2987](https://github.com/valhalla/valhalla/pull/2987)
   * FIXED: Isochrone (::Generalize()) fix to avoid generating self-intersecting polygons [#3026](https://github.com/valhalla/valhalla/pull/3026)
   * FIXED: Handle day_on/day_off/hour_on/hour_off restrictions [#3029](https://github.com/valhalla/valhalla/pull/3029)
   * FIXED: Apply conditional restrictions with dow only to the edges when routing [#3039](https://github.com/valhalla/valhalla/pull/3039)
   * FIXED: Missing locking in incident handler needed to hang out to scop lock rather than let the temporary disolve [#3046](https://github.com/valhalla/valhalla/pull/3046)
   * FIXED: Continuous lane guidance fix [#3054](https://github.com/valhalla/valhalla/pull/3054)
   * FIXED: Fix reclassification for "shorter" ferries and rail ferries (for Chunnel routing issues) [#3038](https://github.com/valhalla/valhalla/pull/3038)
   * FIXED: Incorrect routing through motor_vehicle:conditional=destination. [#3041](https://github.com/valhalla/valhalla/pull/3041)
   * FIXED: Allow destination-only routing on the first-pass for non bidirectional Astar algorithms. [#3085](https://github.com/valhalla/valhalla/pull/3085)
   * FIXED: Highway/ramp lane bifurcation [#3088](https://github.com/valhalla/valhalla/pull/3088)
   * FIXED: out of bound access of tile hierarchy in base_ll function in graphheader [#3089](https://github.com/valhalla/valhalla/pull/3089)
   * FIXED: include shortcuts in avoid edge set for avoid_polygons [#3090](https://github.com/valhalla/valhalla/pull/3090)

* **Enhancement**
   * CHANGED: Refactor timedep forward/reverse to reduce code repetition [#2987](https://github.com/valhalla/valhalla/pull/2987)
   * CHANGED: Sync translation files with Transifex command line tool [#3030](https://github.com/valhalla/valhalla/pull/3030)
   * CHANGED: Use osm tags in links reclassification algorithm in order to reduce false positive downgrades [#3042](https://github.com/valhalla/valhalla/pull/3042)
   * CHANGED: Use CircleCI XL instances for linux based builds [#3043](https://github.com/valhalla/valhalla/pull/3043)
   * ADDED: ci: Enable undefined sanitizer [#2999](https://github.com/valhalla/valhalla/pull/2999)
   * ADDED: Optionally pass preconstructed graphreader to connectivity map [#3046](https://github.com/valhalla/valhalla/pull/3046)
   * CHANGED: ci: Skip Win CI runs for irrelevant files [#3014](https://github.com/valhalla/valhalla/pull/3014)
   * ADDED: Allow configuration-driven default speed assignment based on edge properties [#3055](https://github.com/valhalla/valhalla/pull/3055)
   * CHANGED: Use std::shared_ptr in case if ENABLE_THREAD_SAFE_TILE_REF_COUNT is ON. [#3067](https://github.com/valhalla/valhalla/pull/3067)
   * CHANGED: Reduce stop impact when driving in parking lots [#3051](https://github.com/valhalla/valhalla/pull/3051)
   * ADDED: Added another through route test [#3074](https://github.com/valhalla/valhalla/pull/3074)
   * ADDED: Adds incident-length to metadata proto [#3083](https://github.com/valhalla/valhalla/pull/3083)
   * ADDED: Do not penalize gates that have allowed access [#3078](https://github.com/valhalla/valhalla/pull/3078)
   * ADDED: Added missing k/v pairs to taginfo.json.  Updated PR template. [#3101](https://github.com/valhalla/valhalla/pull/3101)
   * CHANGED: Serialize isochrone 'contour' properties as floating point so they match user supplied value [#3078](https://github.com/valhalla/valhalla/pull/3095)
   * NIT: Enables compiler warnings as errors in midgard module [#3104](https://github.com/valhalla/valhalla/pull/3104)
   * CHANGED: Check all tiles for nullptr that reads from graphreader to avoid fails in case tiles might be missing. [#3065](https://github.com/valhalla/valhalla/pull/3065)

## Release Date: 2021-04-21 Valhalla 3.1.1
* **Removed**
   * REMOVED: The tossing of private roads in [#1960](https://github.com/valhalla/valhalla/pull/1960) was too aggressive and resulted in a lot of no routes.  Reverted this logic.  [#2934](https://github.com/valhalla/valhalla/pull/2934)
   * REMOVED: stray references to node bindings [#3012](https://github.com/valhalla/valhalla/pull/3012)

* **Bug Fix**
   * FIXED: Fix compression_utils.cc::inflate(...) throw - make it catchable [#2839](https://github.com/valhalla/valhalla/pull/2839)
   * FIXED: Fix compiler errors if HAVE_HTTP not enabled [#2807](https://github.com/valhalla/valhalla/pull/2807)
   * FIXED: Fix alternate route serialization [#2811](https://github.com/valhalla/valhalla/pull/2811)
   * FIXED: Store restrictions in the right tile [#2781](https://github.com/valhalla/valhalla/pull/2781)
   * FIXED: Failing to write tiles because of racing directory creation [#2810](https://github.com/valhalla/valhalla/pull/2810)
   * FIXED: Regression in stopping expansion on transitions down in time-dependent routes [#2815](https://github.com/valhalla/valhalla/pull/2815)
   * FIXED: Fix crash in loki when trace_route is called with 2 locations.[#2817](https://github.com/valhalla/valhalla/pull/2817)
   * FIXED: Mark the restriction start and end as via ways to fix IsBridgingEdge function in Bidirectional Astar [#2796](https://github.com/valhalla/valhalla/pull/2796)
   * FIXED: Dont add predictive traffic to the tile if it's empty [#2826](https://github.com/valhalla/valhalla/pull/2826)
   * FIXED: Fix logic bidirectional astar to avoid double u-turns and extra detours [#2802](https://github.com/valhalla/valhalla/pull/2802)
   * FIXED: Re-enable transition cost for motorcycle profile [#2837](https://github.com/valhalla/valhalla/pull/2837)
   * FIXED: Increase limits for timedep_* algorithms. Split track_factor into edge factor and transition penalty [#2845](https://github.com/valhalla/valhalla/pull/2845)
   * FIXED: Loki was looking up the wrong costing enum for avoids [#2856](https://github.com/valhalla/valhalla/pull/2856)
   * FIXED: Fix way_ids -> graph_ids conversion for complex restrictions: handle cases when a way is split into multiple edges [#2848](https://github.com/valhalla/valhalla/pull/2848)
   * FIXED: Honor access mode while matching OSMRestriction with the graph [#2849](https://github.com/valhalla/valhalla/pull/2849)
   * FIXED: Ensure route summaries are unique among all returned route/legs [#2874](https://github.com/valhalla/valhalla/pull/2874)
   * FIXED: Fix compilation errors when boost < 1.68 and libprotobuf < 3.6  [#2878](https://github.com/valhalla/valhalla/pull/2878)
   * FIXED: Allow u-turns at no-access barriers when forced by heading [#2875](https://github.com/valhalla/valhalla/pull/2875)
   * FIXED: Fixed "No route found" error in case of multipoint request with locations near low reachability edges [#2914](https://github.com/valhalla/valhalla/pull/2914)
   * FIXED: Python bindings installation [#2751](https://github.com/valhalla/valhalla/issues/2751)
   * FIXED: Skip bindings if there's no Python development version [#2893](https://github.com/valhalla/valhalla/pull/2893)
   * FIXED: Use CMakes built-in Python variables to configure installation [#2931](https://github.com/valhalla/valhalla/pull/2931)
   * FIXED: Sometimes emitting zero-length route geometry when traffic splits edge twice [#2943](https://github.com/valhalla/valhalla/pull/2943)
   * FIXED: Fix map-match segfault when gps-points project very near a node [#2946](https://github.com/valhalla/valhalla/pull/2946)
   * FIXED: Use kServiceRoad edges while searching for ferry connection [#2933](https://github.com/valhalla/valhalla/pull/2933)
   * FIXED: Enhanced logic for IsTurnChannelManeuverCombinable [#2952](https://github.com/valhalla/valhalla/pull/2952)
   * FIXED: Restore compatibility with gcc 6.3.0, libprotobuf 3.0.0, boost v1.62.0 [#2953](https://github.com/valhalla/valhalla/pull/2953)
   * FIXED: Dont abort bidirectional a-star search if only one direction is exhausted [#2936](https://github.com/valhalla/valhalla/pull/2936)
   * FIXED: Fixed missing comma in the scripts/valhalla_build_config [#2963](https://github.com/valhalla/valhalla/pull/2963)
   * FIXED: Reverse and Multimodal Isochrones were returning forward results [#2967](https://github.com/valhalla/valhalla/pull/2967)
   * FIXED: Map-match fix for first gps-point being exactly equal to street shape-point [#2977](https://github.com/valhalla/valhalla/pull/2977)
   * FIXED: Add missing GEOS:GEOS dep to mjolnir target [#2901](https://github.com/valhalla/valhalla/pull/2901)
   * FIXED: Allow expansion into a region when not_thru_pruning is false on 2nd pass [#2978](https://github.com/valhalla/valhalla/pull/2978)
   * FIXED: Fix polygon area calculation: use Shoelace formula [#2927](https://github.com/valhalla/valhalla/pull/2927)
   * FIXED: Isochrone: orient segments/rings acoording to the right-hand rule [#2932](https://github.com/valhalla/valhalla/pull/2932)
   * FIXED: Parsenodes fix: check if index is out-of-bound first [#2984](https://github.com/valhalla/valhalla/pull/2984)
   * FIXED: Fix for unique-summary logic [#2996](https://github.com/valhalla/valhalla/pull/2996)
   * FIXED: Isochrone: handle origin edges properly [#2990](https://github.com/valhalla/valhalla/pull/2990)
   * FIXED: Annotations fail with returning NaN speed when the same point is duplicated in route geometry [#2992](https://github.com/valhalla/valhalla/pull/2992)
   * FIXED: Fix run_with_server.py to work on macOS [#3003](https://github.com/valhalla/valhalla/pull/3003)
   * FIXED: Removed unexpected maneuvers at sharp bends [#2968](https://github.com/valhalla/valhalla/pull/2968)
   * FIXED: Remove large number formatting for non-US countries [#3015](https://github.com/valhalla/valhalla/pull/3015)
   * FIXED: Odin undefined behaviour: handle case when xedgeuse is not initialized [#3020](https://github.com/valhalla/valhalla/pull/3020)

* **Enhancement**
   * Pedestrian crossing should be a separate TripLeg_Use [#2950](https://github.com/valhalla/valhalla/pull/2950)
   * CHANGED: Azure uses ninja as generator [#2779](https://github.com/valhalla/valhalla/pull/2779)
   * ADDED: Support for date_time type invariant for map matching [#2712](https://github.com/valhalla/valhalla/pull/2712)
   * ADDED: Add Bulgarian locale [#2825](https://github.com/valhalla/valhalla/pull/2825)
   * FIXED: No need for write permissions on tarball indices [#2822](https://github.com/valhalla/valhalla/pull/2822)
   * ADDED: nit: Links debug build with lld [#2813](https://github.com/valhalla/valhalla/pull/2813)
   * ADDED: Add costing option `use_living_streets` to avoid or favor living streets in route. [#2788](https://github.com/valhalla/valhalla/pull/2788)
   * CHANGED: Do not allocate mapped_cache vector in skadi when no elevation source is provided. [#2841](https://github.com/valhalla/valhalla/pull/2841)
   * ADDED: avoid_polygons logic [#2750](https://github.com/valhalla/valhalla/pull/2750)
   * ADDED: Added support for destination for conditional access restrictions [#2857](https://github.com/valhalla/valhalla/pull/2857)
   * CHANGED: Large sequences are now merge sorted which can be dramatically faster with certain hardware configurations. This is especially useful in speeding up the earlier stages (parsing, graph construction) of tile building [#2850](https://github.com/valhalla/valhalla/pull/2850)
   * CHANGED: When creating the intial graph edges by setting at which nodes they start and end, first mark the indices of those nodes in another sequence and then sort them by edgeid so that we can do the setting of start and end node sequentially in the edges file. This is much more efficient on certain hardware configurations [#2851](https://github.com/valhalla/valhalla/pull/2851)
   * CHANGED: Use relative cost threshold to extend search in bidirectional astar in order to find more alternates [#2868](https://github.com/valhalla/valhalla/pull/2868)
   * CHANGED: Throw an exception if directory does not exist when building traffic extract [#2871](https://github.com/valhalla/valhalla/pull/2871)
   * CHANGED: Support for ignoring multiple consecutive closures at start/end locations [#2846](https://github.com/valhalla/valhalla/pull/2846)
   * ADDED: Added sac_scale to trace_attributes output and locate edge output [#2818](https://github.com/valhalla/valhalla/pull/2818)
   * ADDED: Ukrainian language translations [#2882](https://github.com/valhalla/valhalla/pull/2882)
   * ADDED: Add support for closure annotations [#2816](https://github.com/valhalla/valhalla/pull/2816)
   * ADDED: Add costing option `service_factor`. Implement possibility to avoid or favor generic service roads in route for all costing options. [#2870](https://github.com/valhalla/valhalla/pull/2870)
   * CHANGED: Reduce stop impact cost when flow data is present [#2891](https://github.com/valhalla/valhalla/pull/2891)
   * CHANGED: Update visual compare script [#2803](https://github.com/valhalla/valhalla/pull/2803)
   * CHANGED: Service roads are not penalized for `pedestrian` costing by default. [#2898](https://github.com/valhalla/valhalla/pull/2898)
   * ADDED: Add complex mandatory restrictions support [#2766](https://github.com/valhalla/valhalla/pull/2766)
   * ADDED: Status endpoint for future status info and health checking of running service [#2907](https://github.com/valhalla/valhalla/pull/2907)
   * ADDED: Add min_level argument to valhalla_ways_to_edges [#2918](https://github.com/valhalla/valhalla/pull/2918)
   * ADDED: Adding ability to store the roundabout_exit_turn_degree to the maneuver [#2941](https://github.com/valhalla/valhalla/pull/2941)
   * ADDED: Penalize pencil point uturns and uturns at short internal edges. Note: `motorcycle` and `motor_scooter` models do not penalize on short internal edges. No new uturn penalty logic has been added to the pedestrian and bicycle costing models. [#2944](https://github.com/valhalla/valhalla/pull/2944)
   * CHANGED: Allow config object to be passed-in to path algorithms [#2949](https://github.com/valhalla/valhalla/pull/2949)
   * CHANGED: Allow disabling Werror
   * ADDED: Add ability to build Valhalla modules as STATIC libraries. [#2957](https://github.com/valhalla/valhalla/pull/2957)
   * NIT: Enables compiler warnings in part of mjolnir module [#2922](https://github.com/valhalla/valhalla/pull/2922)
   * CHANGED: Refactor isochrone/reachability forward/reverse search to reduce code repetition [#2969](https://github.com/valhalla/valhalla/pull/2969)
   * ADDED: Set the roundabout exit shape index when we are collapsing the roundabout maneuvers. [#2975](https://github.com/valhalla/valhalla/pull/2975)
   * CHANGED: Penalized closed edges if using them at start/end locations [#2964](https://github.com/valhalla/valhalla/pull/2964)
   * ADDED: Add shoulder to trace_attributes output. [#2980](https://github.com/valhalla/valhalla/pull/2980)
   * CHANGED: Refactor bidirectional astar forward/reverse search to reduce code repetition [#2970](https://github.com/valhalla/valhalla/pull/2970)
   * CHANGED: Factor for service roads is 1.0 by default. [#2988](https://github.com/valhalla/valhalla/pull/2988)
   * ADDED: Support for conditionally skipping CI runs [#2986](https://github.com/valhalla/valhalla/pull/2986)
   * ADDED: Add instructions for building valhalla on `arm64` macbook [#2997](https://github.com/valhalla/valhalla/pull/2997)
   * NIT: Enables compiler warnings in part of mjolnir module [#2995](https://github.com/valhalla/valhalla/pull/2995)
   * CHANGED: nit(rename): Renames the encoded live speed properties [#2998](https://github.com/valhalla/valhalla/pull/2998)
   * ADDED: ci: Vendors the codecov script [#3002](https://github.com/valhalla/valhalla/pull/3002)
   * CHANGED: Allow None build type [#3005](https://github.com/valhalla/valhalla/pull/3005)
   * CHANGED: ci: Build Python bindings for Mac OS [#3013](https://github.com/valhalla/valhalla/pull/3013)

## Release Date: 2021-01-25 Valhalla 3.1.0
* **Removed**
   * REMOVED: Remove Node bindings. [#2502](https://github.com/valhalla/valhalla/pull/2502)
   * REMOVED: appveyor builds. [#2550](https://github.com/valhalla/valhalla/pull/2550)
   * REMOVED: Removed x86 CI builds. [#2792](https://github.com/valhalla/valhalla/pull/2792)

* **Bug Fix**
   * FIXED: Crazy ETAs.  If a way has forward speed with no backward speed and it is not oneway, then we must set the default speed.  The reverse logic applies as well.  If a way has no backward speed but has a forward speed and it is not a oneway, then set the default speed. [#2102](https://github.com/valhalla/valhalla/pull/2102)
   * FIXED: Map matching elapsed times spliced amongst different legs and discontinuities are now correct [#2104](https://github.com/valhalla/valhalla/pull/2104)
   * FIXED: Date time information is now propogated amongst different legs and discontinuities [#2107](https://github.com/valhalla/valhalla/pull/2107)
   * FIXED: Adds support for geos-3.8 c++ api [#2021](https://github.com/valhalla/valhalla/issues/2021)
   * FIXED: Updated the osrm serializer to not set junction name for osrm origin/start maneuver - this is not helpful since we are not transitioning through the intersection.  [#2121](https://github.com/valhalla/valhalla/pull/2121)
   * FIXED: Removes precomputing of edge-costs which lead to wrong results [#2120](https://github.com/valhalla/valhalla/pull/2120)
   * FIXED: Complex turn-restriction invalidates edge marked as kPermanent [#2103](https://github.com/valhalla/valhalla/issues/2103)
   * FIXED: Fixes bug with inverted time-restriction parsing [#2167](https://github.com/valhalla/valhalla/pull/2167)
   * FIXED: Fixed several bugs with numeric underflow in map-matching trip durations. These may
     occur when serializing match results where adjacent trace points appear out-of-sequence on the
     same edge [#2178](https://github.com/valhalla/valhalla/pull/2178)
     - `MapMatcher::FormPath` now catches route discontinuities on the same edge when the distance
       percentage along don't agree. The trip leg builder builds disconnected legs on a single edge
       to avoid duration underflow.
     - Correctly populate edge groups when matching results contain loops. When a loop occurs,
       the leg builder now starts at the correct edge where the loop ends, and correctly accounts
       for any contained edges.
     - Duration over-trimming at the terminating edge of a match.
   * FIXED: Increased internal precision of time tracking per edge and maneuver so that maneuver times sum to the same time represented in the leg summary [#2195](https://github.com/valhalla/valhalla/pull/2195)
   * FIXED: Tagged speeds were not properly marked. We were not using forward and backward speeds to flag if a speed is tagged or not.  Should not update turn channel speeds if we are not inferring them.  Added additional logic to handle PH in the conditional restrictions. Do not update stop impact for ramps if they are marked as internal. [#2198](https://github.com/valhalla/valhalla/pull/2198)
   * FIXED: Fixed the sharp turn phrase [#2226](https://github.com/valhalla/valhalla/pull/2226)
   * FIXED: Protect against duplicate points in the input or points that snap to the same location resulting in `nan` times for the legs of the map match (of a 0 distance route) [#2229](https://github.com/valhalla/valhalla/pull/2229)
   * FIXED: Improves restriction check on briding edge in Bidirectional Astar [#2228](https://github.com/valhalla/valhalla/pull/2242)
   * FIXED: Allow nodes at location 0,0 [#2245](https://github.com/valhalla/valhalla/pull/2245)
   * FIXED: Fix RapidJSON compiler warnings and naming conflict [#2249](https://github.com/valhalla/valhalla/pull/2249)
   * FIXED: Fixed bug in resample_spherical_polyline where duplicate successive lat,lng locations in the polyline resulting in `nan` for the distance computation which shortcuts further sampling [#2239](https://github.com/valhalla/valhalla/pull/2239)
   * FIXED: Update exit logic for non-motorways [#2252](https://github.com/valhalla/valhalla/pull/2252)
   * FIXED: Transition point map-matching. When match results are on a transition point, we search for the sibling nodes at that transition and snap it to the corresponding edges in the route. [#2258](https://github.com/valhalla/valhalla/pull/2258)
   * FIXED: Fixed verbal multi-cue logic [#2270](https://github.com/valhalla/valhalla/pull/2270)
   * FIXED: Fixed Uturn cases when a not_thru edge is connected to the origin edge. [#2272](https://github.com/valhalla/valhalla/pull/2272)
   * FIXED: Update intersection classes in osrm response to not label all ramps as motorway [#2279](https://github.com/valhalla/valhalla/pull/2279)
   * FIXED: Fixed bug in mapmatcher when interpolation point goes before the first valid match or after the last valid match. Such behavior usually leads to discontinuity in matching. [#2275](https://github.com/valhalla/valhalla/pull/2275)
   * FIXED: Fixed an issue for time_allowed logic.  Previously we returned false on the first time allowed restriction and did not check them all. Added conditional restriction gurka test and datetime optional argument to gurka header file. [#2286](https://github.com/valhalla/valhalla/pull/2286)
   * FIXED: Fixed an issue for date ranges.  For example, for the range Jan 04 to Jan 02 we need to test to end of the year and then from the first of the year to the end date.  Also, fixed an emergency tag issue.  We should only set the use to emergency if all other access is off. [#2290](https://github.com/valhalla/valhalla/pull/2290)
   * FIXED: Found a few issues with the initial ref and direction logic for ways.  We were overwriting the refs with directionals to the name_offset_map instead of concatenating them together.  Also, we did not allow for blank entries for GetTagTokens. [#2298](https://github.com/valhalla/valhalla/pull/2298)
   * FIXED: Fixed an issue where MatchGuidanceViewJunctions is only looking at the first edge. Set the data_id for guidance views to the changeset id as it is already being populated. Also added test for guidance views. [#2303](https://github.com/valhalla/valhalla/pull/2303)
   * FIXED: Fixed a problem with live speeds where live speeds were being used to determine access, even when a live
   speed (current time) route wasn't what was requested. [#2311](https://github.com/valhalla/valhalla/pull/2311)
   * FIXED: Fix break/continue typo in search filtering [#2317](https://github.com/valhalla/valhalla/pull/2317)
   * FIXED: Fix a crash in trace_route due to iterating past the end of a vector. [#2322](https://github.com/valhalla/valhalla/pull/2322)
   * FIXED: Don't allow timezone information in the local date time string attached at each location. [#2312](https://github.com/valhalla/valhalla/pull/2312)
   * FIXED: Fix short route trimming in bidirectional astar [#2323](https://github.com/valhalla/valhalla/pull/2323)
   * FIXED: Fix shape trimming in leg building for snap candidates that lie within the margin of rounding error [#2326](https://github.com/valhalla/valhalla/pull/2326)
   * FIXED: Fixes route duration underflow with traffic data [#2325](https://github.com/valhalla/valhalla/pull/2325)
   * FIXED: Parse mtb:scale tags and set bicycle access if present [#2117](https://github.com/valhalla/valhalla/pull/2117)
   * FIXED: Fixed segfault.  Shape was missing from options for valhalla_path_comparison and valhalla_run_route.  Also, costing options was missing in valhalla_path_comparison. [#2343](https://github.com/valhalla/valhalla/pull/2343)
   * FIXED: Handle decimal numbers with zero-value mantissa properly in Lua [#2355](https://github.com/valhalla/valhalla/pull/2355)
   * FIXED: Many issues that resulted in discontinuities, failed matches or incorrect time/duration for map matching requests. [#2292](https://github.com/valhalla/valhalla/pull/2292)
   * FIXED: Seeing segfault when loading large osmdata data files before loading LuaJit. LuaJit fails to create luaL_newstate() Ref: [#2158](https://github.com/ntop/ntopng/issues/2158) Resolution is to load LuaJit before loading the data files. [#2383](https://github.com/valhalla/valhalla/pull/2383)
   * FIXED: Store positive/negative OpenLR offsets in bucketed form [#2405](https://github.com/valhalla/valhalla/2405)
   * FIXED: Fix on map-matching return code when breakage distance limitation exceeds. Instead of letting the request goes into meili and fails in finding a route, we check the distance in loki and early return with exception code 172. [#2406](https://github.com/valhalla/valhalla/pull/2406)
   * FIXED: Don't create edges for portions of ways that are doubled back on themselves as this confuses opposing edge index computations [#2385](https://github.com/valhalla/valhalla/pull/2385)
   * FIXED: Protect against nan in uniform_resample_spherical_polyline. [#2431](https://github.com/valhalla/valhalla/pull/2431)
   * FIXED: Obvious maneuvers. [#2436](https://github.com/valhalla/valhalla/pull/2436)
   * FIXED: Base64 encoding/decoding [#2452](https://github.com/valhalla/valhalla/pull/2452)
   * FIXED: Added post roundabout instruction when enter/exit roundabout maneuvers are combined [#2454](https://github.com/valhalla/valhalla/pull/2454)
   * FIXED: openlr: Explicitly check for linear reference option for Valhalla serialization. [#2458](https://github.com/valhalla/valhalla/pull/2458)
   * FIXED: Fix segfault: Do not combine last turn channel maneuver. [#2463](https://github.com/valhalla/valhalla/pull/2463)
   * FIXED: Remove extraneous whitespaces from ja-JP.json. [#2471](https://github.com/valhalla/valhalla/pull/2471)
   * FIXED: Checks protobuf serialization/parsing success [#2477](https://github.com/valhalla/valhalla/pull/2477)
   * FIXED: Fix dereferencing of end for std::lower_bound in sequence and possible UB [#2488](https://github.com/valhalla/valhalla/pull/2488)
   * FIXED: Make tile building reproducible: fix UB-s [#2480](https://github.com/valhalla/valhalla/pull/2480)
   * FIXED: Zero initialize EdgeInfoInner.spare0_. Uninitialized spare0_ field produced UB which causes gurka_reproduce_tile_build to fail intermittently. [2499](https://github.com/valhalla/valhalla/pull/2499)
   * FIXED: Drop unused CHANGELOG validation script, straggling NodeJS references [#2506](https://github.com/valhalla/valhalla/pull/2506)
   * FIXED: Fix missing nullptr checks in graphreader and loki::Reach (causing segfault during routing with not all levels of tiles availble) [#2504](https://github.com/valhalla/valhalla/pull/2504)
   * FIXED: Fix mismatch of triplegedge roadclass and directededge roadclass [#2507](https://github.com/valhalla/valhalla/pull/2507)
   * FIXED: Improve german destination_verbal_alert phrases [#2509](https://github.com/valhalla/valhalla/pull/2509)
   * FIXED: Undefined behavior cases discovered with undefined behavior sanitizer tool. [2498](https://github.com/valhalla/valhalla/pull/2498)
   * FIXED: Fixed logic so verbal keep instructions use branch exit sign info for ramps [#2520](https://github.com/valhalla/valhalla/pull/2520)
   * FIXED: Fix bug in trace_route for uturns causing garbage coordinates [#2517](https://github.com/valhalla/valhalla/pull/2517)
   * FIXED: Simplify heading calculation for turn type. Remove undefined behavior case. [#2513](https://github.com/valhalla/valhalla/pull/2513)
   * FIXED: Always set costing name even if one is not provided for osrm serializer weight_name. [#2528](https://github.com/valhalla/valhalla/pull/2528)
   * FIXED: Make single-thread tile building reproducible: fix seed for shuffle, use concurrency configuration from the mjolnir section. [#2515](https://github.com/valhalla/valhalla/pull/2515)
   * FIXED: More Windows compatibility: build tiles and some run actions work now (including CI tests) [#2300](https://github.com/valhalla/valhalla/issues/2300)
   * FIXED: Transcoding of c++ location to pbf location used path edges in the place of filtered edges. [#2542](https://github.com/valhalla/valhalla/pull/2542)
   * FIXED: Add back whitelisting action types. [#2545](https://github.com/valhalla/valhalla/pull/2545)
   * FIXED: Allow uturns for truck costing now that we have derived deadends marked in the edge label [#2559](https://github.com/valhalla/valhalla/pull/2559)
   * FIXED: Map matching uturn trimming at the end of an edge where it wasn't needed. [#2558](https://github.com/valhalla/valhalla/pull/2558)
   * FIXED: Multicue enter roundabout [#2556](https://github.com/valhalla/valhalla/pull/2556)
   * FIXED: Changed reachability computation to take into account live speed [#2597](https://github.com/valhalla/valhalla/pull/2597)
   * FIXED: Fixed a bug where the temp files were not getting read in if you started with the construct edges or build phase for valhalla_build_tiles. [#2601](https://github.com/valhalla/valhalla/pull/2601)
   * FIXED: Updated fr-FR.json with partial translations. [#2605](https://github.com/valhalla/valhalla/pull/2605)
   * FIXED: Removed superfluous const qualifier from odin/signs [#2609](https://github.com/valhalla/valhalla/pull/2609)
   * FIXED: Internal maneuver placement [#2600](https://github.com/valhalla/valhalla/pull/2600)
   * FIXED: Complete fr-FR.json locale. [#2614](https://github.com/valhalla/valhalla/pull/2614)
   * FIXED: Don't truncate precision in polyline encoding [#2632](https://github.com/valhalla/valhalla/pull/2632)
   * FIXED: Fix all compiler warnings in sif and set to -Werror [#2642](https://github.com/valhalla/valhalla/pull/2642)
   * FIXED: Remove unnecessary maneuvers to continue straight [#2647](https://github.com/valhalla/valhalla/pull/2647)
   * FIXED: Linear reference support in route/mapmatch apis (FOW, FRC, bearing, and number of references) [#2645](https://github.com/valhalla/valhalla/pull/2645)
   * FIXED: Ambiguous local to global (with timezone information) date time conversions now all choose to use the later time instead of throwing unhandled exceptions [#2665](https://github.com/valhalla/valhalla/pull/2665)
   * FIXED: Overestimated reach caused be reenquing transition nodes without checking that they had been already expanded [#2670](https://github.com/valhalla/valhalla/pull/2670)
   * FIXED: Build with C++17 standard. Deprecated function calls are substituted with new ones. [#2669](https://github.com/valhalla/valhalla/pull/2669)
   * FIXED: Improve German post_transition_verbal instruction [#2677](https://github.com/valhalla/valhalla/pull/2677)
   * FIXED: Lane updates.  Add the turn lanes to all edges of the way.  Do not "enhance" turn lanes if they are part of a complex restriction.  Moved ProcessTurnLanes after UpdateManeuverPlacementForInternalIntersectionTurns.  Fix for a missing "uturn" indication for intersections on the previous maneuver, we were serializing an empty list. [#2679](https://github.com/valhalla/valhalla/pull/2679)
   * FIXED: Fixes OpenLr serialization [#2688](https://github.com/valhalla/valhalla/pull/2688)
   * FIXED: Internal edges can't be also a ramp or a turn channel.  Also, if an edge is marked as ramp and turn channel mark it as a ramp.  [2689](https://github.com/valhalla/valhalla/pull/2689)
   * FIXED: Check that speeds are equal for the edges going in the same direction while buildig shortcuts [#2691](https://github.com/valhalla/valhalla/pull/2691)
   * FIXED: Missing fork or bear instruction [#2683](https://github.com/valhalla/valhalla/pull/2683)
   * FIXED: Eliminate null pointer dereference in GraphReader::AreEdgesConnected [#2695](https://github.com/valhalla/valhalla/issues/2695)
   * FIXED: Fix polyline simplification float/double comparison [#2698](https://github.com/valhalla/valhalla/issues/2698)
   * FIXED: Weights were sometimes negative due to incorrect updates to elapsed_cost [#2702](https://github.com/valhalla/valhalla/pull/2702)
   * FIXED: Fix bidirectional route failures at deadends [#2705](https://github.com/valhalla/valhalla/pull/2705)
   * FIXED: Updated logic to call out a non-obvious turn [#2708](https://github.com/valhalla/valhalla/pull/2708)
   * FIXED: valhalla_build_statistics multithreaded mode fixed [#2707](https://github.com/valhalla/valhalla/pull/2707)
   * FIXED: If infer_internal_intersections is true then allow internals that are also ramps or TCs. Without this we produce an extra continue manuever.  [#2710](https://github.com/valhalla/valhalla/pull/2710)
   * FIXED: We were routing down roads that should be destination only. Now we mark roads with motor_vehicle=destination and motor_vehicle=customers or access=destination and access=customers as destination only. [#2722](https://github.com/valhalla/valhalla/pull/2722)
   * FIXED: Replace all Python2 print statements with Python3 syntax [#2716](https://github.com/valhalla/valhalla/issues/2716)
   * FIXED: Some HGT files not found [#2723](https://github.com/valhalla/valhalla/issues/2723)
   * FIXED: Fix PencilPointUturn detection by removing short-edge check and updating angle threshold [#2725](https://github.com/valhalla/valhalla/issues/2725)
   * FIXED: Fix invalid continue/bear maneuvers [#2729](https://github.com/valhalla/valhalla/issues/2729)
   * FIXED: Fixes an issue that lead to double turns within a very short distance, when instead, it should be a u-turn. We now collapse double L turns or double R turns in short non-internal intersections to u-turns. [#2740](https://github.com/valhalla/valhalla/pull/2740)
   * FIXED: fixes an issue that lead to adding an extra maneuver. We now combine a current maneuver short length non-internal edges (left or right) with the next maneuver that is a kRampStraight. [#2741](https://github.com/valhalla/valhalla/pull/2741)
   * FIXED: Reduce verbose instructions by collapsing small end ramp forks [#2762](https://github.com/valhalla/valhalla/issues/2762)
   * FIXED: Remove redundant return statements [#2776](https://github.com/valhalla/valhalla/pull/2776)
   * FIXED: Added unit test for BuildAdminFromPBF() to test GEOS 3.9 update. [#2787](https://github.com/valhalla/valhalla/pull/2787)
   * FIXED: Add support for geos-3.9 c++ api [#2739](https://github.com/valhalla/valhalla/issues/2739)
   * FIXED: Fix check for live speed validness [#2797](https://github.com/valhalla/valhalla/pull/2797)

* **Enhancement**
   * ADDED: Matrix of Bike Share [#2590](https://github.com/valhalla/valhalla/pull/2590)
   * ADDED: Add ability to provide custom implementation for candidate collection in CandidateQuery. [#2328](https://github.com/valhalla/valhalla/pull/2328)
   * ADDED: Cancellation of tile downloading. [#2319](https://github.com/valhalla/valhalla/pull/2319)
   * ADDED: Return the coordinates of the nodes isochrone input locations snapped to [#2111](https://github.com/valhalla/valhalla/pull/2111)
   * ADDED: Allows more complicated routes in timedependent a-star before timing out [#2068](https://github.com/valhalla/valhalla/pull/2068)
   * ADDED: Guide signs and junction names [#2096](https://github.com/valhalla/valhalla/pull/2096)
   * ADDED: Added a bool to the config indicating whether to use commercially set attributes.  Added logic to not call IsIntersectionInternal if this is a commercial data set.  [#2132](https://github.com/valhalla/valhalla/pull/2132)
   * ADDED: Removed commerical data set bool to the config and added more knobs for data.  Added infer_internal_intersections, infer_turn_channels, apply_country_overrides, and use_admin_db.  [#2173](https://github.com/valhalla/valhalla/pull/2173)
   * ADDED: Allow using googletest in unit tests and convert all tests to it (old test.cc is completely removed). [#2128](https://github.com/valhalla/valhalla/pull/2128)
   * ADDED: Add guidance view capability. [#2209](https://github.com/valhalla/valhalla/pull/2209)
   * ADDED: Collect turn cost information as path is formed so that it can be seralized out for trace attributes or osrm flavored intersections. Also add shape_index to osrm intersections. [#2207](https://github.com/valhalla/valhalla/pull/2207)
   * ADDED: Added alley factor to autocost.  Factor is defaulted at 1.0f or do not avoid alleys. [#2246](https://github.com/valhalla/valhalla/pull/2246)
   * ADDED: Support unlimited speed limits where maxspeed=none. [#2251](https://github.com/valhalla/valhalla/pull/2251)
   * ADDED: Implement improved Reachability check using base class Dijkstra. [#2243](https://github.com/valhalla/valhalla/pull/2243)
   * ADDED: Gurka integration test framework with ascii-art maps [#2244](https://github.com/valhalla/valhalla/pull/2244)
   * ADDED: Add to the stop impact when transitioning from higher to lower class road and we are not on a turn channel or ramp. Also, penalize lefts when driving on the right and vice versa. [#2282](https://github.com/valhalla/valhalla/pull/2282)
   * ADDED: Added reclassify_links, use_direction_on_ways, and allow_alt_name as config options.  If `use_direction_on_ways = true` then use `direction` and `int_direction` on the way to update the directional for the `ref` and `int_ref`.  Also, copy int_efs to the refs. [#2285](https://github.com/valhalla/valhalla/pull/2285)
   * ADDED: Add support for live traffic. [#2268](https://github.com/valhalla/valhalla/pull/2268)
   * ADDED: Implement per-location search filters for functional road class and forms of way. [#2289](https://github.com/valhalla/valhalla/pull/2289)
   * ADDED: Approach, multi-cue, and length updates [#2313](https://github.com/valhalla/valhalla/pull/2313)
   * ADDED: Speed up timezone differencing calculation if cache is provided. [#2316](https://github.com/valhalla/valhalla/pull/2316)
   * ADDED: Added rapidjson/schema.h to baldr/rapidjson_util.h to make it available for use within valhalla. [#2330](https://github.com/valhalla/valhalla/issues/2330)
   * ADDED: Support decimal precision for height values in elevation service. Also support polyline5 for encoded polylines input and output to elevation service. [#2324](https://github.com/valhalla/valhalla/pull/2324)
   * ADDED: Use both imminent and distant verbal multi-cue phrases. [#2353](https://github.com/valhalla/valhalla/pull/2353)
   * ADDED: Split parsing stage into 3 separate stages. [#2339](https://github.com/valhalla/valhalla/pull/2339)
   * CHANGED: Speed up graph enhancing by avoiding continuous unordered_set rebuilding [#2349](https://github.com/valhalla/valhalla/pull/2349)
   * CHANGED: Skip calling out to Lua for nodes/ways/relations with not tags - speeds up parsing. [#2351](https://github.com/valhalla/valhalla/pull/2351)
   * CHANGED: Switch to LuaJIT for lua scripting - speeds up file parsing [#2352](https://github.com/valhalla/valhalla/pull/2352)
   * ADDED: Ability to create OpenLR records from raw data. [#2356](https://github.com/valhalla/valhalla/pull/2356)
   * ADDED: Revamp length phrases [#2359](https://github.com/valhalla/valhalla/pull/2359)
   * CHANGED: Do not allocate memory in skadi if we don't need it. [#2373](https://github.com/valhalla/valhalla/pull/2373)
   * CHANGED: Map matching: throw error (443/NoSegment) when no candidate edges are available. [#2370](https://github.com/valhalla/valhalla/pull/2370/)
   * ADDED: Add sk-SK.json (slovak) localization file. [#2376](https://github.com/valhalla/valhalla/pull/2376)
   * ADDED: Extend roundabout phrases. [#2378](https://github.com/valhalla/valhalla/pull/2378)
   * ADDED: More roundabout phrase tests. [#2382](https://github.com/valhalla/valhalla/pull/2382)
   * ADDED: Update the turn and continue phrases to include junction names and guide signs. [#2386](https://github.com/valhalla/valhalla/pull/2386)
   * ADDED: Add the remaining guide sign toward phrases [#2389](https://github.com/valhalla/valhalla/pull/2389)
   * ADDED: The ability to allow immediate uturns at trace points in a map matching request [#2380](https://github.com/valhalla/valhalla/pull/2380)
   * ADDED: Add utility functions to Signs. [#2390](https://github.com/valhalla/valhalla/pull/2390)
   * ADDED: Unified time tracking for all algorithms that support time-based graph expansion. [#2278](https://github.com/valhalla/valhalla/pull/2278)
   * ADDED: Add rail_ferry use and costing. [#2408](https://github.com/valhalla/valhalla/pull/2408)
   * ADDED: `street_side_max_distance`, `display_lat` and `display_lon` to `locations` in input for better control of routing side of street [#1769](https://github.com/valhalla/valhalla/pull/1769)
   * ADDED: Add addtional exit phrases. [#2421](https://github.com/valhalla/valhalla/pull/2421)
   * ADDED: Add Japanese locale, update German. [#2432](https://github.com/valhalla/valhalla/pull/2432)
   * ADDED: Gurka expect_route refactor [#2435](https://github.com/valhalla/valhalla/pull/2435)
   * ADDED: Add option to suppress roundabout exits [#2437](https://github.com/valhalla/valhalla/pull/2437)
   * ADDED: Add Greek locale. [#2438](https://github.com/valhalla/valhalla/pull/2438)
   * ADDED (back): Support for 64bit wide way ids in the edgeinfo structure with no impact to size for data sources with ids 32bits wide. [#2422](https://github.com/valhalla/valhalla/pull/2422)
   * ADDED: Support for 64bit osm node ids in parsing stage of tile building [#2422](https://github.com/valhalla/valhalla/pull/2422)
   * CHANGED: Point2/PointLL are now templated to allow for higher precision coordinate math when desired [#2429](https://github.com/valhalla/valhalla/pull/2429)
   * ADDED: Optional OpenLR Encoded Path Edges in API Response [#2424](https://github.com/valhalla/valhalla/pull/2424)
   * ADDED: Add explicit include for sstream to be compatible with msvc_x64 toolset. [#2449](https://github.com/valhalla/valhalla/pull/2449)
   * ADDED: Properly split returned path if traffic conditions change partway along edges [#2451](https://github.com/valhalla/valhalla/pull/2451/files)
   * ADDED: Add Dutch locale. [#2464](https://github.com/valhalla/valhalla/pull/2464)
   * ADDED: Check with address sanititizer in CI. Add support for undefined behavior sanitizer. [#2487](https://github.com/valhalla/valhalla/pull/2487)
   * ADDED: Ability to recost a path and increased cost/time details along the trippath and json output [#2425](https://github.com/valhalla/valhalla/pull/2425)
   * ADDED: Add the ability to do bikeshare based (ped/bike) multimodal routing [#2031](https://github.com/valhalla/valhalla/pull/2031)
   * ADDED: Route through restrictions enabled by introducing a costing option. [#2469](https://github.com/valhalla/valhalla/pull/2469)
   * ADDED: Migrated to Ubuntu 20.04 base-image [#2508](https://github.com/valhalla/valhalla/pull/2508)
   * CHANGED: Speed up parseways stage by avoiding multiple string comparisons [#2518](https://github.com/valhalla/valhalla/pull/2518)
   * CHANGED: Speed up enhance stage by avoiding GraphTileBuilder copying [#2468](https://github.com/valhalla/valhalla/pull/2468)
   * ADDED: Costing options now includes shortest flag which favors shortest path routes [#2555](https://github.com/valhalla/valhalla/pull/2555)
   * ADDED: Incidents in intersections [#2547](https://github.com/valhalla/valhalla/pull/2547)
   * CHANGED: Refactor mapmatching configuration to use a struct (instead of `boost::property_tree::ptree`). [#2485](https://github.com/valhalla/valhalla/pull/2485)
   * ADDED: Save exit maneuver's begin heading when combining enter & exit roundabout maneuvers. [#2554](https://github.com/valhalla/valhalla/pull/2554)
   * ADDED: Added new urban flag that can be set if edge is within city boundaries to data processing; new use_urban_tag config option; added to osrm response within intersections. [#2522](https://github.com/valhalla/valhalla/pull/2522)
   * ADDED: Parses OpenLr of type PointAlongLine [#2565](https://github.com/valhalla/valhalla/pull/2565)
   * ADDED: Use edge.is_urban is set for serializing is_urban. [#2568](https://github.com/valhalla/valhalla/pull/2568)
   * ADDED: Added new rest/service area uses on the edge. [#2533](https://github.com/valhalla/valhalla/pull/2533)
   * ADDED: Dependency cache for Azure [#2567](https://github.com/valhalla/valhalla/pull/2567)
   * ADDED: Added flexibility to remove the use of the admindb and to use the country and state iso from the tiles; [#2579](https://github.com/valhalla/valhalla/pull/2579)
   * ADDED: Added toll gates and collection points (gantry) to the node;  [#2532](https://github.com/valhalla/valhalla/pull/2532)
   * ADDED: Added osrm serialization for rest/service areas and admins. [#2594](https://github.com/valhalla/valhalla/pull/2594)
   * CHANGED: Improved Russian localization; [#2593](https://github.com/valhalla/valhalla/pull/2593)
   * ADDED: Support restricted class in intersection annotations [#2589](https://github.com/valhalla/valhalla/pull/2589)
   * ADDED: Added trail type trace [#2606](https://github.com/valhalla/valhalla/pull/2606)
   * ADDED: Added tunnel names to the edges as a tagged name.  [#2608](https://github.com/valhalla/valhalla/pull/2608)
   * CHANGED: Moved incidents to the trip leg and cut the shape of the leg at that location [#2610](https://github.com/valhalla/valhalla/pull/2610)
   * ADDED: Costing option to ignore_closures when routing with current flow [#2615](https://github.com/valhalla/valhalla/pull/2615)
   * ADDED: Cross-compilation ability with MinGW64 [#2619](https://github.com/valhalla/valhalla/pull/2619)
   * ADDED: Defines the incident tile schema and incident metadata [#2620](https://github.com/valhalla/valhalla/pull/2620)
   * ADDED: Moves incident serializer logic into a generic serializer [#2621](https://github.com/valhalla/valhalla/pull/2621)
   * ADDED: Incident loading singleton for continually refreshing incident tiles[#2573](https://github.com/valhalla/valhalla/pull/2573)
   * ADDED: One shot mode to valhalla_service so you can run a single request of any type without starting a server [#2624](https://github.com/valhalla/valhalla/pull/2624)
   * ADDED: Adds text instructions to OSRM output [#2625](https://github.com/valhalla/valhalla/pull/2625)
   * ADDED: Adds support for alternate routes [#2626](https://github.com/valhalla/valhalla/pull/2626)
   * CHANGED: Switch Python bindings generator from boost.python to header-only pybind11[#2644](https://github.com/valhalla/valhalla/pull/2644)
   * ADDED: Add support of input file for one-shot mode of valhalla_service [#2648](https://github.com/valhalla/valhalla/pull/2648)
   * ADDED: Linear reference support to locate api [#2645](https://github.com/valhalla/valhalla/pull/2645)
   * ADDED: Implemented OSRM-like turn duration calculation for car. Uses it now in auto costing. [#2651](https://github.com/valhalla/valhalla/pull/2651)
   * ADDED: Enhanced turn lane information in guidance [#2653](https://github.com/valhalla/valhalla/pull/2653)
   * ADDED: `top_speed` option for all motorized vehicles [#2667](https://github.com/valhalla/valhalla/issues/2667)
   * CHANGED: Move turn_lane_direction helper to odin/util [#2675](https://github.com/valhalla/valhalla/pull/2675)
   * ADDED: Add annotations to osrm response including speed limits, unit and sign conventions [#2668](https://github.com/valhalla/valhalla/pull/2668)
   * ADDED: Added functions for predicted speeds encoding-decoding [#2674](https://github.com/valhalla/valhalla/pull/2674)
   * ADDED: Time invariant routing via the bidirectional algorithm. This has the effect that when time dependent routes (arrive_by and depart_at) fall back to bidirectional due to length restrictions they will actually use the correct time of day for one of the search directions [#2660](https://github.com/valhalla/valhalla/pull/2660)
   * ADDED: If the length of the edge is greater than kMaxEdgeLength, then consider this a catastrophic error if the should_error bool is true in the set_length function. [2678](https://github.com/valhalla/valhalla/pull/2678)
   * ADDED: Moved lat,lon coordinates structures from single to double precision. Improves geometry accuracy noticibly at zooms above 17 as well as coordinate snapping and any other geometric operations. Addes about a 2% performance pentalty for standard routes. Graph nodes now have 7 digits of precision.  [#2693](https://github.com/valhalla/valhalla/pull/2693)
   * ADDED: Added signboards to guidance views.  [#2687](https://github.com/valhalla/valhalla/pull/2687)
   * ADDED: Regular speed on shortcut edges is calculated with turn durations taken into account. Truck, motorcycle and motorscooter profiles use OSRM-like turn duration. [#2662](https://github.com/valhalla/valhalla/pull/2662)
   * CHANGED: Remove astar algorithm and replace its use with timedep_forward as its redundant [#2706](https://github.com/valhalla/valhalla/pull/2706)
   * ADDED: Recover and recost all shortcuts in final path for bidirectional astar algorithm [#2711](https://github.com/valhalla/valhalla/pull/2711)
   * ADDED: An option for shortcut recovery to be cached at start up to reduce the time it takes to do so on the fly [#2714](https://github.com/valhalla/valhalla/pull/2714)
   * ADDED: If width <= 1.9 then no access for auto, truck, bus, taxi, emergency and hov. [#2713](https://github.com/valhalla/valhalla/pull/2713)
   * ADDED: Centroid/Converge/Rendezvous/Meet API which allows input locations to find a least cost convergence point from all locations [#2734](https://github.com/valhalla/valhalla/pull/2734)
   * ADDED: Added support to process the sump_buster tag.  Also, fixed a few small access bugs for nodes. [#2731](https://github.com/valhalla/valhalla/pull/2731)
   * ADDED: Log message if failed to create tiles directory. [#2738](https://github.com/valhalla/valhalla/pull/2738)
   * CHANGED: Tile memory is only owned by the GraphTile rather than shared amongst copies of the graph tile (in GraphReader and TileCaches). [#2340](https://github.com/valhalla/valhalla/pull/2340)
   * ADDED: Add Estonian locale. [#2748](https://github.com/valhalla/valhalla/pull/2748)
   * CHANGED: Handle GraphTile objects as smart pointers [#2703](https://github.com/valhalla/valhalla/pull/2703)
   * CHANGED: Improve stability with no RTTI build [#2759](https://github.com/valhalla/valhalla/pull/2759) and [#2760](https://github.com/valhalla/valhalla/pull/2760)
   * CHANGED: Change generic service roads to a new Use=kServiceRoad. This is for highway=service without other service= tags (such as driveway, alley, parking aisle) [#2419](https://github.com/valhalla/valhalla/pull/2419)
   * ADDED: Isochrones support isodistance lines as well [#2699](https://github.com/valhalla/valhalla/pull/2699)
   * ADDED: Add support for ignoring live traffic closures for waypoints [#2685](https://github.com/valhalla/valhalla/pull/2685)
   * ADDED: Add use_distance to auto cost to allow choosing between two primary cost components, time or distance [#2771](https://github.com/valhalla/valhalla/pull/2771)
   * CHANGED: nit: Enables compiler warnings in part of loki module [#2767](https://github.com/valhalla/valhalla/pull/2767)
   * CHANGED: Reducing the number of uturns by increasing the cost to for them to 9.5f. Note: Did not increase the cost for motorcycles or motorscooters. [#2770](https://github.com/valhalla/valhalla/pull/2770)
   * ADDED: Add option to use thread-safe GraphTile's reference counter. [#2772](https://github.com/valhalla/valhalla/pull/2772)
   * CHANGED: nit: Enables compiler warnings in part of thor module [#2768](https://github.com/valhalla/valhalla/pull/2768)
   * ADDED: Add costing option `use_tracks` to avoid or favor tracks in route. [#2769](https://github.com/valhalla/valhalla/pull/2769)
   * CHANGED: chore: Updates libosmium [#2786](https://github.com/valhalla/valhalla/pull/2786)
   * CHANGED: Optimize double bucket queue to reduce memory reallocations. [#2719](https://github.com/valhalla/valhalla/pull/2719)
   * CHANGED: Collapse merge maneuvers [#2773](https://github.com/valhalla/valhalla/pull/2773)
   * CHANGED: Add shortcuts to the tiles' bins so we can find them when doing spatial lookups. [#2744](https://github.com/valhalla/valhalla/pull/2744)

## Release Date: 2019-11-21 Valhalla 3.0.9
* **Bug Fix**
   * FIXED: Changed reachability computation to consider both directions of travel wrt candidate edges [#1965](https://github.com/valhalla/valhalla/pull/1965)
   * FIXED: toss ways where access=private and highway=service and service != driveway. [#1960](https://github.com/valhalla/valhalla/pull/1960)
   * FIXED: Fix search_cutoff check in loki correlate_node. [#2023](https://github.com/valhalla/valhalla/pull/2023)
   * FIXED: Computes notion of a deadend at runtime in bidirectional a-star which fixes no-route with a complicated u-turn. [#1982](https://github.com/valhalla/valhalla/issues/1982)
   * FIXED: Fix a bug with heading filter at nodes. [#2058](https://github.com/valhalla/valhalla/pull/2058)
   * FIXED: Bug in map matching continuity checking such that continuity must only be in the forward direction. [#2029](https://github.com/valhalla/valhalla/pull/2029)
   * FIXED: Allow setting the time for map matching paths such that the time is used for speed lookup. [#2030](https://github.com/valhalla/valhalla/pull/2030)
   * FIXED: Don't use density factor for transition cost when user specified flag disables flow speeds. [#2048](https://github.com/valhalla/valhalla/pull/2048)
   * FIXED: Map matching trace_route output now allows for discontinuities in the match though multi match is not supported in valhalla route output. [#2049](https://github.com/valhalla/valhalla/pull/2049)
   * FIXED: Allows routes with no time specified to use time conditional edges and restrictions with a flag denoting as much [#2055](https://github.com/valhalla/valhalla/pull/2055)
   * FIXED: Fixed a bug with 'current' time type map matches. [#2060](https://github.com/valhalla/valhalla/pull/2060)
   * FIXED: Fixed a bug with time dependent expansion in which the expansion distance heuristic was not being used. [#2064](https://github.com/valhalla/valhalla/pull/2064)

* **Enhancement**
   * ADDED: Establish pinpoint test pattern [#1969](https://github.com/valhalla/valhalla/pull/1969)
   * ADDED: Suppress relative direction in ramp/exit instructions if it matches driving side of street [#1990](https://github.com/valhalla/valhalla/pull/1990)
   * ADDED: Added relative direction to the merge maneuver [#1989](https://github.com/valhalla/valhalla/pull/1989)
   * ADDED: Refactor costing to better handle multiple speed datasources [#2026](https://github.com/valhalla/valhalla/pull/2026)
   * ADDED: Better usability of curl for fetching tiles on the fly [#2026](https://github.com/valhalla/valhalla/pull/2026)
   * ADDED: LRU cache scheme for tile storage [#2026](https://github.com/valhalla/valhalla/pull/2026)
   * ADDED: GraphTile size check [#2026](https://github.com/valhalla/valhalla/pull/2026)
   * ADDED: Pick more sane values for highway and toll avoidance [#2026](https://github.com/valhalla/valhalla/pull/2026)
   * ADDED: Refactor adding predicted speed info to speed up process [#2026](https://github.com/valhalla/valhalla/pull/2026)
   * ADDED: Allow selecting speed data sources at request time [#2026](https://github.com/valhalla/valhalla/pull/2026)
   * ADDED: Allow disabling certain neighbors in connectivity map [#2026](https://github.com/valhalla/valhalla/pull/2026)
   * ADDED: Allows routes with time-restricted edges if no time specified and notes restriction in response [#1992](https://github.com/valhalla/valhalla/issues/1992)
   * ADDED: Runtime deadend detection to timedependent a-star. [#2059](https://github.com/valhalla/valhalla/pull/2059)

## Release Date: 2019-09-06 Valhalla 3.0.8
* **Bug Fix**
   * FIXED: Added logic to detect if user is to merge to the left or right [#1892](https://github.com/valhalla/valhalla/pull/1892)
   * FIXED: Overriding the destination_only flag when reclassifying ferries; Also penalizing ferries with a 5 min. penalty in the cost to allow us to avoid destination_only the majority of the time except when it is necessary. [#1895](https://github.com/valhalla/valhalla/pull/1905)
   * FIXED: Suppress forks at motorway junctions and intersecting service roads [#1909](https://github.com/valhalla/valhalla/pull/1909)
   * FIXED: Enhanced fork assignment logic [#1912](https://github.com/valhalla/valhalla/pull/1912)
   * FIXED: Added logic to fall back to return country poly if no state and updated lua for Metro Manila and Ireland [#1910](https://github.com/valhalla/valhalla/pull/1910)
   * FIXED: Added missing motorway fork instruction [#1914](https://github.com/valhalla/valhalla/pull/1914)
   * FIXED: Use begin street name for osrm compat mode [#1916](https://github.com/valhalla/valhalla/pull/1916)
   * FIXED: Added logic to fix missing highway cardinal directions in the US [#1917](https://github.com/valhalla/valhalla/pull/1917)
   * FIXED: Handle forward traversable significant road class intersecting edges [#1928](https://github.com/valhalla/valhalla/pull/1928)
   * FIXED: Fixed bug with shape trimming that impacted Uturns at Via locations. [#1935](https://github.com/valhalla/valhalla/pull/1935)
   * FIXED: Dive bomb updates.  Updated default speeds for urban areas based on roadclass for the enhancer.  Also, updated default speeds based on roadclass in lua.  Fixed an issue where we were subtracting 1 from uint32_t when 0 for stop impact.  Updated reclassify link logic to allow residential roads to be added to the tree, but we only downgrade the links to tertiary.  Updated TransitionCost functions to add 1.5 to the turncost when transitioning from a ramp to a non ramp and vice versa.  Also, added 0.5f to the turncost if the edge is a roundabout. [#1931](https://github.com/valhalla/valhalla/pull/1931)

* **Enhancement**
   * ADDED: Caching url fetched tiles to disk [#1887](https://github.com/valhalla/valhalla/pull/1887)
   * ADDED: filesystem::remove_all [#1887](https://github.com/valhalla/valhalla/pull/1887)
   * ADDED: Minimum enclosing bounding box tool [#1887](https://github.com/valhalla/valhalla/pull/1887)
   * ADDED: Use constrained flow speeds in bidirectional_astar.cc [#1907](https://github.com/valhalla/valhalla/pull/1907)
   * ADDED: Bike Share Stations are now in the graph which should set us up to do multimodal walk/bike scenarios [#1852](https://github.com/valhalla/valhalla/pull/1852)

## Release Date: 2019-7-18 Valhalla 3.0.7
* **Bug Fix**
   * FIXED: Fix pedestrian fork [#1886](https://github.com/valhalla/valhalla/pull/1886)

## Release Date: 2019-7-15 Valhalla 3.0.6
* **Bug Fix**
   * FIXED: Admin name changes. [#1853](https://github.com/valhalla/valhalla/pull/1853) Ref: [#1854](https://github.com/valhalla/valhalla/issues/1854)
   * FIXED: valhalla_add_predicted_traffic was overcommitted while gathering stats. Added a clear. [#1857](https://github.com/valhalla/valhalla/pull/1857)
   * FIXED: regression in map matching when moving to valhalla v3.0.0 [#1863](https://github.com/valhalla/valhalla/pull/1863)
   * FIXED: last step shape in osrm serializer should be 2 of the same point [#1867](https://github.com/valhalla/valhalla/pull/1867)
   * FIXED: Shape trimming at the beginning and ending of the route to not be degenerate [#1876](https://github.com/valhalla/valhalla/pull/1876)
   * FIXED: Duplicate waypoints in osrm serializer [#1880](https://github.com/valhalla/valhalla/pull/1880)
   * FIXED: Updates for heading precision [#1881](https://github.com/valhalla/valhalla/pull/1881)
   * FIXED: Map matching allowed untraversable edges at start of route [#1884](https://github.com/valhalla/valhalla/pull/1884)

* **Enhancement**
   * ADDED: Use the same protobuf object the entire way through the request process [#1837](https://github.com/valhalla/valhalla/pull/1837)
   * ADDED: Enhanced turn lane processing [#1859](https://github.com/valhalla/valhalla/pull/1859)
   * ADDED: Add global_synchronized_cache in valhalla_build_config [#1851](https://github.com/valhalla/valhalla/pull/1851)

## Release Date: 2019-06-04 Valhalla 3.0.5
* **Bug Fix**
   * FIXED: Protect against unnamed rotaries and routes that end in roundabouts not turning off rotary logic [#1840](https://github.com/valhalla/valhalla/pull/1840)

* **Enhancement**
   * ADDED: Add turn lane info at maneuver point [#1830](https://github.com/valhalla/valhalla/pull/1830)

## Release Date: 2019-05-31 Valhalla 3.0.4
* **Bug Fix**
   * FIXED: Improved logic to decide between bear vs. continue [#1798](https://github.com/valhalla/valhalla/pull/1798)
   * FIXED: Bicycle costing allows use of roads with all surface values, but with a penalty based on bicycle type. However, the edge filter totally disallows bad surfaces for some bicycle types, creating situations where reroutes fail if a rider uses a road with a poor surface. [#1800](https://github.com/valhalla/valhalla/pull/1800)
   * FIXED: Moved complex restrictions building to before validate. [#1805](https://github.com/valhalla/valhalla/pull/1805)
   * FIXED: Fix bicycle edge filter whan avoid_bad_surfaces = 1.0 [#1806](https://github.com/valhalla/valhalla/pull/1806)
   * FIXED: Replace the EnhancedTripPath class inheritance with aggregation [#1807](https://github.com/valhalla/valhalla/pull/1807)
   * FIXED: Replace the old timezone shape zip file every time valhalla_build_timezones is ran [#1817](https://github.com/valhalla/valhalla/pull/1817)
   * FIXED: Don't use island snapped edge candidates (from disconnected components or low reach edges) when we rejected other high reachability edges that were closer [#1835](https://github.com/valhalla/valhalla/pull/1835)

## Release Date: 2019-05-08 Valhalla 3.0.3
* **Bug Fix**
   * FIXED: Fixed a rare loop condition in route matcher (edge walking to match a trace).
   * FIXED: Fixed VACUUM ANALYZE syntax issue.  [#1704](https://github.com/valhalla/valhalla/pull/1704)
   * FIXED: Fixed the osrm maneuver type when a maneuver has the to_stay_on attribute set.  [#1714](https://github.com/valhalla/valhalla/pull/1714)
   * FIXED: Fixed osrm compatibility mode attributes.  [#1716](https://github.com/valhalla/valhalla/pull/1716)
   * FIXED: Fixed rotary/roundabout issues in Valhalla OSRM compatibility.  [#1727](https://github.com/valhalla/valhalla/pull/1727)
   * FIXED: Fixed the destinations assignment for exit names in OSRM compatibility mode. [#1732](https://github.com/valhalla/valhalla/pull/1732)
   * FIXED: Enhance merge maneuver type assignment. [#1735](https://github.com/valhalla/valhalla/pull/1735)
   * FIXED: Fixed fork assignments and on ramps for OSRM compatibility mode. [#1738](https://github.com/valhalla/valhalla/pull/1738)
   * FIXED: Fixed cardinal direction on reference names when forward/backward tag is present on relations. Fixes singly digitized roads with opposing directional modifiers. [#1741](https://github.com/valhalla/valhalla/pull/1741)
   * FIXED: Fixed fork assignment and narrative logic when a highway ends and splits into multiple ramps. [#1742](https://github.com/valhalla/valhalla/pull/1742)
   * FIXED: Do not use any avoid edges as origin or destination of a route, matrix, or isochrone. [#1745](https://github.com/valhalla/valhalla/pull/1745)
   * FIXED: Add leg summary and remove unused hint attribute for OSRM compatibility mode. [#1753](https://github.com/valhalla/valhalla/pull/1753)
   * FIXED: Improvements for pedestrian forks, pedestrian roundabouts, and continue maneuvers. [#1768](https://github.com/valhalla/valhalla/pull/1768)
   * FIXED: Added simplified overview for OSRM response and added use_toll logic back to truck costing. [#1765](https://github.com/valhalla/valhalla/pull/1765)
   * FIXED: temp fix for location distance bug [#1774](https://github.com/valhalla/valhalla/pull/1774)
   * FIXED: Fix pedestrian routes using walkway_factor [#1780](https://github.com/valhalla/valhalla/pull/1780)
   * FIXED: Update the begin and end heading of short edges based on use [#1783](https://github.com/valhalla/valhalla/pull/1783)
   * FIXED: GraphReader::AreEdgesConnected update.  If transition count == 0 return false and do not call transition function. [#1786](https://github.com/valhalla/valhalla/pull/1786)
   * FIXED: Only edge candidates that were used in the path are send to serializer: [1788](https://github.com/valhalla/valhalla/pull/1788)
   * FIXED: Added logic to prevent the removal of a destination maneuver when ending on an internal edge [#1792](https://github.com/valhalla/valhalla/pull/1792)
   * FIXED: Fixed instructions when starting on an internal edge [#1796](https://github.com/valhalla/valhalla/pull/1796)

* **Enhancement**
   * Add the ability to run valhalla_build_tiles in stages. Specify the begin_stage and end_stage as command line options. Also cleans up temporary files as the last stage in the pipeline.
   * Add `remove` to `filesystem` namespace. [#1752](https://github.com/valhalla/valhalla/pull/1752)
   * Add TaxiCost into auto costing options.
   * Add `preferred_side` to allow per-location filtering of edges based on the side of the road the location is on and the driving side for that locale.
   * Slightly decreased the internal side-walk factor to .90f to favor roads with attached sidewalks. This impacts roads that have added sidewalk:left, sidewalk:right or sidewalk:both OSM tags (these become attributes on each directedEdge). The user can then avoid/penalize dedicated sidewalks and walkways, when they increase the walkway_factor. Since we slightly decreased the sidewalk_factor internally and only favor sidewalks if use is tagged as sidewalk_left or sidewalk_right, we should tend to route on roads with attached sidewalks rather than separate/dedicated sidewalks, allowing for more road names to be called out since these are labeled more.
   * Add `via` and `break_through` location types [#1737](https://github.com/valhalla/valhalla/pull/1737)
   * Add `street_side_tolerance` and `search_cutoff` to input `location` [#1777](https://github.com/valhalla/valhalla/pull/1777)
   * Return the Valhalla error `Path distance exceeds the max distance limit` for OSRM responses when the route is greater than the service limits. [#1781](https://github.com/valhalla/valhalla/pull/1781)

## Release Date: 2019-01-14 Valhalla 3.0.2
* **Bug Fix**
   * FIXED: Transit update - fix dow and exception when after midnight trips are normalized [#1682](https://github.com/valhalla/valhalla/pull/1682)
   * FIXED: valhalla_convert_transit segfault - GraphTileBuilder has null GraphTileHeader [#1683](https://github.com/valhalla/valhalla/issues/1683)
   * FIXED: Fix crash for trace_route with osrm serialization. Was passing shape rather than locations to the waypoint method.
   * FIXED: Properly set driving_side based on data set in TripPath.
   * FIXED: A bad bicycle route exposed an issue with bidirectional A* when the origin and destination edges are connected. Use A* in these cases to avoid requiring a high cost threshold in BD A*.
   * FIXED: x86 and x64 data compatibility was fixed as the structures weren't aligned.
   * FIXED: x86 tests were failing due mostly to floating point issues and the aforementioned structure misalignment.
* **Enhancement**
   * Add a durations list (delta time between each pair of trace points), a begin_time and a use_timestamp flag to trace_route requests. This allows using the input trace timestamps or durations plus the begin_time to compute elapsed time at each edge in the matched path (rather than using costing methods).
   * Add support for polyline5 encoding for OSRM formatted output.
* **Note**
   * Isochrones and openlr are both noted as not working with release builds for x86 (32bit) platforms. We'll look at getting this fixed in a future release

## Release Date: 2018-11-21 Valhalla 3.0.1
* **Bug Fix**
   * FIXED: Fixed a rare, but serious bug with bicycle costing. ferry_factor_ in bicycle costing shadowed the data member in the base dynamic cost class, leading to an unitialized variable. Occasionally, this would lead to negative costs which caused failures. [#1663](https://github.com/valhalla/valhalla/pull/1663)
   * FIXED: Fixed use of units in OSRM compatibility mode. [#1662](https://github.com/valhalla/valhalla/pull/1662)

## Release Date: 2018-11-21 Valhalla 3.0.0
* **NOTE**
   * This release changes the Valhalla graph tile formats to make the tile data more efficient and flexible. Tile data is incompatible with Valhalla 2.x builds, and code for 3.x is incompatible with data built for Valahalla 2.x versions. Valhalla tile sizes are slightly smaller (for datasets using elevation information the size savings is over 10%). In addition, there is increased flexibility for creating different variants of tiles to support different applications (e.g. bicycle only, or driving only).
* **Enhancement**
   * Remove the use of DirectedEdge for transitions between nodes on different hierarchy levels. A new structure, NodeTransition, is now used to transition to nodes on different hierarchy level. This saves space since only the end node GraphId is needed for the transitions (and DirectedEdge is a large data structure).
   * Change the NodeInfo lat,lon to use an offset from the tile base lat,lon. This potentially allows higher precision than using float, but more importantly saves space and allows support for NodeTransitions as well as spare for future growth.
   * Remove the EdgeElevation structure and max grade information into DirectedEdge and mean elevation into EdgeInfo. This saves space.
   * Reduce wayid to 32 bits. This allows sufficient growth when using OpenStreetMap data and frees space in EdgeInfo (allows moving speed limit and mean elevation from other structures).
   * Move name consistency from NodeInfo to DirectedEdge. This allows a more efficient lookup of name consistency.
   * Update all path algorithms to use NodeTransition logic rather than special DirectedEdge transition types. This simplifies PathAlgorithms slightly and removes some conditional logic.
   * Add an optional GraphFilter stage to tile building pipeline. This allows removal of edges and nodes based on access. This allows bicycle only, pedestrian only, or driving only datasets (or combinations) to be created - allowing smaller datasets for special purpose applications.
* **Deprecate**
   * Valhalla 3.0 removes support for OSMLR.

## Release Date: 2018-11-20 Valhalla 2.7.2
* **Enhancement**
   * UPDATED: Added a configuration variable for max_timedep_distance. This is used in selecting the path algorithm and provides the maximum distance between locations when choosing a time dependent path algorithm (other than multi modal). Above this distance, bidirectional A* is used with no time dependencies.
   * UPDATED: Remove transition edges from priority queue in Multimodal methods.
   * UPDATED: Fully implement street names and exit signs with ability to identify route numbers. [#1635](https://github.com/valhalla/valhalla/pull/1635)
* **Bug Fix**
   * FIXED: A timed-turned restriction should not be applied when a non-timed route is executed.  [#1615](https://github.com/valhalla/valhalla/pull/1615)
   * FIXED: Changed unordered_map to unordered_multimap for polys. Poly map can contain the same key but different multi-polygons. For example, islands for a country or timezone polygons for a country.
   * FIXED: Fixed timezone db issue where TZIDs did not exist in the Howard Hinnant date time db that is used in the date_time class for tz indexes.  Added logic to create aliases for TZIDs based on https://en.wikipedia.org/wiki/List_of_tz_database_time_zones
   * FIXED: Fixed the ramp turn modifiers for osrm compat [#1569](https://github.com/valhalla/valhalla/pull/1569)
   * FIXED: Fixed the step geometry when using the osrm compat mode [#1571](https://github.com/valhalla/valhalla/pull/1571)
   * FIXED: Fixed a data creation bug causing issues with A* routes ending on loops. [#1576](https://github.com/valhalla/valhalla/pull/1576)
   * FIXED: Fixed an issue with a bad route where destination only was present. Was due to thresholds in bidirectional A*. Changed threshold to be cost based rather than number of iterations). [#1586](https://github.com/valhalla/valhalla/pull/1586)
   * FIXED: Fixed an issue with destination only (private) roads being used in bicycle routes. Centralized some "base" transition cost logic in the base DynamicCost class. [#1587](https://github.com/valhalla/valhalla/pull/1587)
   * FIXED: Remove extraneous ramp maneuvers [#1657](https://github.com/valhalla/valhalla/pull/1657)

## Release Date: 2018-10-02 Valhalla 2.7.1
* **Enhancement**
   * UPDATED: Added date time support to forward and reverse isochrones. Add speed lookup (predicted speeds and/or free-flow or constrained flow speed) if date_time is present.
   * UPDATED: Add timezone checks to multimodal routes and isochrones (updates localtime if the path crosses into a timezone different than the start location).
* **Data Producer Update**
   * UPDATED: Removed boost date time support from transit.  Now using the Howard Hinnant date library.
* **Bug Fix**
   * FIXED: Fixed a bug with shortcuts that leads to inconsistent routes depending on whether shortcuts are taken, different origins can lead to different paths near the destination. This fix also improves performance on long routes and matrices.
   * FIXED: We were getting inconsistent results between departing at current date/time vs entering the current date/time.  This issue is due to the fact that the iso_date_time function returns the full iso date_time with the timezone offset (e.g., 2018-09-27T10:23-07:00 vs 2018-09-27T10:23). When we refactored the date_time code to use the new Howard Hinnant date library, we introduced this bug.
   * FIXED: Increased the threshold in CostMatrix to address null time and distance values occuring for truck costing with locations near the max distance.

## Release Date: 2018-09-13 Valhalla 2.7.0
* **Enhancement**
   * UPDATED: Refactor to use the pbf options instead of the ptree config [#1428](https://github.com/valhalla/valhalla/pull/1428) This completes [1357](https://github.com/valhalla/valhalla/issues/1357)
   * UPDATED: Removed the boost/date_time dependency from baldr and odin. We added the Howard Hinnant date and time library as a submodule. [#1494](https://github.com/valhalla/valhalla/pull/1494)
   * UPDATED: Fixed 'Drvie' typo [#1505](https://github.com/valhalla/valhalla/pull/1505) This completes [1504](https://github.com/valhalla/valhalla/issues/1504)
   * UPDATED: Optimizations of GetSpeed for predicted speeds [1490](https://github.com/valhalla/valhalla/issues/1490)
   * UPDATED: Isotile optimizations
   * UPDATED: Added stats to predictive traffic logging
   * UPDATED: resample_polyline - Breaks the polyline into equal length segments at a sample distance near the resolution. Break out of the loop through polyline points once we reach the specified number of samplesthen append the last
polyline point.
   * UPDATED: added android logging and uses a shared graph reader
   * UPDATED: Do not run a second pass on long pedestrian routes that include a ferry (but succeed on first pass). This is a performance fix. Long pedestrian routes with A star factor based on ferry speed end up being very inefficient.
* **Bug Fix**
   * FIXED: A* destination only
   * FIXED: Fixed through locations weren't honored [#1449](https://github.com/valhalla/valhalla/pull/1449)


## Release Date: 2018-08-02 Valhalla 3.0.0-rc.4
* **Node Bindings**
   * UPDATED: add some worker pool handling
   [#1467](https://github.com/valhalla/valhalla/pull/1467)

## Release Date: 2018-08-02 Valhalla 3.0.0-rc.3
* **Node Bindings**
   * UPDATED: replaced N-API with node-addon-api wrapper and made the actor
   functions asynchronous
   [#1457](https://github.com/valhalla/valhalla/pull/1457)

## Release Date: 2018-07-24 Valhalla 3.0.0-rc.2
* **Node Bindings**
   * FIXED: turn on the autocleanup functionality for the actor object.
   [#1439](https://github.com/valhalla/valhalla/pull/1439)

## Release Date: 2018-07-16 Valhalla 3.0.0-rc.1
* **Enhancement**
   * ADDED: exposed the rest of the actions to the node bindings and added tests. [#1415](https://github.com/valhalla/valhalla/pull/1415)

## Release Date: 2018-07-12 Valhalla 3.0.0-alpha.1
**NOTE**: There was already a small package named `valhalla` on the npm registry, only published up to version 0.0.3. The team at npm has transferred the package to us, but would like us to publish something to it ASAP to prove our stake in it. Though the bindings do not have all of the actor functionality exposed yet (just route), we are going to publish an alpha release of 3.0.0 to get something up on npm.
* **Infrastructure**:
   * ADDED: add in time dependent algorithms if the distance between locations is less than 500km.
   * ADDED: TurnLanes to indicate turning lanes at the end of a directed edge.
   * ADDED: Added PredictedSpeeds to Valhalla tiles and logic to compute speed based on predictive speed profiles.
* **Data Producer Update**
   * ADDED: is_route_num flag was added to Sign records. Set this to true if the exit sign comes from a route number/ref.
   * CHANGED: Lower speeds on driveways, drive-thru, and parking aisle. Set destination only flag for drive thru use.
   * ADDED: Initial implementation of turn lanes.
  **Bug Fix**
   * CHANGED: Fix destination only penalty for A* and time dependent cases.
   * CHANGED: Use the distance from GetOffsetForHeading, based on road classification and road use (e.g. ramp, turn channel, etc.), within tangent_angle function.
* **Map Matching**
   * FIXED: Fixed trace_route edge_walk server abort [#1365](https://github.com/valhalla/valhalla/pull/1365)
* **Enhancement**
   * ADDED: Added post process for updating free and constrained speeds in the directed edges.
   * UPDATED: Parse the json request once and store in a protocol buffer to pass along the pipeline. This completed the first portion of [1357](https://github.com/valhalla/valhalla/issues/1357)
   * UPDATED: Changed the shape_match attribute from a string to an enum. Fixes [1376](https://github.com/valhalla/valhalla/issues/1376)
   * ADDED: Node bindings for route [#1341](https://github.com/valhalla/valhalla/pull/1341)
   * UPDATED: Use a non-linear use_highways factor (to more heavily penalize highways as use_highways approaches 0).

## Release Date: 2018-07-15 Valhalla 2.6.3
* **API**:
   * FIXED: Use a non-linear use_highways factor (to more heavily penalize highways as use_highways approaches 0).
   * FIXED: Fixed the highway_factor when use_highways < 0.5.
   * ENHANCEMENT: Added logic to modulate the surface factor based on use_trails.
   * ADDED: New customer test requests for motorcycle costing.

## Release Date: 2018-06-28 Valhalla 2.6.2
* **Data Producer Update**
   * FIXED: Complex restriction sorting bug.  Check of has_dt in ComplexRestrictionBuilder::operator==.
* **API**:
   * FIXED: Fixed CostFactory convenience method that registers costing models
   * ADDED: Added use_tolls into motorcycle costing options

## Release Date: 2018-05-28 Valhalla 2.6.0
* **Infrastructure**:
   * CHANGED: Update cmake buildsystem to replace autoconf [#1272](https://github.com/valhalla/valhalla/pull/1272)
* **API**:
   * CHANGED: Move `trace_options` parsing to map matcher factory [#1260](https://github.com/valhalla/valhalla/pull/1260)
   * ADDED: New costing method for AutoDataFix [#1283](https://github.com/valhalla/valhalla/pull/1283)

## Release Date: 2018-05-21 Valhalla 2.5.0
* **Infrastructure**
   * ADDED: Add code formatting and linting.
* **API**
   * ADDED: Added new motorcycle costing, motorcycle access flag in data and use_trails option.
* **Routing**
   * ADDED: Add time dependnet forward and reverse A* methods.
   * FIXED: Increase minimum threshold for driving routes in bidirectional A* (fixes some instances of bad paths).
* **Data Producer Update**
   * CHANGED: Updates to properly handle cycleway crossings.
   * CHANGED: Conditionally include driveways that are private.
   * ADDED: Added logic to set motorcycle access.  This includes lua, country access, and user access flags for motorcycles.

## Release Date: 2018-04-11 Valhalla 2.4.9
* **Enhancement**
   * Added European Portuguese localization for Valhalla
   * Updates to EdgeStatus to improve performance. Use an unordered_map of tile Id and allocate an array for each edge in the tile. This allows using pointers to access status for sequential edges. This improves performance by 50% or so.
   * A couple of bicycle costing updates to improve route quality: avoid roads marked as part of a truck network, to remove the density penalty for transition costs.
   * When optimal matrix type is selected, now use CostMatrix for source to target pedestrian and bicycle matrix calls when both counts are above some threshold. This improves performance in general and lessens some long running requests.
*  **Data Producer Update**
   * Added logic to protect against setting a speed of 0 for ferries.

## Release Date: 2018-03-27 Valhalla 2.4.8
* **Enhancement**
   * Updates for Italian verbal translations
   * Optionally remove driveways at graph creation time
   * Optionally disable candidate edge penalty in path finding
   * OSRM compatible route, matrix and map matching response generation
   * Minimal Windows build compatibility
   * Refactoring to use PBF as the IPC mechanism for all objects
   * Improvements to internal intersection marking to reduce false positives
* **Bug Fix**
   * Cap candidate edge penalty in path finding to reduce excessive expansion
   * Fix trivial paths at deadends

## Release Date: 2018-02-08 Valhalla 2.4.7
* **Enhancement**
   * Speed up building tiles from small OSM imports by using boost directory iterator rather than going through all possible tiles and testing each if the file exists.
* **Bug Fix**
   * Protect against overflow in string to float conversion inside OSM parsing.

## Release Date: 2018-01-26 Valhalla 2.4.6
* **Enhancement**
   * Elevation library will lazy load RAW formatted sources

## Release Date: 2018-01-24 Valhalla 2.4.5
* **Enhancement**
   * Elevation packing utility can unpack lz4hc now
* **Bug Fix**
   * Fixed broken darwin builds

## Release Date: 2018-01-23 Valhalla 2.4.4
* **Enhancement**
   * Elevation service speed improvments and the ability to serve lz4hc compressed data
   * Basic support for downloading routing tiles on demand
   * Deprecated `valhalla_route_service`, now all services (including elevation) are found under `valhalla_service`

## Release Date: 2017-12-11 Valhalla 2.4.3
* **Enhancement**
   * Remove union from GraphId speeds up some platforms
   * Use SAC scale in pedestrian costing
   * Expanded python bindings to include all actions (route, matrix, isochrone, etc)
* **Bug Fix**
   * French translation typo fixes
*  **Data Producer Update**
   * Handling shapes that intersect the poles when binning
   * Handling when transit shapes are less than 2 points

## Release Date: 2017-11-09 Valhalla 2.4.1
*  **Data Producer Update**
   * Added kMopedAccess to modes for complex restrictions.  Remove the kMopedAccess when auto access is removed.  Also, add the kMopedAccess when an auto restriction is found.

## Release Date: 2017-11-08 Valhalla 2.4.0
*  **Data Producer Update**
   * Added logic to support restriction = x with a the except tag.  We apply the restriction to everything except for modes in the except tag.
   * Added logic to support railway_service and coach_service in transit.
* **Bug Fix**
  * Return proper edge_walk path for requested shape_match=walk_or_snap
  * Skip invalid stateid for Top-K requests

## Release Date: 2017-11-07 Valhalla 2.3.9
* **Enhancement**
  * Top-K map matched path generation now only returns unique paths and does so with fewer iterations
  * Navigator call outs for both imperial and metric units
  * The surface types allowed for a given bike route can now be controlled via a request parameter `avoid_bad_surfaces`
  * Improved support for motorscooter costing via surface types, road classification and vehicle specific tagging
* **Bug Fix**
  * Connectivity maps now include information about transit tiles
  * Lane counts for singly digitized roads are now correct for a given directed edge
  * Edge merging code for assigning osmlr segments is now robust to partial tile sets
  * Fix matrix path finding to allow transitioning down to lower levels when appropriate. In particular, do not supersede shortcut edges until no longer expanding on the next level.
  * Fix optimizer rotate location method. This fixes a bug where optimal ordering was bad for large location sets.
*  **Data Producer Update**
   * Duration tags are now used to properly set the speed of travel for a ferry routes

## Release Date: 2017-10-17 Valhalla 2.3.8
* **Bug Fix**
  * Fixed the roundabout exit count for bicycles when the roundabout is a road and not a cycleway
  * Enable a pedestrian path to remain on roundabout instead of getting off and back on
  * Fixed the penalization of candidate locations in the uni-directional A* algorithm (used for trivial paths)
*  **Data Producer Update**
   * Added logic to set bike forward and tag to true where kv["sac_scale"] == "hiking". All other values for sac_scale turn off bicycle access.  If sac_scale or mtb keys are found and a surface tag is not set we default to kPath.
   * Fixed a bug where surface=unpaved was being assigned Surface::kPavedSmooth.

## Release Date: 2017-9-11 Valhalla 2.3.7
* **Bug Fix**
  * Update bidirectional connections to handle cases where the connecting edge is one of the origin (or destination) edges and the cost is high. Fixes some pedestrian route issues that were reported.
*  **Data Producer Update**
   * Added support for motorroad tag (default and per country).
   * Update OSMLR segment association logic to fix issue where chunks wrote over leftover segments. Fix search along edges to include a radius so any nearby edges are also considered.

## Release Date: 2017-08-29 Valhalla 2.3.6
* **Bug Fix**
  * Pedestrian paths including ferries no longer cause circuitous routes
  * Fix a crash in map matching route finding where heading from shape was using a `nullptr` tile
  * Spanish language narrative corrections
  * Fix traffic segment matcher to always set the start time of a segment when its known
* **Enhancement**
  * Location correlation scoring improvements to avoid situations where less likely start or ending locations are selected

## Release Date: 2017-08-22 Valhalla 2.3.5
* **Bug Fix**
  * Clamp the edge score in thor. Extreme values were causing bad alloc crashes.
  * Fix multimodal isochrones. EdgeLabel refactor caused issues.
* **Data Producer Update**
  * Update lua logic to properly handle vehicle=no tags.

## Release Date: 2017-08-14 Valhalla 2.3.4
* **Bug Fix**
  * Enforce limits on maximum per point accuracy to avoid long running map matching computations

## Release Date: 2017-08-14 Valhalla 2.3.3
* **Bug Fix**
  * Maximum osm node reached now causes bitset to resize to accomodate when building tiles
  * Fix wrong side of street information and remove redundant node snapping
  * Fix path differences between services and `valhalla_run_route`
  * Fix map matching crash when interpolating duplicate input points
  * Fix unhandled exception when trace_route or trace_attributes when there are no continuous matches
* **Enhancement**
  * Folded Low-Stress Biking Code into the regular Bicycle code and removed the LowStressBicycleCost class. Now when making a query for bicycle routing, a value of 0 for use_hills and use_roads produces low-stress biking routes, while a value of 1 for both provides more intense professional bike routes.
  * Bike costing default values changed. use_roads and use_hills are now 0.25 by default instead of 0.5 and the default bike is now a hybrid bike instead of a road bike.
  * Added logic to use station hierarchy from transitland.  Osm and egress nodes are connected by transitconnections.  Egress and stations are connected by egressconnections.  Stations and platforms are connected by platformconnections.  This includes narrative updates for Odin as well.

## Release Date: 2017-07-31 Valhalla 2.3.2
* **Bug Fix**
  * Update to use oneway:psv if oneway:bus does not exist.
  * Fix out of bounds memory issue in DoubleBucketQueue.
  * Many things are now taken into consideration to determine which sides of the road have what cyclelanes, because they were not being parsed correctly before
  * Fixed issue where sometimes a "oneway:bicycle=no" tag on a two-way street would cause the road to become a oneway for bicycles
  * Fixed trace_attributes edge_walk cases where the start or end points in the shape are close to graph nodes (intersections)
  * Fixed 32bit architecture crashing for certain routes with non-deterministic placement of edges labels in bucketized queue datastructure
* **Enhancement**
  * Improve multi-modal routes by adjusting the pedestrian mode factor (routes use less walking in favor of public transit).
  * Added interface framework to support "top-k" paths within map-matching.
  * Created a base EdgeLabel class that contains all data needed within costing methods and supports the basic path algorithms (forward direction, A*, with accumulated path distance). Derive class for bidirectional algorithms (BDEdgeLabel) and for multimodal algorithms. Lowers memory use by combining some fields (using spare bits from GraphId).
  * Added elapsed time estimates to map-matching labels in preparation for using timestamps in map-matching.
  * Added parsing of various OSM tags: "bicycle=use_sidepath", "bicycle=dismount", "segregated=*", "shoulder=*", "cycleway:buffer=*", and several variations of these.
  * Both trace_route and trace_attributes will parse `time` and `accuracy` parameters when the shape is provided as unencoded
  * Map-matching will now use the time (in seconds) of each gps reading (if provided) to narrow the search space and avoid finding matches that are impossibly fast

## Release Date: 2017-07-10 Valhalla 2.3.0
* **Bug Fix**
  * Fixed a bug in traffic segment matcher where length was populated but had invalid times
* **Embedded Compilation**
  * Decoupled the service components from the rest of the worker objects so that the worker objects could be used in non http service contexts
   * Added an actor class which encapsulates the various worker objects and allows the various end points to be called /route /height etc. without needing to run a service
* **Low-Stress Bicycle**
  * Worked on creating a new low-stress biking option that focuses more on taking safer roads like cycle ways or residential roads than the standard bike costing option does.

## Release Date: 2017-06-26 Valhalla 2.2.9
* **Bug Fix**
  * Fix a bug introduced in 2.2.8 where map matching search extent was incorrect in longitude axis.

## Release Date: 2017-06-23 Valhalla 2.2.8
* **Bug Fix**
  * Traffic segment matcher (exposed through Python bindings) - fix cases where partial (or no) results could be returned when breaking out of loop in form_segments early.
* **Traffic Matching Update**
  * Traffic segment matcher - handle special cases when entering and exiting turn channels.
* **Guidance Improvements**
  * Added Swedish (se-SV) narrative file.

## Release Date: 2017-06-20 Valhalla 2.2.7
* **Bug Fixes**
  * Traffic segment matcher (exposed through Python bindings) makes use of accuracy per point in the input
  * Traffic segment matcher is robust to consecutive transition edges in matched path
* **Isochrone Changes**
  * Set up isochrone to be able to handle multi-location queries in the future
* **Data Producer Updates**
  * Fixes to valhalla_associate_segments to address threading issue.
  * Added support for restrictions that refers only to appropriate type of vehicle.
* **Navigator**
  * Added pre-alpha implementation that will perform guidance for mobile devices.
* **Map Matching Updates**
  * Added capability to customize match_options

## Release Date: 2017-06-12 Valhalla 2.2.6
* **Bug Fixes**
  * Fixed the begin shape index where an end_route_discontinuity exists
* **Guidance Improvements**
  * Updated Slovenian (sl-SI) narrative file.
* **Data Producer Updates**
  * Added support for per mode restrictions (e.g., restriction:&lt;type&gt;)  Saved these restrictions as "complex" restrictions which currently support per mode lookup (unlike simple restrictions which are assumed to apply to all driving modes).
* **Matrix Updates**
  * Increased max distance threshold for auto costing and other similar costings to 400 km instead of 200 km

## Release Date: 2017-06-05 Valhalla 2.2.5
* **Bug Fixes**
  * Fixed matched point edge_index by skipping transition edges.
  * Use double precision in meili grid traversal to fix some incorrect grid cases.
  * Update meili to use DoubleBucketQueue and GraphReader methods rather than internal methods.

## Release Date: 2017-05-17 Valhalla 2.2.4
* **Bug Fixes**
  * Fix isochrone bug where the default access mode was used - this rejected edges that should not have been rejected for cases than automobile.
  * Fix A* handling of edge costs for trivial routes. This fixed an issue with disconnected regions that projected to a single edge.
  * Fix TripPathBuilder crash if first edge is a transition edge (was occurring with map-matching in rare occasions).

## Release Date: 2017-05-15 Valhalla 2.2.3
* **Map Matching Improvement**
  * Return begin and end route discontinuities. Also, returns partial shape of edge at route discontinuity.
* **Isochrone Improvements**
  * Add logic to make sure the center location remains fixed at the center of a tile/grid in the isotile.
  * Add a default generalization factor that is based on the grid size. Users can still override this factor but the default behavior is improved.
  * Add ExpandForward and ExpandReverse methods as is done in bidirectional A*. This improves handling of transitions between hierarchy levels.
* **Graph Correlation Improvements**
  * Add options to control both radius and reachability per input location (with defaults) to control correlation of input locations to the graph in such a way as to avoid routing between disconnected regions and favor more likely paths.

## Release Date: 2017-05-08 Valhalla 2.2.0
* **Guidance Improvements**
  * Added Russian (ru-RU) narrative file.
  * Updated Slovenian (sl-SI) narrative file.
* **Data Producer Updates**
  * Assign destination sign info on bidirectional ramps.
  * Update ReclassifyLinks. Use a "link-tree" which is formed from the exit node and terminates at entrance nodes. Exit nodes are sorted by classification so motorway exits are done before trunks, etc. Updated the turn channel logic - now more consistently applies turn channel use.
  * Updated traffic segment associations to properly work with elevation and lane connectivity information (which is stored after the traffic association).

## Release Date: 2017-04-24 Valhalla 2.1.9
* **Elevation Update**
  * Created a new EdgeElevation structure which includes max upward and downward slope (moved from DirectedEdge) and mean elevation.
* **Routing Improvements**
  * Destination only fix when "nested" destination only areas cause a route failure. Allow destination only edges (with penalty) on 2nd pass.
  * Fix heading to properly use the partial edge shape rather than entire edge shape to determine heading at the begin and end locations.
  * Some cleanup and simplification of the bidirectional A* algorithm.
  * Some cleanup and simplification of TripPathBuilder.
  * Make TileHierarchy data and methods static and remove tile_dir from the tile hierarchy.
* **Map Matching Improvement**
  * Return matched points with trace attributes when using map_snap.
* **Data Producer Updates**
  * lua updates so that the chunnel will work again.

## Release Date: 2017-04-04 Valhalla 2.1.8
* **Map Matching Release**
  * Added max trace limits and out-of-bounds checks for customizable trace options

## Release Date: 2017-03-29 Valhalla 2.1.7
* **Map Matching Release**
  * Increased service limits for trace
* **Data Producer Updates**
  * Transit: Remove the dependency on using level 2 tiles for transit builder
* **Traffic Updates**
  * Segment matcher completely re-written to handle many complex issues when matching traces to OTSs
* **Service Improvement**
  * Bug Fix - relaxed rapidjson parsing to allow numeric type coercion
* **Routing Improvements**
  * Level the forward and reverse paths in bidirectional A * to account for distance approximation differences.
  * Add logic for Use==kPath to bicycle costing so that paths are favored (as are footways).

## Release Date: 2017-03-10 Valhalla 2.1.3
* **Guidance Improvement**
  * Corrections to Slovenian narrative language file
  **Routing Improvements**
  * Increased the pedestrian search radius from 25 to 50 within the meili configuration to reduce U-turns with map-matching
  * Added a max avoid location limit

## Release Date: 2017-02-22 Valhalla 2.1.0
* **Guidance Improvement**
  * Added ca-ES (Catalan) and sl-SI (Slovenian) narrative language files
* **Routing  Improvement**
  * Fix through location reverse ordering bug (introduced in 2.0.9) in output of route responses for depart_at routes
  * Fix edge_walking method to handle cases where more than 1 initial edge is found
* **Data Producer Updates**
  * Improved transit by processing frequency based schedules.
  * Updated graph validation to more aggressively check graph consistency on level 0 and level 1
  * Fix the EdgeInfo hash to not create duplicate edge info records when creating hierarchies

## Release Date: 2017-02-21 Valhalla 2.0.9
* **Guidance Improvement**
  * Improved Italian narrative by handling articulated prepositions
  * Properly calling out turn channel maneuver
* **Routing Improvement**
  * Improved path determination by increasing stop impact for link to link transitions at intersections
  * Fixed through location handling, now includes cost at throughs and properly uses heading
  * Added ability to adjust location heading tolerance
* **Traffic Updates**
  * Fixed segment matching json to properly return non-string values where apropriate
* **Data Producer Updates**
  * Process node:ref and way:junction_ref as a semicolon separated list for exit numbers
  * Removed duplicated interchange sign information when ways are split into edges
  * Use a sequence within HierarchyBuilder to lower memory requirements for planet / large data imports.
  * Add connecting OSM wayId to a transit stop within NodeInfo.
  * Lua update:  removed ways that were being added to the routing graph.
  * Transit:  Fixed an issue where add_service_day and remove_service_day was not using the tile creation date, but the service start date for transit.
  * Transit:  Added acceptance test logic.
  * Transit:  Added fallback option if the associated wayid is not found.  Use distance approximator to find the closest edge.
  * Transit:  Added URL encoding for one stop ids that contain diacriticals.  Also, added include_geometry=false for route requests.
* **Optimized Routing Update**
  * Added an original index to the location object in the optimized route response
* **Trace Route Improvement**
  * Updated find_start_node to fix "GraphTile NodeInfo index out of bounds" error

## Release Date: 2017-01-30 Valhalla 2.0.6
* **Guidance Improvement**
  * Italian phrases were updated
* **Routing Improvement**
  * Fixed an issue where date and time was returning an invalid ISO8601 time format for date_time values in positive UTC. + sign was missing.
  * Fixed an encoding issue that was discovered for tranist_fetcher.  We were not encoding onestop_ids or route_ids.  Also, added exclude_geometry=true for route API calls.
* **Data Producer Updates**
  * Added logic to grab a single feed in valhalla_build_transit.

## Release Date: 2017-01-04 Valhalla 2.0.3
* **Service Improvement**
  * Added support for interrupting requests. If the connection is closed, route computation and map-matching can be interrupted prior to completion.
* **Routing Improvement**
  * Ignore name inconsistency when entering a link to avoid double penalizing.
* **Data Producer Updates**
  * Fixed consistent name assignment for ramps and turn lanes which improved guidance.
  * Added a flag to directed edges indicating if the edge has names. This can potentially be used in costing methods.
  * Allow future use of spare GraphId bits within DirectedEdge.

## Release Date: 2016-12-13 Valhalla 2.0.2
* **Routing Improvement**
  * Added support for multi-way restrictions to matrix and isochrones.
  * Added HOV costing model.
  * Speed limit updates.   Added logic to save average speed separately from speed limits.
  * Added transit include and exclude logic to multimodal isochrone.
  * Fix some edge cases for trivial (single edge) paths.
  * Better treatment of destination access only when using bidirectional A*.
* **Performance Improvement**
  * Improved performance of the path algorithms by making many access methods inline.

## Release Date: 2016-11-28 Valhalla 2.0.1
* **Routing Improvement**
  * Preliminary support for multi-way restrictions
* **Issues Fixed**
  * Fixed tile incompatiblity between 64 and 32bit architectures
  * Fixed missing edges within tile edge search indexes
  * Fixed an issue where transit isochrone was cut off if we took transit that was greater than the max_seconds and other transit lines or buses were then not considered.

## Release Date: 2016-11-15 Valhalla 2.0

* **Tile Redesign**
  * Updated the graph tiles to store edges only on the hierarchy level they belong to. Prior to this, the highways were stored on all levels, they now exist only on the highway hierarchy. Similar changes were made for arterial level roads. This leads to about a 20% reduction in tile size.
  * The tile redesign required changes to the path generation algorithms. They must now transition freely beteeen levels, even for pedestrian and bicycle routes. To offset the extra transitions, the main algorithms were changed to expand nodes at each level that has directed edges, rather than adding the transition edges to the priority queue/adjacency list. This change helps performance. The hierarchy limits that are used to speed the computation of driving routes by utilizing the highway hierarchy were adjusted to work with the new path algorithms.
  * Some changes to costing were also required, for example pedestrian and bicycle routes skip shortcut edges.
  * Many tile data structures were altered to explicitly size different fields and make room for "spare" fields that will allow future growth. In addition, the tile itself has extra "spare" records that can be appended to the end of the tile and referenced from the tile header. This also will allow future growth without breaking backward compatibility.
* **Guidance Improvement**
  * Refactored trip path to use an enumerated `Use` for edge and an enumerated `NodeType` for node
  * Fixed some wording in the Hindi narrative file
  * Fixed missing turn maneuver by updating the forward intersecting edge logic
* **Issues Fixed**
  * Fixed an issue with pedestrian routes where a short u-turn was taken to avoid the "crossing" penalty.
  * Fixed bicycle routing due to high penalty to enter an access=destination area. Changed to a smaller, length based factor to try to avoid long regions where access = destination. Added a driveway penalty to avoid taking driveways (which are often marked as access=destination).
  * Fixed regression where service did not adhere to the list of allowed actions in the Loki configuration
* **Graph Correlation**
  * External contributions from Navitia have lead to greatly reduced per-location graph correlation. Average correlation time is now less than 1ms down from 4-9ms.

## Release Date: 2016-10-17

* **Guidance Improvement**
  * Added the Hindi (hi-IN) narrative language
* **Service Additions**
  * Added internal valhalla error codes utility in baldr and modified all services to make use of and return as JSON response
  * See documentation https://github.com/valhalla/valhalla-docs/blob/master/api-reference.md#internal-error-codes-and-conditions
* **Time-Distance Matrix Improvement**
  * Added a costmatrix performance fix for one_to_many matrix requests
* **Memory Mapped Tar Archive - Tile Extract Support**
  * Added the ability to load a tar archive of the routing graph tiles. This improves performance under heavy load and reduces the memory requirement while allowing multiple processes to share cache resources.

## Release Date: 2016-09-19

* **Guidance Improvement**
  * Added pirate narrative language
* **Routing Improvement**
  * Added the ability to include or exclude stops, routes, and operators in multimodal routing.
* **Service Improvement**
  * JSONify Error Response

## Release Date: 2016-08-30

* **Pedestrian Routing Improvement**
  * Fixes for trivial pedestrian routes

## Release Date: 2016-08-22

* **Guidance Improvements**
  * Added Spanish narrative
  * Updated the start and end edge heading calculation to be based on road class and edge use
* **Bicycle Routing Improvements**
  * Prevent getting off a higher class road for a small detour only to get back onto the road immediately.
  * Redo the speed penalties and road class factors - they were doubly penalizing many roads with very high values.
  * Simplify the computation of weighting factor for roads that do not have cycle lanes. Apply speed penalty to slightly reduce favoring
of non-separated bicycle lanes on high speed roads.
* **Routing Improvements**
  * Remove avoidance of U-turn for pedestrian routes. This improves use with map-matching since pedestrian routes can make U-turns.
  * Allow U-turns at dead-ends for driving (and bicycling) routes.
* **Service Additions**
  * Add support for multi-modal isochrones.
  * Added base code to allow reverse isochrones (path from anywhere to a single destination).
* **New Sources to Targets**
  * Added a new Matrix Service action that allows you to request any of the 3 types of time-distance matrices by calling 1 action.  This action takes a sources and targets parameter instead of the locations parameter.  Please see the updated Time-Distance Matrix Service API reference for more details.

## Release Date: 2016-08-08

 * **Service additions**
  * Latitude, longitude bounding boxes of the route and each leg have been added to the route results.
  * Added an initial isochrone capability. This includes methods to create an "isotile" - a 2-D gridded data set with time to reach each lat,lon grid from an origin location. This isoltile is then used to create contours at specified times. Interior contours are optionally removed and the remaining outer contours are generalized and converted to GeoJSON polygons. An initial version supporting multimodal route types has also been added.
 * **Data Producer Updates**
  * Fixed tranist scheduling issue where false schedules were getting added.
 * **Tools Additionas**
  * Added `valhalla_export_edges` tool to allow shape and names to be dumped from the routing tiles

## Release Date: 2016-07-19

 * **Guidance Improvements**
  * Added French narrative
  * Added capability to have narrative language aliases - For example: German `de-DE` has an alias of `de`
 * **Transit Stop Update** - Return latitude and longitude for each transit stop
 * **Data Producer Updates**
  * Added logic to use lanes:forward, lanes:backward, speed:forward, and speed:backward based on direction of the directed edge.
  * Added support for no_entry, no_exit, and no_turn restrictions.
  * Added logic to support country specific access. Based on country tables found here: http://wiki.openstreetmap.org/wiki/OSM_tags_for_routing/Access-Restrictions

## Release Date: 2016-06-08

 * **Bug Fix** - Fixed a bug where edge indexing created many small tiles where no edges actually intersected. This allowed impossible routes to be considered for path finding instead of rejecting them earlier.
 * **Guidance Improvements**
  * Fixed invalid u-turn direction
  * Updated to properly call out jughandle routes
  * Enhanced signless interchange maneuvers to help guide users
 * **Data Producer Updates**
  * Updated the speed assignment for ramp to be a percentage of the original road class speed assignment
  * Updated stop impact logic for turn channel onto ramp

## Release Date: 2016-05-19

 * **Bug Fix** - Fixed a bug where routes fail within small, disconnected "islands" due to the threshold logic in prior release. Also better logic for not-thru roads.

## Release Date: 2016-05-18

 * **Bidirectional A* Improvements** - Fixed an issue where if both origin and destination locations where on not-thru roads that meet at a common node the path ended up taking a long detour. Not all cases were fixed though - next release should fix. Trying to address the termination criteria for when the best connection point of the 2 paths is optimal. Turns out that the initial case where both opposing edges are settled is not guaranteed to be the least cost path. For now we are setting a threshold and extending the search while still tracking best connections. Fixed the opposing edge when a hierarchy transition occurs.
 * **Guidance Globalization** -  Fixed decimal distance to be locale based.
 * **Guidance Improvements**
  * Fixed roundabout spoke count issue by fixing the drive_on_right attribute.
  * Simplified narative by combining unnamed straight maneuvers
  * Added logic to confirm maneuver type assignment to avoid invalid guidance
  * Fixed turn maneuvers by improving logic for the following:
    * Internal intersection edges
    * 'T' intersections
    * Intersecting forward edges
 * **Data Producer Updates** - Fix the restrictions on a shortcut edge to be the same as the last directed edge of the shortcut (rather than the first one).

## Release Date: 2016-04-28

 * **Tile Format Updates** - Separated the transit graph from the "road only" graph into different tiles but retained their interconnectivity. Transit tiles are now hierarchy level 3.
 * **Tile Format Updates** - Reduced the size of graph edge shape data by 5% through the use of varint encoding (LEB128)
 * **Tile Format Updates** - Aligned `EdgeInfo` structures to proper byte boundaries so as to maintain compatibility for systems who don't support reading from unaligned addresses.
 * **Guidance Globalization** -  Added the it-IT(Italian) language file. Added support for CLDR plural rules. The cs-CZ(Czech), de-DE(German), and en-US(US English) language files have been updated.
 * **Travel mode based instructions** -  Updated the start, post ferry, and post transit insructions to be based on the travel mode, for example:
  * `Drive east on Main Street.`
  * `Walk northeast on Broadway.`
  * `Bike south on the cycleway.`

## Release Date: 2016-04-12

 * **Guidance Globalization** -  Added logic to use tagged language files that contain the guidance phrases. The initial versions of en-US, de-DE, and cs-CZ have been deployed.
 * **Updated ferry defaults** -  Bumped up use_ferry to 0.65 so that we don't penalize ferries as much.

## Release Date: 2016-03-31
 * **Data producer updates** - Do not generate shortcuts across a node which is a fork. This caused missing fork maneuvers on longer routes.  GetNames update ("Broadway fix").  Fixed an issue with looking up a name in the ref map and not the name map.  Also, removed duplicate names.  Private = false was unsetting destination only flags for parking aisles.

## Release Date: 2016-03-30
 * **TripPathBuilder Bug Fix** - Fixed an exception that was being thrown when trying to read directed edges past the end of the list within a tile. This was due to errors in setting walkability and cyclability on upper hierarchies.

## Release Date: 2016-03-28

 * **Improved Graph Correlation** -  Correlating input to the routing graph is carried out via closest first traversal of the graph's, now indexed, geometry. This results in faster correlation and gaurantees the absolute closest edge is found.

## Release Date: 2016-03-16

 * **Transit type returned** -  The transit type (e.g. tram, metro, rail, bus, ferry, cable car, gondola, funicular) is now returned with each transit maneuver.
 * **Guidance language** -  If the language option is not supplied or is unsupported then the language will be set to the default (en-US). Also, the service will return the language in the trip results.
 * **Update multimodal path algorithm** - Applied some fixes to multimodal path algorithm. In particular fixed a bug where the wrong sortcost was added to the adjacency list. Also separated "in-station" transfer costs from transfers between stops.
 * **Data producer updates** - Do not combine shortcut edges at gates or toll booths. Fixes avoid toll issues on routes that included shortcut edges.

## Release Date: 2016-03-07

 * **Updated all APIs to honor the optional DNT (Do not track) http header** -  This will avoid logging locations.
 * **Reduce 'Merge maneuver' verbal alert instructions** -  Only create a verbal alert instruction for a 'Merge maneuver' if the previous maneuver is > 1.5 km.
 * **Updated transit defaults.  Tweaked transit costing logic to obtain better routes.** -  use_rail = 0.6, use_transfers = 0.3, transfer_cost = 15.0 and transfer_penalty = 300.0.  Updated the TransferCostFactor to use the transfer_factor correctly.  TransitionCost for pedestrian costing bumped up from 20.0f to 30.0f when predecessor edge is a transit connection.
 * **Initial Guidance Globalization** -  Partial framework for Guidance Globalization. Started reading some guidance phrases from en-US.json file.

## Release Date: 2016-02-22

 * **Use bidirectional A* for automobile routes** - Switch to bidirectional A* for all but bus routes and short routes (where origin and destination are less than 10km apart). This improves performance and has less failure cases for longer routes. Some data import adjustments were made (02-19) to fix some issues encountered with arterial and highway hierarchies. Also only use a maximum of 2 passes for bidirecdtional A* to reduce "long time to fail" cases.
 * **Added verbal multi-cue guidance** - This combines verbal instructions when 2 successive maneuvers occur in a short amount of time (e.g., Turn right onto MainStreet. Then Turn left onto 1st Avenue).

## Release Date: 2016-02-19

 * **Data producer updates** - Reduce stop impact when all edges are links (ramps or turn channels). Update opposing edge logic to reject edges that do no have proper access (forward access == reverse access on opposing edge and vice-versa). Update ReclassifyLinks for cases where a single edge (often a service road) intersects a ramp improperly causing the ramp to reclassified when it should not be. Updated maximum OSM node Id (now exceeds 4000000000). Move lua from conf repository into mjolnir.

## Release Date: 2016-02-01

 * **Data producer updates** - Reduce speed on unpaved/rough roads. Add statistics for hgv (truck) restrictions.

## Release Date: 2016-01-26

 * **Added capability to disable narrative production** - Added the `narrative` boolean option to allow users to disable narrative production. Locations, shape, length, and time are still returned. The narrative production is enabled by default. The possible values for the `narrative` option are: false and true
 * **Added capability to mark a request with an id** - The `id` is returned with the response so a user could match to the corresponding request.
 * **Added some logging enhancements, specifically [ANALYTICS] logging** - We want to focus more on what our data is telling us by logging specific stats in Logstash.

## Release Date: 2016-01-18

 * **Data producer updates** - Data importer configuration (lua) updates to fix a bug where buses were not allowed on restricted lanes.  Fixed surface issue (change the default surface to be "compacted" for footways).

## Release Date: 2016-01-04

 * **Fixed Wrong Costing Options Applied** - Fixed a bug in which a previous requests costing options would be used as defaults for all subsequent requests.

## Release Date: 2015-12-18

 * **Fix for bus access** - Data importer configuration (lua) updates to fix a bug where bus lanes were turning off access for other modes.
 * **Fix for extra emergency data** - Data importer configuration (lua) updates to fix a bug where we were saving hospitals in the data.
 * **Bicycle costing update** - Updated kTCSlight and kTCFavorable so that cycleways are favored by default vs roads.

## Release Date: 2015-12-17

 * **Graph Tile Data Structure update** - Updated structures within graph tiles to support transit efforts and truck routing. Removed TransitTrip, changed TransitRoute and TransitStop to indexes (rather than binary search). Added access restrictions (like height and weight restrictions) and the mode which they impact to reduce need to look-up.
 * **Data producer updates** - Updated graph tile structures and import processes.

## Release Date: 2015-11-23

 * **Fixed Open App for OSRM functionality** - Added OSRM functionality back to Loki to support Open App.

## Release Date: 2015-11-13

 * **Improved narrative for unnamed walkway, cycleway, and mountain bike trail** - A generic description will be used for the street name when a walkway, cycleway, or mountain bike trail maneuver is unnamed. For example, a turn right onto a unnamed walkway maneuver will now be: "Turn right onto walkway."
 * **Fix costing bug** - Fix a bug introduced in EdgeLabel refactor (impacted time distance matrix only).

## Release Date: 2015-11-3

 * **Enhance bi-directional A* logic** - Updates to bidirectional A* algorithm to fix the route completion logic to handle cases where a long "connection" edge could lead to a sub-optimal path. Add hierarchy and shortcut logic so we can test and use bidirectional A* for driving routes. Fix the destination logic to properly handle oneways as the destination edge. Also fix U-turn detection for reverse search when hierarchy transitions occur.
 * **Change "Go" to "Head" for some instructions** - Start, exit ferry.
 * **Update to roundabout instructions** - Call out roundabouts for edges marked as links (ramps, turn channels).
 * **Update bicycle costing** - Fix the road factor (for applying weights based on road classification) and lower turn cost values.

## Data Producer Release Date: 2015-11-2

 * **Updated logic to not create shortcut edges on roundabouts** - This fixes some roundabout exit counts.

## Release Date: 2015-10-20

 * **Bug Fix for Pedestrian and Bicycle Routes** - Fixed a bug with setting the destination in the bi-directional Astar algorithm. Locations that snapped to a dead-end node would have failed the route and caused a timeout while searching for a valid path. Also fixed the elapsed time computation on the reverse path of bi-directional algorithm.

## Release Date: 2015-10-16

 * **Through Location Types** - Improved support for locations with type = "through". Routes now combine paths that meet at each through location to create a single "leg" between locations with type = "break". Paths that continue at a through location will not create a U-turn unless the path enters a "dead-end" region (neighborhood with no outbound access).
 * **Update shortcut edge logic** - Now skips long shortcut edges when close to the destination. This can lead to missing the proper connection if the shortcut is too long. Fixes #245 (thor).
 * **Per mode service limits** - Update configuration to allow setting different maximum number of locations and distance per mode.
 * **Fix shape index for trivial path** - Fix a bug where when building the the trip path for a "trivial" route (includes just one edge) where the shape index exceeded that size of the shape.

## Release Date: 2015-09-28

 * **Elevation Influenced Bicycle Routing** - Enabled elevation influenced bicycle routing. A "use-hills" option was added to the bicycle costing profile that can tune routes to avoid hills based on grade and amount of elevation change.
 * **"Loop Edge" Fix** - Fixed a bug with edges that form a loop. Split them into 2 edges during data import.
 * **Additional information returned from 'locate' method** - Added information that can be useful when debugging routes and data. Adds information about nodes and edges at a location.
 * **Guidance/Narrative Updates** - Added side of street to destination narrative. Updated verbal instructions.<|MERGE_RESOLUTION|>--- conflicted
+++ resolved
@@ -45,11 +45,8 @@
    * ADDED: Shape points and information about where intermediate locations are placed along the legs of a route [#3274](https://github.com/valhalla/valhalla/pull/3274)
    * CHANGED: Improved existing hov lane transition test case to make more realistic [#3330](https://github.com/valhalla/valhalla/pull/3330)
    * CHANGED: Update python usage innall scripts to python3 [#3337](https://github.com/valhalla/valhalla/pull/3337)
-<<<<<<< HEAD
    * ADDED: Added `exclude_cash_only_tolls` request parameter [#3341](https://github.com/valhalla/valhalla/pull/3341)
-=======
    * CHANGED: Update api-reference for street_names [#3342](https://github.com/valhalla/valhalla/pull/3342)
->>>>>>> 975b0094
 
 ## Release Date: 2021-07-20 Valhalla 3.1.3
 * **Removed**
