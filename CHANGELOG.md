## Release Date: 2021-??-?? Valhalla 3.1.5
* **Removed**
* **Bug Fix**
   * FIXED: Fix precision losses while encoding-decoding distance parameter in openlr [#3374](https://github.com/valhalla/valhalla/pull/3374)
   * FIXED: Fix bearing calculation for openlr records [#3379](https://github.com/valhalla/valhalla/pull/3379)
   * FIXED: Some refactoring that was proposed for the PR 3379 [3381](https://github.com/valhalla/valhalla/pull/3381)

* **Enhancement**
   * CHANGED: Pronunciation for names and destinations [#3132](https://github.com/valhalla/valhalla/pull/3132)
   * CHANGED: Requested code clean up for phonemes PR [#3356](https://github.com/valhalla/valhalla/pull/3356)
   * CHANGED: Refactor Pronunciation class to struct [#3359](https://github.com/valhalla/valhalla/pull/3359)
   * ADDED: Added support for probabale restrictions [#3361](https://github.com/valhalla/valhalla/pull/3361)
   * CHANGED: Refactored the verbal text formatter to handle logic for street name and sign [#3369](https://github.com/valhalla/valhalla/pull/3369)
   * CHANGED: return "version" and "tileset_age" on parameterless /status call [#3367](https://github.com/valhalla/valhalla/pull/3367)
   * CHANGED: de-singleton tile_extract by introducing an optional index.bin file created by valhalla_build_extract [#3281](https://github.com/valhalla/valhalla/pull/3281)
   * CHANGED: implement valhalla_build_elevation in python and add more --from-geojson & --from-graph options [#3318](https://github.com/valhalla/valhalla/pull/3318)

## Release Date: 2021-10-07 Valhalla 3.1.4
* **Removed**
* **Bug Fix**
   * FIXED: Revert default speed boost for turn channels [#3232](https://github.com/valhalla/valhalla/pull/3232)
   * FIXED: Use the right tile to get country for incident [#3235](https://github.com/valhalla/valhalla/pull/3235)
   * FIXED: Fix factors passed to `RelaxHierarchyLimits` [#3253](https://github.com/valhalla/valhalla/pull/3253)
   * FIXED: Fix TransitionCostReverse usage [#3260](https://github.com/valhalla/valhalla/pull/3260)
   * FIXED: Fix Tagged Value Support in EdgeInfo [#3262](https://github.com/valhalla/valhalla/issues/3262)
   * FIXED: TransitionCostReverse fix: revert internal_turn change [#3271](https://github.com/valhalla/valhalla/issues/3271)
   * FIXED: Optimize tiles usage in reach-based pruning [#3294](https://github.com/valhalla/valhalla/pull/3294)
   * FIXED: Slip lane detection: track visited nodes to avoid infinite loops [#3297](https://github.com/valhalla/valhalla/pull/3297)
   * FIXED: Fix distance value in a 0-length road [#3185](https://github.com/valhalla/valhalla/pull/3185)
   * FIXED: Trivial routes were broken when origin was node snapped and destnation was not and vice-versa for reverse astar [#3299](https://github.com/valhalla/valhalla/pull/3299)
   * FIXED: Tweaked TestAvoids map to get TestAvoidShortcutsTruck working [#3301](https://github.com/valhalla/valhalla/pull/3301)
   * FIXED: Overflow in sequence sort [#3303](https://github.com/valhalla/valhalla/pull/3303)
   * FIXED: Setting statsd tags in config via valhalla_build_config [#3225](https://github.com/valhalla/valhalla/pull/3225)
   * FIXED: Cache for gzipped elevation tiles [#3120](https://github.com/valhalla/valhalla/pull/3120)
   * FIXED: Current time conversion regression introduced in unidirectional algorithm refractor [#3278](https://github.com/valhalla/valhalla/issues/3278)
   * FIXED: Make combine_route_stats.py properly quote CSV output (best practice improvement) [#3328](https://github.com/valhalla/valhalla/pull/3328)
   * FIXED: Merge edge segment records in map matching properly so that resulting edge indices in trace_attributes are valid [#3280](https://github.com/valhalla/valhalla/pull/3280)
   * FIXED: Shape walking map matcher now sets correct edge candidates used in the match for origin and destination location [#3329](https://github.com/valhalla/valhalla/pull/3329)
   * FIXED: Better hash function of GraphId [#3332](https://github.com/valhalla/valhalla/pull/3332)

* **Enhancement**
   * CHANGED: Favor turn channels more [#3222](https://github.com/valhalla/valhalla/pull/3222)
<<<<<<< HEAD
   * ADDED: isochrone action for /expansion endpoint to track dijkstra expansion [#3215](https://github.com/valhalla/valhalla/pull/3215)
   * CHANGED: Rename `valhalla::midgard::logging::LogLevel` enumerators to avoid clash with common macros [#3236](https://github.com/valhalla/valhalla/pull/3236)
=======
   * CHANGED: Rename `valhalla::midgard::logging::LogLevel` enumerators to avoid clash with common macros [#3237](https://github.com/valhalla/valhalla/pull/3237)
>>>>>>> a694ae65
   * CHANGED: Move pre-defined algorithm-based factors inside `RelaxHierarchyLimits` [#3253](https://github.com/valhalla/valhalla/pull/3253)
   * ADDED: Reject alternatives with too long detours [#3238](https://github.com/valhalla/valhalla/pull/3238)
   * ADDED: Added info to /status endpoint [#3008](https://github.com/valhalla/valhalla/pull/3008)
   * ADDED: Added stop and give_way/yield signs to the data and traffic signal fixes [#3251](https://github.com/valhalla/valhalla/pull/3251)
   * ADDED: use_hills for pedestrian costing, which also affects the walking speed [#3234](https://github.com/valhalla/valhalla/pull/3234)
   * CHANGED: Fixed cost threshold fot bidirectional astar. Implemented reach-based pruning for suboptimal branches [#3257](https://github.com/valhalla/valhalla/pull/3257)
   * ADDED: Added `exclude_unpaved` request parameter [#3240](https://github.com/valhalla/valhalla/pull/3240)
   * ADDED: Added support for routing onto HOV/HOT lanes via request parameters `include_hot`, `include_hov2`, and `include_hov3` [#3273](https://github.com/valhalla/valhalla/pull/3273)
   * ADDED: Add Z-level field to `EdgeInfo`. [#3261](https://github.com/valhalla/valhalla/pull/3261)
   * CHANGED: Calculate stretch threshold for alternatives based on the optimal route cost [#3276](https://github.com/valhalla/valhalla/pull/3276)
   * ADDED: Add `preferred_z_level` as a parameter of loki requests. [#3270](https://github.com/valhalla/valhalla/pull/3270)
   * ADDED: Add `preferred_layer` as a parameter of loki requests. [#3270](https://github.com/valhalla/valhalla/pull/3270)
   * ADDED: Exposing service area names in passive maneuvers. [#3277](https://github.com/valhalla/valhalla/pull/3277)
   * ADDED: Added traffic signal and stop sign check for stop impact. These traffic signals and stop sign are located on edges. [#3279](https://github.com/valhalla/valhalla/pull/3279)
   * CHANGED: Improved sharing criterion to obtain more reasonable alternatives; extended alternatives search [#3302](https://github.com/valhalla/valhalla/pull/3302)
   * ADDED: pull ubuntu:20.04 base image before building [#3233](https://github.com/valhalla/valhalla/pull/3223)
   * CHANGED: Improve Loki nearest-neighbour performance for large radius searches in open space [#3233](https://github.com/valhalla/valhalla/pull/3324)
   * ADDED: testing infrastructure for scripts and valhalla_build_config tests [#3308](https://github.com/valhalla/valhalla/pull/3308)
   * ADDED: Shape points and information about where intermediate locations are placed along the legs of a route [#3274](https://github.com/valhalla/valhalla/pull/3274)
   * CHANGED: Improved existing hov lane transition test case to make more realistic [#3330](https://github.com/valhalla/valhalla/pull/3330)
   * CHANGED: Update python usage in all scripts to python3 [#3337](https://github.com/valhalla/valhalla/pull/3337)
   * ADDED: Added `exclude_cash_only_tolls` request parameter [#3341](https://github.com/valhalla/valhalla/pull/3341)
   * CHANGED: Update api-reference for street_names [#3342](https://github.com/valhalla/valhalla/pull/3342)
   * ADDED: Disable msse2 flags when building on Apple Silicon chip [#3327](https://github.com/valhalla/valhalla/pull/3327)

## Release Date: 2021-07-20 Valhalla 3.1.3
* **Removed**
   * REMOVED: Unused overloads of `to_response` function [#3167](https://github.com/valhalla/valhalla/pull/3167)

* **Bug Fix**
   * FIXED: Fix heading on small edge [#3114](https://github.com/valhalla/valhalla/pull/3114)
   * FIXED: Added support for `access=psv`, which disables routing on these nodes and edges unless the mode is taxi or bus [#3107](https://github.com/valhalla/valhalla/pull/3107)
   * FIXED: Disables logging in CI to catch issues [#3121](https://github.com/valhalla/valhalla/pull/3121)
   * FIXED: Fixed U-turns through service roads [#3082](https://github.com/valhalla/valhalla/pull/3082)
   * FIXED: Added forgotten penalties for kLivingStreet and kTrack for pedestrian costing model [#3116](https://github.com/valhalla/valhalla/pull/3116)
   * FIXED: Updated the reverse turn bounds [#3122](https://github.com/valhalla/valhalla/pull/3122)
   * FIXED: Missing fork maneuver [#3134](https://github.com/valhalla/valhalla/pull/3134)
   * FIXED: Update turn channel logic to call out specific turn at the end of the turn channel if needed [#3140](https://github.com/valhalla/valhalla/pull/3140)
   * FIXED: Fixed cost thresholds for TimeDistanceMatrix. [#3131](https://github.com/valhalla/valhalla/pull/3131)
   * FIXED: Use distance threshold in hierarchy limits for bidirectional astar to expand more important lower level roads [#3156](https://github.com/valhalla/valhalla/pull/3156)
   * FIXED: Fixed incorrect dead-end roundabout labels. [#3129](https://github.com/valhalla/valhalla/pull/3129)
   * FIXED: googletest wasn't really updated in #3166 [#3187](https://github.com/valhalla/valhalla/pull/3187)
   * FIXED: Minor fix of benchmark code [#3190](https://github.com/valhalla/valhalla/pull/3190)
   * FIXED: avoid_polygons intersected edges as polygons instead of linestrings [#3194]((https://github.com/valhalla/valhalla/pull/3194)
   * FIXED: when binning horizontal edge shapes using single precision floats (converted from not double precision floats) allowed for the possiblity of marking many many tiles no where near the shape [#3204](https://github.com/valhalla/valhalla/pull/3204)
   * FIXED: Fix improper iterator usage in ManeuversBuilder [#3205](https://github.com/valhalla/valhalla/pull/3205)
   * FIXED: Modified approach for retrieving signs from a directed edge #3166 [#3208](https://github.com/valhalla/valhalla/pull/3208)
   * FIXED: Improve turn channel classification: detect slip lanes [#3196](https://github.com/valhalla/valhalla/pull/3196)
   * FIXED: Compatibility with older boost::optional versions [#3219](https://github.com/valhalla/valhalla/pull/3219)
   * FIXED: Older boost.geometry versions don't have correct() for geographic rings [#3218](https://github.com/valhalla/valhalla/pull/3218)
   * FIXED: Use default road speed for bicycle costing so traffic does not reduce penalty on high speed roads. [#3143](https://github.com/valhalla/valhalla/pull/3143)

* **Enhancement**
   * CHANGED: Refactor base costing options parsing to handle more common stuff in a one place [#3125](https://github.com/valhalla/valhalla/pull/3125)
   * CHANGED: Unified Sign/SignElement into sign.proto [#3146](https://github.com/valhalla/valhalla/pull/3146)
   * ADDED: New verbal succinct transition instruction to maneuver & narrativebuilder. Currently this instruction will be used in place of a very long street name to avoid repetition of long names [#2844](https://github.com/valhalla/valhalla/pull/2844)
   * ADDED: Added oneway support for pedestrian access and foot restrictions [#3123](https://github.com/valhalla/valhalla/pull/3123)
   * ADDED: Exposing rest-area names in passive maneuvers [#3172](https://github.com/valhalla/valhalla/pull/3172)
   * CHORE: Updates robin-hood-hashing third-party library
   * ADDED: Support `barrier=yes|swing_gate|jersey_barrier` tags [#3154](https://github.com/valhalla/valhalla/pull/3154)
   * ADDED: Maintain `access=permit|residents` tags as private [#3149](https://github.com/valhalla/valhalla/pull/3149)
   * CHANGED: Replace `avoid_*` API parameters with more accurate `exclude_*` [#3093](https://github.com/valhalla/valhalla/pull/3093)
   * ADDED: Penalize private gates [#3144](https://github.com/valhalla/valhalla/pull/3144)
   * CHANGED: Renamed protobuf Sign/SignElement to TripSign/TripSignElement [#3168](https://github.com/valhalla/valhalla/pull/3168)
   * CHORE: Updates googletest to release-1.11.0 [#3166](https://github.com/valhalla/valhalla/pull/3166)
   * CHORE: Enables -Wall on sif sources [#3178](https://github.com/valhalla/valhalla/pull/3178)
   * ADDED: Allow going through accessible `barrier=bollard` and penalize routing through it, when the access is private [#3175](https://github.com/valhalla/valhalla/pull/3175)
   * ADDED: Add country code to incident metadata [#3169](https://github.com/valhalla/valhalla/pull/3169)
   * CHANGED: Use distance instead of time to check limited sharing criteria [#3183](https://github.com/valhalla/valhalla/pull/3183)
   * ADDED: Added vehicle width and height as an option for auto (and derived: taxi, bus, hov) profile (https://github.com/valhalla/valhalla/pull/3179) 
   * ADDED: Introduced a new via_waypoints array on the leg in the osrm route serializer that describes where a particular waypoint from the root-level array matches to the route. [#3189](https://github.com/valhalla/valhalla/pull/3189)
   * ADDED: Added vehicle width and height as an option for auto (and derived: taxi, bus, hov) profile (https://github.com/valhalla/valhalla/pull/3179)
   * ADDED: Support for statsd integration for basic error and requests metrics [#3191](https://github.com/valhalla/valhalla/pull/3191)
   * CHANGED: Get rid of typeid in statistics-related code. [#3227](https://github.com/valhalla/valhalla/pull/3227)

## Release Date: 2021-05-26 Valhalla 3.1.2
* **Removed**
* **Bug Fix**
   * FIXED: Change unnamed road intersections from being treated as penil point u-turns [#3084](https://github.com/valhalla/valhalla/pull/3084)
   * FIXED: Fix TimeDepReverse termination and path cost calculation (for arrive_by routing) [#2987](https://github.com/valhalla/valhalla/pull/2987)
   * FIXED: Isochrone (::Generalize()) fix to avoid generating self-intersecting polygons [#3026](https://github.com/valhalla/valhalla/pull/3026)
   * FIXED: Handle day_on/day_off/hour_on/hour_off restrictions [#3029](https://github.com/valhalla/valhalla/pull/3029)
   * FIXED: Apply conditional restrictions with dow only to the edges when routing [#3039](https://github.com/valhalla/valhalla/pull/3039)
   * FIXED: Missing locking in incident handler needed to hang out to scop lock rather than let the temporary disolve [#3046](https://github.com/valhalla/valhalla/pull/3046)
   * FIXED: Continuous lane guidance fix [#3054](https://github.com/valhalla/valhalla/pull/3054)
   * FIXED: Fix reclassification for "shorter" ferries and rail ferries (for Chunnel routing issues) [#3038](https://github.com/valhalla/valhalla/pull/3038)
   * FIXED: Incorrect routing through motor_vehicle:conditional=destination. [#3041](https://github.com/valhalla/valhalla/pull/3041)
   * FIXED: Allow destination-only routing on the first-pass for non bidirectional Astar algorithms. [#3085](https://github.com/valhalla/valhalla/pull/3085)
   * FIXED: Highway/ramp lane bifurcation [#3088](https://github.com/valhalla/valhalla/pull/3088)
   * FIXED: out of bound access of tile hierarchy in base_ll function in graphheader [#3089](https://github.com/valhalla/valhalla/pull/3089)
   * FIXED: include shortcuts in avoid edge set for avoid_polygons [#3090](https://github.com/valhalla/valhalla/pull/3090)

* **Enhancement**
   * CHANGED: Refactor timedep forward/reverse to reduce code repetition [#2987](https://github.com/valhalla/valhalla/pull/2987)
   * CHANGED: Sync translation files with Transifex command line tool [#3030](https://github.com/valhalla/valhalla/pull/3030)
   * CHANGED: Use osm tags in links reclassification algorithm in order to reduce false positive downgrades [#3042](https://github.com/valhalla/valhalla/pull/3042)
   * CHANGED: Use CircleCI XL instances for linux based builds [#3043](https://github.com/valhalla/valhalla/pull/3043)
   * ADDED: ci: Enable undefined sanitizer [#2999](https://github.com/valhalla/valhalla/pull/2999)
   * ADDED: Optionally pass preconstructed graphreader to connectivity map [#3046](https://github.com/valhalla/valhalla/pull/3046)
   * CHANGED: ci: Skip Win CI runs for irrelevant files [#3014](https://github.com/valhalla/valhalla/pull/3014)
   * ADDED: Allow configuration-driven default speed assignment based on edge properties [#3055](https://github.com/valhalla/valhalla/pull/3055)
   * CHANGED: Use std::shared_ptr in case if ENABLE_THREAD_SAFE_TILE_REF_COUNT is ON. [#3067](https://github.com/valhalla/valhalla/pull/3067)
   * CHANGED: Reduce stop impact when driving in parking lots [#3051](https://github.com/valhalla/valhalla/pull/3051)
   * ADDED: Added another through route test [#3074](https://github.com/valhalla/valhalla/pull/3074)
   * ADDED: Adds incident-length to metadata proto [#3083](https://github.com/valhalla/valhalla/pull/3083)
   * ADDED: Do not penalize gates that have allowed access [#3078](https://github.com/valhalla/valhalla/pull/3078)
   * ADDED: Added missing k/v pairs to taginfo.json.  Updated PR template. [#3101](https://github.com/valhalla/valhalla/pull/3101)
   * CHANGED: Serialize isochrone 'contour' properties as floating point so they match user supplied value [#3078](https://github.com/valhalla/valhalla/pull/3095)
   * NIT: Enables compiler warnings as errors in midgard module [#3104](https://github.com/valhalla/valhalla/pull/3104)
   * CHANGED: Check all tiles for nullptr that reads from graphreader to avoid fails in case tiles might be missing. [#3065](https://github.com/valhalla/valhalla/pull/3065)

## Release Date: 2021-04-21 Valhalla 3.1.1
* **Removed**
   * REMOVED: The tossing of private roads in [#1960](https://github.com/valhalla/valhalla/pull/1960) was too aggressive and resulted in a lot of no routes.  Reverted this logic.  [#2934](https://github.com/valhalla/valhalla/pull/2934)
   * REMOVED: stray references to node bindings [#3012](https://github.com/valhalla/valhalla/pull/3012)

* **Bug Fix**
   * FIXED: Fix compression_utils.cc::inflate(...) throw - make it catchable [#2839](https://github.com/valhalla/valhalla/pull/2839)
   * FIXED: Fix compiler errors if HAVE_HTTP not enabled [#2807](https://github.com/valhalla/valhalla/pull/2807)
   * FIXED: Fix alternate route serialization [#2811](https://github.com/valhalla/valhalla/pull/2811)
   * FIXED: Store restrictions in the right tile [#2781](https://github.com/valhalla/valhalla/pull/2781)
   * FIXED: Failing to write tiles because of racing directory creation [#2810](https://github.com/valhalla/valhalla/pull/2810)
   * FIXED: Regression in stopping expansion on transitions down in time-dependent routes [#2815](https://github.com/valhalla/valhalla/pull/2815)
   * FIXED: Fix crash in loki when trace_route is called with 2 locations.[#2817](https://github.com/valhalla/valhalla/pull/2817)
   * FIXED: Mark the restriction start and end as via ways to fix IsBridgingEdge function in Bidirectional Astar [#2796](https://github.com/valhalla/valhalla/pull/2796)
   * FIXED: Dont add predictive traffic to the tile if it's empty [#2826](https://github.com/valhalla/valhalla/pull/2826)
   * FIXED: Fix logic bidirectional astar to avoid double u-turns and extra detours [#2802](https://github.com/valhalla/valhalla/pull/2802)
   * FIXED: Re-enable transition cost for motorcycle profile [#2837](https://github.com/valhalla/valhalla/pull/2837)
   * FIXED: Increase limits for timedep_* algorithms. Split track_factor into edge factor and transition penalty [#2845](https://github.com/valhalla/valhalla/pull/2845)
   * FIXED: Loki was looking up the wrong costing enum for avoids [#2856](https://github.com/valhalla/valhalla/pull/2856)
   * FIXED: Fix way_ids -> graph_ids conversion for complex restrictions: handle cases when a way is split into multiple edges [#2848](https://github.com/valhalla/valhalla/pull/2848)
   * FIXED: Honor access mode while matching OSMRestriction with the graph [#2849](https://github.com/valhalla/valhalla/pull/2849)
   * FIXED: Ensure route summaries are unique among all returned route/legs [#2874](https://github.com/valhalla/valhalla/pull/2874)
   * FIXED: Fix compilation errors when boost < 1.68 and libprotobuf < 3.6  [#2878](https://github.com/valhalla/valhalla/pull/2878)
   * FIXED: Allow u-turns at no-access barriers when forced by heading [#2875](https://github.com/valhalla/valhalla/pull/2875)
   * FIXED: Fixed "No route found" error in case of multipoint request with locations near low reachability edges [#2914](https://github.com/valhalla/valhalla/pull/2914)
   * FIXED: Python bindings installation [#2751](https://github.com/valhalla/valhalla/issues/2751)
   * FIXED: Skip bindings if there's no Python development version [#2893](https://github.com/valhalla/valhalla/pull/2893)
   * FIXED: Use CMakes built-in Python variables to configure installation [#2931](https://github.com/valhalla/valhalla/pull/2931)
   * FIXED: Sometimes emitting zero-length route geometry when traffic splits edge twice [#2943](https://github.com/valhalla/valhalla/pull/2943)
   * FIXED: Fix map-match segfault when gps-points project very near a node [#2946](https://github.com/valhalla/valhalla/pull/2946)
   * FIXED: Use kServiceRoad edges while searching for ferry connection [#2933](https://github.com/valhalla/valhalla/pull/2933)
   * FIXED: Enhanced logic for IsTurnChannelManeuverCombinable [#2952](https://github.com/valhalla/valhalla/pull/2952)
   * FIXED: Restore compatibility with gcc 6.3.0, libprotobuf 3.0.0, boost v1.62.0 [#2953](https://github.com/valhalla/valhalla/pull/2953)
   * FIXED: Dont abort bidirectional a-star search if only one direction is exhausted [#2936](https://github.com/valhalla/valhalla/pull/2936)
   * FIXED: Fixed missing comma in the scripts/valhalla_build_config [#2963](https://github.com/valhalla/valhalla/pull/2963)
   * FIXED: Reverse and Multimodal Isochrones were returning forward results [#2967](https://github.com/valhalla/valhalla/pull/2967)
   * FIXED: Map-match fix for first gps-point being exactly equal to street shape-point [#2977](https://github.com/valhalla/valhalla/pull/2977)
   * FIXED: Add missing GEOS:GEOS dep to mjolnir target [#2901](https://github.com/valhalla/valhalla/pull/2901)
   * FIXED: Allow expansion into a region when not_thru_pruning is false on 2nd pass [#2978](https://github.com/valhalla/valhalla/pull/2978)
   * FIXED: Fix polygon area calculation: use Shoelace formula [#2927](https://github.com/valhalla/valhalla/pull/2927)
   * FIXED: Isochrone: orient segments/rings acoording to the right-hand rule [#2932](https://github.com/valhalla/valhalla/pull/2932)
   * FIXED: Parsenodes fix: check if index is out-of-bound first [#2984](https://github.com/valhalla/valhalla/pull/2984)
   * FIXED: Fix for unique-summary logic [#2996](https://github.com/valhalla/valhalla/pull/2996)
   * FIXED: Isochrone: handle origin edges properly [#2990](https://github.com/valhalla/valhalla/pull/2990)
   * FIXED: Annotations fail with returning NaN speed when the same point is duplicated in route geometry [#2992](https://github.com/valhalla/valhalla/pull/2992)
   * FIXED: Fix run_with_server.py to work on macOS [#3003](https://github.com/valhalla/valhalla/pull/3003)
   * FIXED: Removed unexpected maneuvers at sharp bends [#2968](https://github.com/valhalla/valhalla/pull/2968)
   * FIXED: Remove large number formatting for non-US countries [#3015](https://github.com/valhalla/valhalla/pull/3015)
   * FIXED: Odin undefined behaviour: handle case when xedgeuse is not initialized [#3020](https://github.com/valhalla/valhalla/pull/3020)

* **Enhancement**
   * Pedestrian crossing should be a separate TripLeg_Use [#2950](https://github.com/valhalla/valhalla/pull/2950)
   * CHANGED: Azure uses ninja as generator [#2779](https://github.com/valhalla/valhalla/pull/2779)
   * ADDED: Support for date_time type invariant for map matching [#2712](https://github.com/valhalla/valhalla/pull/2712)
   * ADDED: Add Bulgarian locale [#2825](https://github.com/valhalla/valhalla/pull/2825)
   * FIXED: No need for write permissions on tarball indices [#2822](https://github.com/valhalla/valhalla/pull/2822)
   * ADDED: nit: Links debug build with lld [#2813](https://github.com/valhalla/valhalla/pull/2813)
   * ADDED: Add costing option `use_living_streets` to avoid or favor living streets in route. [#2788](https://github.com/valhalla/valhalla/pull/2788)
   * CHANGED: Do not allocate mapped_cache vector in skadi when no elevation source is provided. [#2841](https://github.com/valhalla/valhalla/pull/2841)
   * ADDED: avoid_polygons logic [#2750](https://github.com/valhalla/valhalla/pull/2750)
   * ADDED: Added support for destination for conditional access restrictions [#2857](https://github.com/valhalla/valhalla/pull/2857)
   * CHANGED: Large sequences are now merge sorted which can be dramatically faster with certain hardware configurations. This is especially useful in speeding up the earlier stages (parsing, graph construction) of tile building [#2850](https://github.com/valhalla/valhalla/pull/2850)
   * CHANGED: When creating the intial graph edges by setting at which nodes they start and end, first mark the indices of those nodes in another sequence and then sort them by edgeid so that we can do the setting of start and end node sequentially in the edges file. This is much more efficient on certain hardware configurations [#2851](https://github.com/valhalla/valhalla/pull/2851)
   * CHANGED: Use relative cost threshold to extend search in bidirectional astar in order to find more alternates [#2868](https://github.com/valhalla/valhalla/pull/2868)
   * CHANGED: Throw an exception if directory does not exist when building traffic extract [#2871](https://github.com/valhalla/valhalla/pull/2871)
   * CHANGED: Support for ignoring multiple consecutive closures at start/end locations [#2846](https://github.com/valhalla/valhalla/pull/2846)
   * ADDED: Added sac_scale to trace_attributes output and locate edge output [#2818](https://github.com/valhalla/valhalla/pull/2818)
   * ADDED: Ukrainian language translations [#2882](https://github.com/valhalla/valhalla/pull/2882)
   * ADDED: Add support for closure annotations [#2816](https://github.com/valhalla/valhalla/pull/2816)
   * ADDED: Add costing option `service_factor`. Implement possibility to avoid or favor generic service roads in route for all costing options. [#2870](https://github.com/valhalla/valhalla/pull/2870)
   * CHANGED: Reduce stop impact cost when flow data is present [#2891](https://github.com/valhalla/valhalla/pull/2891)
   * CHANGED: Update visual compare script [#2803](https://github.com/valhalla/valhalla/pull/2803)
   * CHANGED: Service roads are not penalized for `pedestrian` costing by default. [#2898](https://github.com/valhalla/valhalla/pull/2898)
   * ADDED: Add complex mandatory restrictions support [#2766](https://github.com/valhalla/valhalla/pull/2766)
   * ADDED: Status endpoint for future status info and health checking of running service [#2907](https://github.com/valhalla/valhalla/pull/2907)
   * ADDED: Add min_level argument to valhalla_ways_to_edges [#2918](https://github.com/valhalla/valhalla/pull/2918)
   * ADDED: Adding ability to store the roundabout_exit_turn_degree to the maneuver [#2941](https://github.com/valhalla/valhalla/pull/2941)
   * ADDED: Penalize pencil point uturns and uturns at short internal edges. Note: `motorcycle` and `motor_scooter` models do not penalize on short internal edges. No new uturn penalty logic has been added to the pedestrian and bicycle costing models. [#2944](https://github.com/valhalla/valhalla/pull/2944)
   * CHANGED: Allow config object to be passed-in to path algorithms [#2949](https://github.com/valhalla/valhalla/pull/2949)
   * CHANGED: Allow disabling Werror
   * ADDED: Add ability to build Valhalla modules as STATIC libraries. [#2957](https://github.com/valhalla/valhalla/pull/2957)
   * NIT: Enables compiler warnings in part of mjolnir module [#2922](https://github.com/valhalla/valhalla/pull/2922)
   * CHANGED: Refactor isochrone/reachability forward/reverse search to reduce code repetition [#2969](https://github.com/valhalla/valhalla/pull/2969)
   * ADDED: Set the roundabout exit shape index when we are collapsing the roundabout maneuvers. [#2975](https://github.com/valhalla/valhalla/pull/2975)
   * CHANGED: Penalized closed edges if using them at start/end locations [#2964](https://github.com/valhalla/valhalla/pull/2964)
   * ADDED: Add shoulder to trace_attributes output. [#2980](https://github.com/valhalla/valhalla/pull/2980)
   * CHANGED: Refactor bidirectional astar forward/reverse search to reduce code repetition [#2970](https://github.com/valhalla/valhalla/pull/2970)
   * CHANGED: Factor for service roads is 1.0 by default. [#2988](https://github.com/valhalla/valhalla/pull/2988)
   * ADDED: Support for conditionally skipping CI runs [#2986](https://github.com/valhalla/valhalla/pull/2986)
   * ADDED: Add instructions for building valhalla on `arm64` macbook [#2997](https://github.com/valhalla/valhalla/pull/2997)
   * NIT: Enables compiler warnings in part of mjolnir module [#2995](https://github.com/valhalla/valhalla/pull/2995)
   * CHANGED: nit(rename): Renames the encoded live speed properties [#2998](https://github.com/valhalla/valhalla/pull/2998)
   * ADDED: ci: Vendors the codecov script [#3002](https://github.com/valhalla/valhalla/pull/3002)
   * CHANGED: Allow None build type [#3005](https://github.com/valhalla/valhalla/pull/3005)
   * CHANGED: ci: Build Python bindings for Mac OS [#3013](https://github.com/valhalla/valhalla/pull/3013)

## Release Date: 2021-01-25 Valhalla 3.1.0
* **Removed**
   * REMOVED: Remove Node bindings. [#2502](https://github.com/valhalla/valhalla/pull/2502)
   * REMOVED: appveyor builds. [#2550](https://github.com/valhalla/valhalla/pull/2550)
   * REMOVED: Removed x86 CI builds. [#2792](https://github.com/valhalla/valhalla/pull/2792)

* **Bug Fix**
   * FIXED: Crazy ETAs.  If a way has forward speed with no backward speed and it is not oneway, then we must set the default speed.  The reverse logic applies as well.  If a way has no backward speed but has a forward speed and it is not a oneway, then set the default speed. [#2102](https://github.com/valhalla/valhalla/pull/2102)
   * FIXED: Map matching elapsed times spliced amongst different legs and discontinuities are now correct [#2104](https://github.com/valhalla/valhalla/pull/2104)
   * FIXED: Date time information is now propogated amongst different legs and discontinuities [#2107](https://github.com/valhalla/valhalla/pull/2107)
   * FIXED: Adds support for geos-3.8 c++ api [#2021](https://github.com/valhalla/valhalla/issues/2021)
   * FIXED: Updated the osrm serializer to not set junction name for osrm origin/start maneuver - this is not helpful since we are not transitioning through the intersection.  [#2121](https://github.com/valhalla/valhalla/pull/2121)
   * FIXED: Removes precomputing of edge-costs which lead to wrong results [#2120](https://github.com/valhalla/valhalla/pull/2120)
   * FIXED: Complex turn-restriction invalidates edge marked as kPermanent [#2103](https://github.com/valhalla/valhalla/issues/2103)
   * FIXED: Fixes bug with inverted time-restriction parsing [#2167](https://github.com/valhalla/valhalla/pull/2167)
   * FIXED: Fixed several bugs with numeric underflow in map-matching trip durations. These may
     occur when serializing match results where adjacent trace points appear out-of-sequence on the
     same edge [#2178](https://github.com/valhalla/valhalla/pull/2178)
     - `MapMatcher::FormPath` now catches route discontinuities on the same edge when the distance
       percentage along don't agree. The trip leg builder builds disconnected legs on a single edge
       to avoid duration underflow.
     - Correctly populate edge groups when matching results contain loops. When a loop occurs,
       the leg builder now starts at the correct edge where the loop ends, and correctly accounts
       for any contained edges.
     - Duration over-trimming at the terminating edge of a match.
   * FIXED: Increased internal precision of time tracking per edge and maneuver so that maneuver times sum to the same time represented in the leg summary [#2195](https://github.com/valhalla/valhalla/pull/2195)
   * FIXED: Tagged speeds were not properly marked. We were not using forward and backward speeds to flag if a speed is tagged or not.  Should not update turn channel speeds if we are not inferring them.  Added additional logic to handle PH in the conditional restrictions. Do not update stop impact for ramps if they are marked as internal. [#2198](https://github.com/valhalla/valhalla/pull/2198)
   * FIXED: Fixed the sharp turn phrase [#2226](https://github.com/valhalla/valhalla/pull/2226)
   * FIXED: Protect against duplicate points in the input or points that snap to the same location resulting in `nan` times for the legs of the map match (of a 0 distance route) [#2229](https://github.com/valhalla/valhalla/pull/2229)
   * FIXED: Improves restriction check on briding edge in Bidirectional Astar [#2228](https://github.com/valhalla/valhalla/pull/2242)
   * FIXED: Allow nodes at location 0,0 [#2245](https://github.com/valhalla/valhalla/pull/2245)
   * FIXED: Fix RapidJSON compiler warnings and naming conflict [#2249](https://github.com/valhalla/valhalla/pull/2249)
   * FIXED: Fixed bug in resample_spherical_polyline where duplicate successive lat,lng locations in the polyline resulting in `nan` for the distance computation which shortcuts further sampling [#2239](https://github.com/valhalla/valhalla/pull/2239)
   * FIXED: Update exit logic for non-motorways [#2252](https://github.com/valhalla/valhalla/pull/2252)
   * FIXED: Transition point map-matching. When match results are on a transition point, we search for the sibling nodes at that transition and snap it to the corresponding edges in the route. [#2258](https://github.com/valhalla/valhalla/pull/2258)
   * FIXED: Fixed verbal multi-cue logic [#2270](https://github.com/valhalla/valhalla/pull/2270)
   * FIXED: Fixed Uturn cases when a not_thru edge is connected to the origin edge. [#2272](https://github.com/valhalla/valhalla/pull/2272)
   * FIXED: Update intersection classes in osrm response to not label all ramps as motorway [#2279](https://github.com/valhalla/valhalla/pull/2279)
   * FIXED: Fixed bug in mapmatcher when interpolation point goes before the first valid match or after the last valid match. Such behavior usually leads to discontinuity in matching. [#2275](https://github.com/valhalla/valhalla/pull/2275)
   * FIXED: Fixed an issue for time_allowed logic.  Previously we returned false on the first time allowed restriction and did not check them all. Added conditional restriction gurka test and datetime optional argument to gurka header file. [#2286](https://github.com/valhalla/valhalla/pull/2286)
   * FIXED: Fixed an issue for date ranges.  For example, for the range Jan 04 to Jan 02 we need to test to end of the year and then from the first of the year to the end date.  Also, fixed an emergency tag issue.  We should only set the use to emergency if all other access is off. [#2290](https://github.com/valhalla/valhalla/pull/2290)
   * FIXED: Found a few issues with the initial ref and direction logic for ways.  We were overwriting the refs with directionals to the name_offset_map instead of concatenating them together.  Also, we did not allow for blank entries for GetTagTokens. [#2298](https://github.com/valhalla/valhalla/pull/2298)
   * FIXED: Fixed an issue where MatchGuidanceViewJunctions is only looking at the first edge. Set the data_id for guidance views to the changeset id as it is already being populated. Also added test for guidance views. [#2303](https://github.com/valhalla/valhalla/pull/2303)
   * FIXED: Fixed a problem with live speeds where live speeds were being used to determine access, even when a live
   speed (current time) route wasn't what was requested. [#2311](https://github.com/valhalla/valhalla/pull/2311)
   * FIXED: Fix break/continue typo in search filtering [#2317](https://github.com/valhalla/valhalla/pull/2317)
   * FIXED: Fix a crash in trace_route due to iterating past the end of a vector. [#2322](https://github.com/valhalla/valhalla/pull/2322)
   * FIXED: Don't allow timezone information in the local date time string attached at each location. [#2312](https://github.com/valhalla/valhalla/pull/2312)
   * FIXED: Fix short route trimming in bidirectional astar [#2323](https://github.com/valhalla/valhalla/pull/2323)
   * FIXED: Fix shape trimming in leg building for snap candidates that lie within the margin of rounding error [#2326](https://github.com/valhalla/valhalla/pull/2326)
   * FIXED: Fixes route duration underflow with traffic data [#2325](https://github.com/valhalla/valhalla/pull/2325)
   * FIXED: Parse mtb:scale tags and set bicycle access if present [#2117](https://github.com/valhalla/valhalla/pull/2117)
   * FIXED: Fixed segfault.  Shape was missing from options for valhalla_path_comparison and valhalla_run_route.  Also, costing options was missing in valhalla_path_comparison. [#2343](https://github.com/valhalla/valhalla/pull/2343)
   * FIXED: Handle decimal numbers with zero-value mantissa properly in Lua [#2355](https://github.com/valhalla/valhalla/pull/2355)
   * FIXED: Many issues that resulted in discontinuities, failed matches or incorrect time/duration for map matching requests. [#2292](https://github.com/valhalla/valhalla/pull/2292)
   * FIXED: Seeing segfault when loading large osmdata data files before loading LuaJit. LuaJit fails to create luaL_newstate() Ref: [#2158](https://github.com/ntop/ntopng/issues/2158) Resolution is to load LuaJit before loading the data files. [#2383](https://github.com/valhalla/valhalla/pull/2383)
   * FIXED: Store positive/negative OpenLR offsets in bucketed form [#2405](https://github.com/valhalla/valhalla/2405)
   * FIXED: Fix on map-matching return code when breakage distance limitation exceeds. Instead of letting the request goes into meili and fails in finding a route, we check the distance in loki and early return with exception code 172. [#2406](https://github.com/valhalla/valhalla/pull/2406)
   * FIXED: Don't create edges for portions of ways that are doubled back on themselves as this confuses opposing edge index computations [#2385](https://github.com/valhalla/valhalla/pull/2385)
   * FIXED: Protect against nan in uniform_resample_spherical_polyline. [#2431](https://github.com/valhalla/valhalla/pull/2431)
   * FIXED: Obvious maneuvers. [#2436](https://github.com/valhalla/valhalla/pull/2436)
   * FIXED: Base64 encoding/decoding [#2452](https://github.com/valhalla/valhalla/pull/2452)
   * FIXED: Added post roundabout instruction when enter/exit roundabout maneuvers are combined [#2454](https://github.com/valhalla/valhalla/pull/2454)
   * FIXED: openlr: Explicitly check for linear reference option for Valhalla serialization. [#2458](https://github.com/valhalla/valhalla/pull/2458)
   * FIXED: Fix segfault: Do not combine last turn channel maneuver. [#2463](https://github.com/valhalla/valhalla/pull/2463)
   * FIXED: Remove extraneous whitespaces from ja-JP.json. [#2471](https://github.com/valhalla/valhalla/pull/2471)
   * FIXED: Checks protobuf serialization/parsing success [#2477](https://github.com/valhalla/valhalla/pull/2477)
   * FIXED: Fix dereferencing of end for std::lower_bound in sequence and possible UB [#2488](https://github.com/valhalla/valhalla/pull/2488)
   * FIXED: Make tile building reproducible: fix UB-s [#2480](https://github.com/valhalla/valhalla/pull/2480)
   * FIXED: Zero initialize EdgeInfoInner.spare0_. Uninitialized spare0_ field produced UB which causes gurka_reproduce_tile_build to fail intermittently. [2499](https://github.com/valhalla/valhalla/pull/2499)
   * FIXED: Drop unused CHANGELOG validation script, straggling NodeJS references [#2506](https://github.com/valhalla/valhalla/pull/2506)
   * FIXED: Fix missing nullptr checks in graphreader and loki::Reach (causing segfault during routing with not all levels of tiles availble) [#2504](https://github.com/valhalla/valhalla/pull/2504)
   * FIXED: Fix mismatch of triplegedge roadclass and directededge roadclass [#2507](https://github.com/valhalla/valhalla/pull/2507)
   * FIXED: Improve german destination_verbal_alert phrases [#2509](https://github.com/valhalla/valhalla/pull/2509)
   * FIXED: Undefined behavior cases discovered with undefined behavior sanitizer tool. [2498](https://github.com/valhalla/valhalla/pull/2498)
   * FIXED: Fixed logic so verbal keep instructions use branch exit sign info for ramps [#2520](https://github.com/valhalla/valhalla/pull/2520)
   * FIXED: Fix bug in trace_route for uturns causing garbage coordinates [#2517](https://github.com/valhalla/valhalla/pull/2517)
   * FIXED: Simplify heading calculation for turn type. Remove undefined behavior case. [#2513](https://github.com/valhalla/valhalla/pull/2513)
   * FIXED: Always set costing name even if one is not provided for osrm serializer weight_name. [#2528](https://github.com/valhalla/valhalla/pull/2528)
   * FIXED: Make single-thread tile building reproducible: fix seed for shuffle, use concurrency configuration from the mjolnir section. [#2515](https://github.com/valhalla/valhalla/pull/2515)
   * FIXED: More Windows compatibility: build tiles and some run actions work now (including CI tests) [#2300](https://github.com/valhalla/valhalla/issues/2300)
   * FIXED: Transcoding of c++ location to pbf location used path edges in the place of filtered edges. [#2542](https://github.com/valhalla/valhalla/pull/2542)
   * FIXED: Add back whitelisting action types. [#2545](https://github.com/valhalla/valhalla/pull/2545)
   * FIXED: Allow uturns for truck costing now that we have derived deadends marked in the edge label [#2559](https://github.com/valhalla/valhalla/pull/2559)
   * FIXED: Map matching uturn trimming at the end of an edge where it wasn't needed. [#2558](https://github.com/valhalla/valhalla/pull/2558)
   * FIXED: Multicue enter roundabout [#2556](https://github.com/valhalla/valhalla/pull/2556)
   * FIXED: Changed reachability computation to take into account live speed [#2597](https://github.com/valhalla/valhalla/pull/2597)
   * FIXED: Fixed a bug where the temp files were not getting read in if you started with the construct edges or build phase for valhalla_build_tiles. [#2601](https://github.com/valhalla/valhalla/pull/2601)
   * FIXED: Updated fr-FR.json with partial translations. [#2605](https://github.com/valhalla/valhalla/pull/2605)
   * FIXED: Removed superfluous const qualifier from odin/signs [#2609](https://github.com/valhalla/valhalla/pull/2609)
   * FIXED: Internal maneuver placement [#2600](https://github.com/valhalla/valhalla/pull/2600)
   * FIXED: Complete fr-FR.json locale. [#2614](https://github.com/valhalla/valhalla/pull/2614)
   * FIXED: Don't truncate precision in polyline encoding [#2632](https://github.com/valhalla/valhalla/pull/2632)
   * FIXED: Fix all compiler warnings in sif and set to -Werror [#2642](https://github.com/valhalla/valhalla/pull/2642)
   * FIXED: Remove unnecessary maneuvers to continue straight [#2647](https://github.com/valhalla/valhalla/pull/2647)
   * FIXED: Linear reference support in route/mapmatch apis (FOW, FRC, bearing, and number of references) [#2645](https://github.com/valhalla/valhalla/pull/2645)
   * FIXED: Ambiguous local to global (with timezone information) date time conversions now all choose to use the later time instead of throwing unhandled exceptions [#2665](https://github.com/valhalla/valhalla/pull/2665)
   * FIXED: Overestimated reach caused be reenquing transition nodes without checking that they had been already expanded [#2670](https://github.com/valhalla/valhalla/pull/2670)
   * FIXED: Build with C++17 standard. Deprecated function calls are substituted with new ones. [#2669](https://github.com/valhalla/valhalla/pull/2669)
   * FIXED: Improve German post_transition_verbal instruction [#2677](https://github.com/valhalla/valhalla/pull/2677)
   * FIXED: Lane updates.  Add the turn lanes to all edges of the way.  Do not "enhance" turn lanes if they are part of a complex restriction.  Moved ProcessTurnLanes after UpdateManeuverPlacementForInternalIntersectionTurns.  Fix for a missing "uturn" indication for intersections on the previous maneuver, we were serializing an empty list. [#2679](https://github.com/valhalla/valhalla/pull/2679)
   * FIXED: Fixes OpenLr serialization [#2688](https://github.com/valhalla/valhalla/pull/2688)
   * FIXED: Internal edges can't be also a ramp or a turn channel.  Also, if an edge is marked as ramp and turn channel mark it as a ramp.  [2689](https://github.com/valhalla/valhalla/pull/2689)
   * FIXED: Check that speeds are equal for the edges going in the same direction while buildig shortcuts [#2691](https://github.com/valhalla/valhalla/pull/2691)
   * FIXED: Missing fork or bear instruction [#2683](https://github.com/valhalla/valhalla/pull/2683)
   * FIXED: Eliminate null pointer dereference in GraphReader::AreEdgesConnected [#2695](https://github.com/valhalla/valhalla/issues/2695)
   * FIXED: Fix polyline simplification float/double comparison [#2698](https://github.com/valhalla/valhalla/issues/2698)
   * FIXED: Weights were sometimes negative due to incorrect updates to elapsed_cost [#2702](https://github.com/valhalla/valhalla/pull/2702)
   * FIXED: Fix bidirectional route failures at deadends [#2705](https://github.com/valhalla/valhalla/pull/2705)
   * FIXED: Updated logic to call out a non-obvious turn [#2708](https://github.com/valhalla/valhalla/pull/2708)
   * FIXED: valhalla_build_statistics multithreaded mode fixed [#2707](https://github.com/valhalla/valhalla/pull/2707)
   * FIXED: If infer_internal_intersections is true then allow internals that are also ramps or TCs. Without this we produce an extra continue manuever.  [#2710](https://github.com/valhalla/valhalla/pull/2710)
   * FIXED: We were routing down roads that should be destination only. Now we mark roads with motor_vehicle=destination and motor_vehicle=customers or access=destination and access=customers as destination only. [#2722](https://github.com/valhalla/valhalla/pull/2722)
   * FIXED: Replace all Python2 print statements with Python3 syntax [#2716](https://github.com/valhalla/valhalla/issues/2716)
   * FIXED: Some HGT files not found [#2723](https://github.com/valhalla/valhalla/issues/2723)
   * FIXED: Fix PencilPointUturn detection by removing short-edge check and updating angle threshold [#2725](https://github.com/valhalla/valhalla/issues/2725)
   * FIXED: Fix invalid continue/bear maneuvers [#2729](https://github.com/valhalla/valhalla/issues/2729)
   * FIXED: Fixes an issue that lead to double turns within a very short distance, when instead, it should be a u-turn. We now collapse double L turns or double R turns in short non-internal intersections to u-turns. [#2740](https://github.com/valhalla/valhalla/pull/2740)
   * FIXED: fixes an issue that lead to adding an extra maneuver. We now combine a current maneuver short length non-internal edges (left or right) with the next maneuver that is a kRampStraight. [#2741](https://github.com/valhalla/valhalla/pull/2741)
   * FIXED: Reduce verbose instructions by collapsing small end ramp forks [#2762](https://github.com/valhalla/valhalla/issues/2762)
   * FIXED: Remove redundant return statements [#2776](https://github.com/valhalla/valhalla/pull/2776)
   * FIXED: Added unit test for BuildAdminFromPBF() to test GEOS 3.9 update. [#2787](https://github.com/valhalla/valhalla/pull/2787)
   * FIXED: Add support for geos-3.9 c++ api [#2739](https://github.com/valhalla/valhalla/issues/2739)
   * FIXED: Fix check for live speed validness [#2797](https://github.com/valhalla/valhalla/pull/2797)

* **Enhancement**
   * ADDED: Matrix of Bike Share [#2590](https://github.com/valhalla/valhalla/pull/2590)
   * ADDED: Add ability to provide custom implementation for candidate collection in CandidateQuery. [#2328](https://github.com/valhalla/valhalla/pull/2328)
   * ADDED: Cancellation of tile downloading. [#2319](https://github.com/valhalla/valhalla/pull/2319)
   * ADDED: Return the coordinates of the nodes isochrone input locations snapped to [#2111](https://github.com/valhalla/valhalla/pull/2111)
   * ADDED: Allows more complicated routes in timedependent a-star before timing out [#2068](https://github.com/valhalla/valhalla/pull/2068)
   * ADDED: Guide signs and junction names [#2096](https://github.com/valhalla/valhalla/pull/2096)
   * ADDED: Added a bool to the config indicating whether to use commercially set attributes.  Added logic to not call IsIntersectionInternal if this is a commercial data set.  [#2132](https://github.com/valhalla/valhalla/pull/2132)
   * ADDED: Removed commerical data set bool to the config and added more knobs for data.  Added infer_internal_intersections, infer_turn_channels, apply_country_overrides, and use_admin_db.  [#2173](https://github.com/valhalla/valhalla/pull/2173)
   * ADDED: Allow using googletest in unit tests and convert all tests to it (old test.cc is completely removed). [#2128](https://github.com/valhalla/valhalla/pull/2128)
   * ADDED: Add guidance view capability. [#2209](https://github.com/valhalla/valhalla/pull/2209)
   * ADDED: Collect turn cost information as path is formed so that it can be seralized out for trace attributes or osrm flavored intersections. Also add shape_index to osrm intersections. [#2207](https://github.com/valhalla/valhalla/pull/2207)
   * ADDED: Added alley factor to autocost.  Factor is defaulted at 1.0f or do not avoid alleys. [#2246](https://github.com/valhalla/valhalla/pull/2246)
   * ADDED: Support unlimited speed limits where maxspeed=none. [#2251](https://github.com/valhalla/valhalla/pull/2251)
   * ADDED: Implement improved Reachability check using base class Dijkstra. [#2243](https://github.com/valhalla/valhalla/pull/2243)
   * ADDED: Gurka integration test framework with ascii-art maps [#2244](https://github.com/valhalla/valhalla/pull/2244)
   * ADDED: Add to the stop impact when transitioning from higher to lower class road and we are not on a turn channel or ramp. Also, penalize lefts when driving on the right and vice versa. [#2282](https://github.com/valhalla/valhalla/pull/2282)
   * ADDED: Added reclassify_links, use_direction_on_ways, and allow_alt_name as config options.  If `use_direction_on_ways = true` then use `direction` and `int_direction` on the way to update the directional for the `ref` and `int_ref`.  Also, copy int_efs to the refs. [#2285](https://github.com/valhalla/valhalla/pull/2285)
   * ADDED: Add support for live traffic. [#2268](https://github.com/valhalla/valhalla/pull/2268)
   * ADDED: Implement per-location search filters for functional road class and forms of way. [#2289](https://github.com/valhalla/valhalla/pull/2289)
   * ADDED: Approach, multi-cue, and length updates [#2313](https://github.com/valhalla/valhalla/pull/2313)
   * ADDED: Speed up timezone differencing calculation if cache is provided. [#2316](https://github.com/valhalla/valhalla/pull/2316)
   * ADDED: Added rapidjson/schema.h to baldr/rapidjson_util.h to make it available for use within valhalla. [#2330](https://github.com/valhalla/valhalla/issues/2330)
   * ADDED: Support decimal precision for height values in elevation service. Also support polyline5 for encoded polylines input and output to elevation service. [#2324](https://github.com/valhalla/valhalla/pull/2324)
   * ADDED: Use both imminent and distant verbal multi-cue phrases. [#2353](https://github.com/valhalla/valhalla/pull/2353)
   * ADDED: Split parsing stage into 3 separate stages. [#2339](https://github.com/valhalla/valhalla/pull/2339)
   * CHANGED: Speed up graph enhancing by avoiding continuous unordered_set rebuilding [#2349](https://github.com/valhalla/valhalla/pull/2349)
   * CHANGED: Skip calling out to Lua for nodes/ways/relations with not tags - speeds up parsing. [#2351](https://github.com/valhalla/valhalla/pull/2351)
   * CHANGED: Switch to LuaJIT for lua scripting - speeds up file parsing [#2352](https://github.com/valhalla/valhalla/pull/2352)
   * ADDED: Ability to create OpenLR records from raw data. [#2356](https://github.com/valhalla/valhalla/pull/2356)
   * ADDED: Revamp length phrases [#2359](https://github.com/valhalla/valhalla/pull/2359)
   * CHANGED: Do not allocate memory in skadi if we don't need it. [#2373](https://github.com/valhalla/valhalla/pull/2373)
   * CHANGED: Map matching: throw error (443/NoSegment) when no candidate edges are available. [#2370](https://github.com/valhalla/valhalla/pull/2370/)
   * ADDED: Add sk-SK.json (slovak) localization file. [#2376](https://github.com/valhalla/valhalla/pull/2376)
   * ADDED: Extend roundabout phrases. [#2378](https://github.com/valhalla/valhalla/pull/2378)
   * ADDED: More roundabout phrase tests. [#2382](https://github.com/valhalla/valhalla/pull/2382)
   * ADDED: Update the turn and continue phrases to include junction names and guide signs. [#2386](https://github.com/valhalla/valhalla/pull/2386)
   * ADDED: Add the remaining guide sign toward phrases [#2389](https://github.com/valhalla/valhalla/pull/2389)
   * ADDED: The ability to allow immediate uturns at trace points in a map matching request [#2380](https://github.com/valhalla/valhalla/pull/2380)
   * ADDED: Add utility functions to Signs. [#2390](https://github.com/valhalla/valhalla/pull/2390)
   * ADDED: Unified time tracking for all algorithms that support time-based graph expansion. [#2278](https://github.com/valhalla/valhalla/pull/2278)
   * ADDED: Add rail_ferry use and costing. [#2408](https://github.com/valhalla/valhalla/pull/2408)
   * ADDED: `street_side_max_distance`, `display_lat` and `display_lon` to `locations` in input for better control of routing side of street [#1769](https://github.com/valhalla/valhalla/pull/1769)
   * ADDED: Add addtional exit phrases. [#2421](https://github.com/valhalla/valhalla/pull/2421)
   * ADDED: Add Japanese locale, update German. [#2432](https://github.com/valhalla/valhalla/pull/2432)
   * ADDED: Gurka expect_route refactor [#2435](https://github.com/valhalla/valhalla/pull/2435)
   * ADDED: Add option to suppress roundabout exits [#2437](https://github.com/valhalla/valhalla/pull/2437)
   * ADDED: Add Greek locale. [#2438](https://github.com/valhalla/valhalla/pull/2438)
   * ADDED (back): Support for 64bit wide way ids in the edgeinfo structure with no impact to size for data sources with ids 32bits wide. [#2422](https://github.com/valhalla/valhalla/pull/2422)
   * ADDED: Support for 64bit osm node ids in parsing stage of tile building [#2422](https://github.com/valhalla/valhalla/pull/2422)
   * CHANGED: Point2/PointLL are now templated to allow for higher precision coordinate math when desired [#2429](https://github.com/valhalla/valhalla/pull/2429)
   * ADDED: Optional OpenLR Encoded Path Edges in API Response [#2424](https://github.com/valhalla/valhalla/pull/2424)
   * ADDED: Add explicit include for sstream to be compatible with msvc_x64 toolset. [#2449](https://github.com/valhalla/valhalla/pull/2449)
   * ADDED: Properly split returned path if traffic conditions change partway along edges [#2451](https://github.com/valhalla/valhalla/pull/2451/files)
   * ADDED: Add Dutch locale. [#2464](https://github.com/valhalla/valhalla/pull/2464)
   * ADDED: Check with address sanititizer in CI. Add support for undefined behavior sanitizer. [#2487](https://github.com/valhalla/valhalla/pull/2487)
   * ADDED: Ability to recost a path and increased cost/time details along the trippath and json output [#2425](https://github.com/valhalla/valhalla/pull/2425)
   * ADDED: Add the ability to do bikeshare based (ped/bike) multimodal routing [#2031](https://github.com/valhalla/valhalla/pull/2031)
   * ADDED: Route through restrictions enabled by introducing a costing option. [#2469](https://github.com/valhalla/valhalla/pull/2469)
   * ADDED: Migrated to Ubuntu 20.04 base-image [#2508](https://github.com/valhalla/valhalla/pull/2508)
   * CHANGED: Speed up parseways stage by avoiding multiple string comparisons [#2518](https://github.com/valhalla/valhalla/pull/2518)
   * CHANGED: Speed up enhance stage by avoiding GraphTileBuilder copying [#2468](https://github.com/valhalla/valhalla/pull/2468)
   * ADDED: Costing options now includes shortest flag which favors shortest path routes [#2555](https://github.com/valhalla/valhalla/pull/2555)
   * ADDED: Incidents in intersections [#2547](https://github.com/valhalla/valhalla/pull/2547)
   * CHANGED: Refactor mapmatching configuration to use a struct (instead of `boost::property_tree::ptree`). [#2485](https://github.com/valhalla/valhalla/pull/2485)
   * ADDED: Save exit maneuver's begin heading when combining enter & exit roundabout maneuvers. [#2554](https://github.com/valhalla/valhalla/pull/2554)
   * ADDED: Added new urban flag that can be set if edge is within city boundaries to data processing; new use_urban_tag config option; added to osrm response within intersections. [#2522](https://github.com/valhalla/valhalla/pull/2522)
   * ADDED: Parses OpenLr of type PointAlongLine [#2565](https://github.com/valhalla/valhalla/pull/2565)
   * ADDED: Use edge.is_urban is set for serializing is_urban. [#2568](https://github.com/valhalla/valhalla/pull/2568)
   * ADDED: Added new rest/service area uses on the edge. [#2533](https://github.com/valhalla/valhalla/pull/2533)
   * ADDED: Dependency cache for Azure [#2567](https://github.com/valhalla/valhalla/pull/2567)
   * ADDED: Added flexibility to remove the use of the admindb and to use the country and state iso from the tiles; [#2579](https://github.com/valhalla/valhalla/pull/2579)
   * ADDED: Added toll gates and collection points (gantry) to the node;  [#2532](https://github.com/valhalla/valhalla/pull/2532)
   * ADDED: Added osrm serialization for rest/service areas and admins. [#2594](https://github.com/valhalla/valhalla/pull/2594)
   * CHANGED: Improved Russian localization; [#2593](https://github.com/valhalla/valhalla/pull/2593)
   * ADDED: Support restricted class in intersection annotations [#2589](https://github.com/valhalla/valhalla/pull/2589)
   * ADDED: Added trail type trace [#2606](https://github.com/valhalla/valhalla/pull/2606)
   * ADDED: Added tunnel names to the edges as a tagged name.  [#2608](https://github.com/valhalla/valhalla/pull/2608)
   * CHANGED: Moved incidents to the trip leg and cut the shape of the leg at that location [#2610](https://github.com/valhalla/valhalla/pull/2610)
   * ADDED: Costing option to ignore_closures when routing with current flow [#2615](https://github.com/valhalla/valhalla/pull/2615)
   * ADDED: Cross-compilation ability with MinGW64 [#2619](https://github.com/valhalla/valhalla/pull/2619)
   * ADDED: Defines the incident tile schema and incident metadata [#2620](https://github.com/valhalla/valhalla/pull/2620)
   * ADDED: Moves incident serializer logic into a generic serializer [#2621](https://github.com/valhalla/valhalla/pull/2621)
   * ADDED: Incident loading singleton for continually refreshing incident tiles[#2573](https://github.com/valhalla/valhalla/pull/2573)
   * ADDED: One shot mode to valhalla_service so you can run a single request of any type without starting a server [#2624](https://github.com/valhalla/valhalla/pull/2624)
   * ADDED: Adds text instructions to OSRM output [#2625](https://github.com/valhalla/valhalla/pull/2625)
   * ADDED: Adds support for alternate routes [#2626](https://github.com/valhalla/valhalla/pull/2626)
   * CHANGED: Switch Python bindings generator from boost.python to header-only pybind11[#2644](https://github.com/valhalla/valhalla/pull/2644)
   * ADDED: Add support of input file for one-shot mode of valhalla_service [#2648](https://github.com/valhalla/valhalla/pull/2648)
   * ADDED: Linear reference support to locate api [#2645](https://github.com/valhalla/valhalla/pull/2645)
   * ADDED: Implemented OSRM-like turn duration calculation for car. Uses it now in auto costing. [#2651](https://github.com/valhalla/valhalla/pull/2651)
   * ADDED: Enhanced turn lane information in guidance [#2653](https://github.com/valhalla/valhalla/pull/2653)
   * ADDED: `top_speed` option for all motorized vehicles [#2667](https://github.com/valhalla/valhalla/issues/2667)
   * CHANGED: Move turn_lane_direction helper to odin/util [#2675](https://github.com/valhalla/valhalla/pull/2675)
   * ADDED: Add annotations to osrm response including speed limits, unit and sign conventions [#2668](https://github.com/valhalla/valhalla/pull/2668)
   * ADDED: Added functions for predicted speeds encoding-decoding [#2674](https://github.com/valhalla/valhalla/pull/2674)
   * ADDED: Time invariant routing via the bidirectional algorithm. This has the effect that when time dependent routes (arrive_by and depart_at) fall back to bidirectional due to length restrictions they will actually use the correct time of day for one of the search directions [#2660](https://github.com/valhalla/valhalla/pull/2660)
   * ADDED: If the length of the edge is greater than kMaxEdgeLength, then consider this a catastrophic error if the should_error bool is true in the set_length function. [2678](https://github.com/valhalla/valhalla/pull/2678)
   * ADDED: Moved lat,lon coordinates structures from single to double precision. Improves geometry accuracy noticibly at zooms above 17 as well as coordinate snapping and any other geometric operations. Addes about a 2% performance pentalty for standard routes. Graph nodes now have 7 digits of precision.  [#2693](https://github.com/valhalla/valhalla/pull/2693)
   * ADDED: Added signboards to guidance views.  [#2687](https://github.com/valhalla/valhalla/pull/2687)
   * ADDED: Regular speed on shortcut edges is calculated with turn durations taken into account. Truck, motorcycle and motorscooter profiles use OSRM-like turn duration. [#2662](https://github.com/valhalla/valhalla/pull/2662)
   * CHANGED: Remove astar algorithm and replace its use with timedep_forward as its redundant [#2706](https://github.com/valhalla/valhalla/pull/2706)
   * ADDED: Recover and recost all shortcuts in final path for bidirectional astar algorithm [#2711](https://github.com/valhalla/valhalla/pull/2711)
   * ADDED: An option for shortcut recovery to be cached at start up to reduce the time it takes to do so on the fly [#2714](https://github.com/valhalla/valhalla/pull/2714)
   * ADDED: If width <= 1.9 then no access for auto, truck, bus, taxi, emergency and hov. [#2713](https://github.com/valhalla/valhalla/pull/2713)
   * ADDED: Centroid/Converge/Rendezvous/Meet API which allows input locations to find a least cost convergence point from all locations [#2734](https://github.com/valhalla/valhalla/pull/2734)
   * ADDED: Added support to process the sump_buster tag.  Also, fixed a few small access bugs for nodes. [#2731](https://github.com/valhalla/valhalla/pull/2731)
   * ADDED: Log message if failed to create tiles directory. [#2738](https://github.com/valhalla/valhalla/pull/2738)
   * CHANGED: Tile memory is only owned by the GraphTile rather than shared amongst copies of the graph tile (in GraphReader and TileCaches). [#2340](https://github.com/valhalla/valhalla/pull/2340)
   * ADDED: Add Estonian locale. [#2748](https://github.com/valhalla/valhalla/pull/2748)
   * CHANGED: Handle GraphTile objects as smart pointers [#2703](https://github.com/valhalla/valhalla/pull/2703)
   * CHANGED: Improve stability with no RTTI build [#2759](https://github.com/valhalla/valhalla/pull/2759) and [#2760](https://github.com/valhalla/valhalla/pull/2760)
   * CHANGED: Change generic service roads to a new Use=kServiceRoad. This is for highway=service without other service= tags (such as driveway, alley, parking aisle) [#2419](https://github.com/valhalla/valhalla/pull/2419)
   * ADDED: Isochrones support isodistance lines as well [#2699](https://github.com/valhalla/valhalla/pull/2699)
   * ADDED: Add support for ignoring live traffic closures for waypoints [#2685](https://github.com/valhalla/valhalla/pull/2685)
   * ADDED: Add use_distance to auto cost to allow choosing between two primary cost components, time or distance [#2771](https://github.com/valhalla/valhalla/pull/2771)
   * CHANGED: nit: Enables compiler warnings in part of loki module [#2767](https://github.com/valhalla/valhalla/pull/2767)
   * CHANGED: Reducing the number of uturns by increasing the cost to for them to 9.5f. Note: Did not increase the cost for motorcycles or motorscooters. [#2770](https://github.com/valhalla/valhalla/pull/2770)
   * ADDED: Add option to use thread-safe GraphTile's reference counter. [#2772](https://github.com/valhalla/valhalla/pull/2772)
   * CHANGED: nit: Enables compiler warnings in part of thor module [#2768](https://github.com/valhalla/valhalla/pull/2768)
   * ADDED: Add costing option `use_tracks` to avoid or favor tracks in route. [#2769](https://github.com/valhalla/valhalla/pull/2769)
   * CHANGED: chore: Updates libosmium [#2786](https://github.com/valhalla/valhalla/pull/2786)
   * CHANGED: Optimize double bucket queue to reduce memory reallocations. [#2719](https://github.com/valhalla/valhalla/pull/2719)
   * CHANGED: Collapse merge maneuvers [#2773](https://github.com/valhalla/valhalla/pull/2773)
   * CHANGED: Add shortcuts to the tiles' bins so we can find them when doing spatial lookups. [#2744](https://github.com/valhalla/valhalla/pull/2744)

## Release Date: 2019-11-21 Valhalla 3.0.9
* **Bug Fix**
   * FIXED: Changed reachability computation to consider both directions of travel wrt candidate edges [#1965](https://github.com/valhalla/valhalla/pull/1965)
   * FIXED: toss ways where access=private and highway=service and service != driveway. [#1960](https://github.com/valhalla/valhalla/pull/1960)
   * FIXED: Fix search_cutoff check in loki correlate_node. [#2023](https://github.com/valhalla/valhalla/pull/2023)
   * FIXED: Computes notion of a deadend at runtime in bidirectional a-star which fixes no-route with a complicated u-turn. [#1982](https://github.com/valhalla/valhalla/issues/1982)
   * FIXED: Fix a bug with heading filter at nodes. [#2058](https://github.com/valhalla/valhalla/pull/2058)
   * FIXED: Bug in map matching continuity checking such that continuity must only be in the forward direction. [#2029](https://github.com/valhalla/valhalla/pull/2029)
   * FIXED: Allow setting the time for map matching paths such that the time is used for speed lookup. [#2030](https://github.com/valhalla/valhalla/pull/2030)
   * FIXED: Don't use density factor for transition cost when user specified flag disables flow speeds. [#2048](https://github.com/valhalla/valhalla/pull/2048)
   * FIXED: Map matching trace_route output now allows for discontinuities in the match though multi match is not supported in valhalla route output. [#2049](https://github.com/valhalla/valhalla/pull/2049)
   * FIXED: Allows routes with no time specified to use time conditional edges and restrictions with a flag denoting as much [#2055](https://github.com/valhalla/valhalla/pull/2055)
   * FIXED: Fixed a bug with 'current' time type map matches. [#2060](https://github.com/valhalla/valhalla/pull/2060)
   * FIXED: Fixed a bug with time dependent expansion in which the expansion distance heuristic was not being used. [#2064](https://github.com/valhalla/valhalla/pull/2064)

* **Enhancement**
   * ADDED: Establish pinpoint test pattern [#1969](https://github.com/valhalla/valhalla/pull/1969)
   * ADDED: Suppress relative direction in ramp/exit instructions if it matches driving side of street [#1990](https://github.com/valhalla/valhalla/pull/1990)
   * ADDED: Added relative direction to the merge maneuver [#1989](https://github.com/valhalla/valhalla/pull/1989)
   * ADDED: Refactor costing to better handle multiple speed datasources [#2026](https://github.com/valhalla/valhalla/pull/2026)
   * ADDED: Better usability of curl for fetching tiles on the fly [#2026](https://github.com/valhalla/valhalla/pull/2026)
   * ADDED: LRU cache scheme for tile storage [#2026](https://github.com/valhalla/valhalla/pull/2026)
   * ADDED: GraphTile size check [#2026](https://github.com/valhalla/valhalla/pull/2026)
   * ADDED: Pick more sane values for highway and toll avoidance [#2026](https://github.com/valhalla/valhalla/pull/2026)
   * ADDED: Refactor adding predicted speed info to speed up process [#2026](https://github.com/valhalla/valhalla/pull/2026)
   * ADDED: Allow selecting speed data sources at request time [#2026](https://github.com/valhalla/valhalla/pull/2026)
   * ADDED: Allow disabling certain neighbors in connectivity map [#2026](https://github.com/valhalla/valhalla/pull/2026)
   * ADDED: Allows routes with time-restricted edges if no time specified and notes restriction in response [#1992](https://github.com/valhalla/valhalla/issues/1992)
   * ADDED: Runtime deadend detection to timedependent a-star. [#2059](https://github.com/valhalla/valhalla/pull/2059)

## Release Date: 2019-09-06 Valhalla 3.0.8
* **Bug Fix**
   * FIXED: Added logic to detect if user is to merge to the left or right [#1892](https://github.com/valhalla/valhalla/pull/1892)
   * FIXED: Overriding the destination_only flag when reclassifying ferries; Also penalizing ferries with a 5 min. penalty in the cost to allow us to avoid destination_only the majority of the time except when it is necessary. [#1895](https://github.com/valhalla/valhalla/pull/1905)
   * FIXED: Suppress forks at motorway junctions and intersecting service roads [#1909](https://github.com/valhalla/valhalla/pull/1909)
   * FIXED: Enhanced fork assignment logic [#1912](https://github.com/valhalla/valhalla/pull/1912)
   * FIXED: Added logic to fall back to return country poly if no state and updated lua for Metro Manila and Ireland [#1910](https://github.com/valhalla/valhalla/pull/1910)
   * FIXED: Added missing motorway fork instruction [#1914](https://github.com/valhalla/valhalla/pull/1914)
   * FIXED: Use begin street name for osrm compat mode [#1916](https://github.com/valhalla/valhalla/pull/1916)
   * FIXED: Added logic to fix missing highway cardinal directions in the US [#1917](https://github.com/valhalla/valhalla/pull/1917)
   * FIXED: Handle forward traversable significant road class intersecting edges [#1928](https://github.com/valhalla/valhalla/pull/1928)
   * FIXED: Fixed bug with shape trimming that impacted Uturns at Via locations. [#1935](https://github.com/valhalla/valhalla/pull/1935)
   * FIXED: Dive bomb updates.  Updated default speeds for urban areas based on roadclass for the enhancer.  Also, updated default speeds based on roadclass in lua.  Fixed an issue where we were subtracting 1 from uint32_t when 0 for stop impact.  Updated reclassify link logic to allow residential roads to be added to the tree, but we only downgrade the links to tertiary.  Updated TransitionCost functions to add 1.5 to the turncost when transitioning from a ramp to a non ramp and vice versa.  Also, added 0.5f to the turncost if the edge is a roundabout. [#1931](https://github.com/valhalla/valhalla/pull/1931)

* **Enhancement**
   * ADDED: Caching url fetched tiles to disk [#1887](https://github.com/valhalla/valhalla/pull/1887)
   * ADDED: filesystem::remove_all [#1887](https://github.com/valhalla/valhalla/pull/1887)
   * ADDED: Minimum enclosing bounding box tool [#1887](https://github.com/valhalla/valhalla/pull/1887)
   * ADDED: Use constrained flow speeds in bidirectional_astar.cc [#1907](https://github.com/valhalla/valhalla/pull/1907)
   * ADDED: Bike Share Stations are now in the graph which should set us up to do multimodal walk/bike scenarios [#1852](https://github.com/valhalla/valhalla/pull/1852)

## Release Date: 2019-7-18 Valhalla 3.0.7
* **Bug Fix**
   * FIXED: Fix pedestrian fork [#1886](https://github.com/valhalla/valhalla/pull/1886)

## Release Date: 2019-7-15 Valhalla 3.0.6
* **Bug Fix**
   * FIXED: Admin name changes. [#1853](https://github.com/valhalla/valhalla/pull/1853) Ref: [#1854](https://github.com/valhalla/valhalla/issues/1854)
   * FIXED: valhalla_add_predicted_traffic was overcommitted while gathering stats. Added a clear. [#1857](https://github.com/valhalla/valhalla/pull/1857)
   * FIXED: regression in map matching when moving to valhalla v3.0.0 [#1863](https://github.com/valhalla/valhalla/pull/1863)
   * FIXED: last step shape in osrm serializer should be 2 of the same point [#1867](https://github.com/valhalla/valhalla/pull/1867)
   * FIXED: Shape trimming at the beginning and ending of the route to not be degenerate [#1876](https://github.com/valhalla/valhalla/pull/1876)
   * FIXED: Duplicate waypoints in osrm serializer [#1880](https://github.com/valhalla/valhalla/pull/1880)
   * FIXED: Updates for heading precision [#1881](https://github.com/valhalla/valhalla/pull/1881)
   * FIXED: Map matching allowed untraversable edges at start of route [#1884](https://github.com/valhalla/valhalla/pull/1884)

* **Enhancement**
   * ADDED: Use the same protobuf object the entire way through the request process [#1837](https://github.com/valhalla/valhalla/pull/1837)
   * ADDED: Enhanced turn lane processing [#1859](https://github.com/valhalla/valhalla/pull/1859)
   * ADDED: Add global_synchronized_cache in valhalla_build_config [#1851](https://github.com/valhalla/valhalla/pull/1851)

## Release Date: 2019-06-04 Valhalla 3.0.5
* **Bug Fix**
   * FIXED: Protect against unnamed rotaries and routes that end in roundabouts not turning off rotary logic [#1840](https://github.com/valhalla/valhalla/pull/1840)

* **Enhancement**
   * ADDED: Add turn lane info at maneuver point [#1830](https://github.com/valhalla/valhalla/pull/1830)

## Release Date: 2019-05-31 Valhalla 3.0.4
* **Bug Fix**
   * FIXED: Improved logic to decide between bear vs. continue [#1798](https://github.com/valhalla/valhalla/pull/1798)
   * FIXED: Bicycle costing allows use of roads with all surface values, but with a penalty based on bicycle type. However, the edge filter totally disallows bad surfaces for some bicycle types, creating situations where reroutes fail if a rider uses a road with a poor surface. [#1800](https://github.com/valhalla/valhalla/pull/1800)
   * FIXED: Moved complex restrictions building to before validate. [#1805](https://github.com/valhalla/valhalla/pull/1805)
   * FIXED: Fix bicycle edge filter whan avoid_bad_surfaces = 1.0 [#1806](https://github.com/valhalla/valhalla/pull/1806)
   * FIXED: Replace the EnhancedTripPath class inheritance with aggregation [#1807](https://github.com/valhalla/valhalla/pull/1807)
   * FIXED: Replace the old timezone shape zip file every time valhalla_build_timezones is ran [#1817](https://github.com/valhalla/valhalla/pull/1817)
   * FIXED: Don't use island snapped edge candidates (from disconnected components or low reach edges) when we rejected other high reachability edges that were closer [#1835](https://github.com/valhalla/valhalla/pull/1835)

## Release Date: 2019-05-08 Valhalla 3.0.3
* **Bug Fix**
   * FIXED: Fixed a rare loop condition in route matcher (edge walking to match a trace).
   * FIXED: Fixed VACUUM ANALYZE syntax issue.  [#1704](https://github.com/valhalla/valhalla/pull/1704)
   * FIXED: Fixed the osrm maneuver type when a maneuver has the to_stay_on attribute set.  [#1714](https://github.com/valhalla/valhalla/pull/1714)
   * FIXED: Fixed osrm compatibility mode attributes.  [#1716](https://github.com/valhalla/valhalla/pull/1716)
   * FIXED: Fixed rotary/roundabout issues in Valhalla OSRM compatibility.  [#1727](https://github.com/valhalla/valhalla/pull/1727)
   * FIXED: Fixed the destinations assignment for exit names in OSRM compatibility mode. [#1732](https://github.com/valhalla/valhalla/pull/1732)
   * FIXED: Enhance merge maneuver type assignment. [#1735](https://github.com/valhalla/valhalla/pull/1735)
   * FIXED: Fixed fork assignments and on ramps for OSRM compatibility mode. [#1738](https://github.com/valhalla/valhalla/pull/1738)
   * FIXED: Fixed cardinal direction on reference names when forward/backward tag is present on relations. Fixes singly digitized roads with opposing directional modifiers. [#1741](https://github.com/valhalla/valhalla/pull/1741)
   * FIXED: Fixed fork assignment and narrative logic when a highway ends and splits into multiple ramps. [#1742](https://github.com/valhalla/valhalla/pull/1742)
   * FIXED: Do not use any avoid edges as origin or destination of a route, matrix, or isochrone. [#1745](https://github.com/valhalla/valhalla/pull/1745)
   * FIXED: Add leg summary and remove unused hint attribute for OSRM compatibility mode. [#1753](https://github.com/valhalla/valhalla/pull/1753)
   * FIXED: Improvements for pedestrian forks, pedestrian roundabouts, and continue maneuvers. [#1768](https://github.com/valhalla/valhalla/pull/1768)
   * FIXED: Added simplified overview for OSRM response and added use_toll logic back to truck costing. [#1765](https://github.com/valhalla/valhalla/pull/1765)
   * FIXED: temp fix for location distance bug [#1774](https://github.com/valhalla/valhalla/pull/1774)
   * FIXED: Fix pedestrian routes using walkway_factor [#1780](https://github.com/valhalla/valhalla/pull/1780)
   * FIXED: Update the begin and end heading of short edges based on use [#1783](https://github.com/valhalla/valhalla/pull/1783)
   * FIXED: GraphReader::AreEdgesConnected update.  If transition count == 0 return false and do not call transition function. [#1786](https://github.com/valhalla/valhalla/pull/1786)
   * FIXED: Only edge candidates that were used in the path are send to serializer: [1788](https://github.com/valhalla/valhalla/pull/1788)
   * FIXED: Added logic to prevent the removal of a destination maneuver when ending on an internal edge [#1792](https://github.com/valhalla/valhalla/pull/1792)
   * FIXED: Fixed instructions when starting on an internal edge [#1796](https://github.com/valhalla/valhalla/pull/1796)

* **Enhancement**
   * Add the ability to run valhalla_build_tiles in stages. Specify the begin_stage and end_stage as command line options. Also cleans up temporary files as the last stage in the pipeline.
   * Add `remove` to `filesystem` namespace. [#1752](https://github.com/valhalla/valhalla/pull/1752)
   * Add TaxiCost into auto costing options.
   * Add `preferred_side` to allow per-location filtering of edges based on the side of the road the location is on and the driving side for that locale.
   * Slightly decreased the internal side-walk factor to .90f to favor roads with attached sidewalks. This impacts roads that have added sidewalk:left, sidewalk:right or sidewalk:both OSM tags (these become attributes on each directedEdge). The user can then avoid/penalize dedicated sidewalks and walkways, when they increase the walkway_factor. Since we slightly decreased the sidewalk_factor internally and only favor sidewalks if use is tagged as sidewalk_left or sidewalk_right, we should tend to route on roads with attached sidewalks rather than separate/dedicated sidewalks, allowing for more road names to be called out since these are labeled more.
   * Add `via` and `break_through` location types [#1737](https://github.com/valhalla/valhalla/pull/1737)
   * Add `street_side_tolerance` and `search_cutoff` to input `location` [#1777](https://github.com/valhalla/valhalla/pull/1777)
   * Return the Valhalla error `Path distance exceeds the max distance limit` for OSRM responses when the route is greater than the service limits. [#1781](https://github.com/valhalla/valhalla/pull/1781)

## Release Date: 2019-01-14 Valhalla 3.0.2
* **Bug Fix**
   * FIXED: Transit update - fix dow and exception when after midnight trips are normalized [#1682](https://github.com/valhalla/valhalla/pull/1682)
   * FIXED: valhalla_convert_transit segfault - GraphTileBuilder has null GraphTileHeader [#1683](https://github.com/valhalla/valhalla/issues/1683)
   * FIXED: Fix crash for trace_route with osrm serialization. Was passing shape rather than locations to the waypoint method.
   * FIXED: Properly set driving_side based on data set in TripPath.
   * FIXED: A bad bicycle route exposed an issue with bidirectional A* when the origin and destination edges are connected. Use A* in these cases to avoid requiring a high cost threshold in BD A*.
   * FIXED: x86 and x64 data compatibility was fixed as the structures weren't aligned.
   * FIXED: x86 tests were failing due mostly to floating point issues and the aforementioned structure misalignment.
* **Enhancement**
   * Add a durations list (delta time between each pair of trace points), a begin_time and a use_timestamp flag to trace_route requests. This allows using the input trace timestamps or durations plus the begin_time to compute elapsed time at each edge in the matched path (rather than using costing methods).
   * Add support for polyline5 encoding for OSRM formatted output.
* **Note**
   * Isochrones and openlr are both noted as not working with release builds for x86 (32bit) platforms. We'll look at getting this fixed in a future release

## Release Date: 2018-11-21 Valhalla 3.0.1
* **Bug Fix**
   * FIXED: Fixed a rare, but serious bug with bicycle costing. ferry_factor_ in bicycle costing shadowed the data member in the base dynamic cost class, leading to an unitialized variable. Occasionally, this would lead to negative costs which caused failures. [#1663](https://github.com/valhalla/valhalla/pull/1663)
   * FIXED: Fixed use of units in OSRM compatibility mode. [#1662](https://github.com/valhalla/valhalla/pull/1662)

## Release Date: 2018-11-21 Valhalla 3.0.0
* **NOTE**
   * This release changes the Valhalla graph tile formats to make the tile data more efficient and flexible. Tile data is incompatible with Valhalla 2.x builds, and code for 3.x is incompatible with data built for Valahalla 2.x versions. Valhalla tile sizes are slightly smaller (for datasets using elevation information the size savings is over 10%). In addition, there is increased flexibility for creating different variants of tiles to support different applications (e.g. bicycle only, or driving only).
* **Enhancement**
   * Remove the use of DirectedEdge for transitions between nodes on different hierarchy levels. A new structure, NodeTransition, is now used to transition to nodes on different hierarchy level. This saves space since only the end node GraphId is needed for the transitions (and DirectedEdge is a large data structure).
   * Change the NodeInfo lat,lon to use an offset from the tile base lat,lon. This potentially allows higher precision than using float, but more importantly saves space and allows support for NodeTransitions as well as spare for future growth.
   * Remove the EdgeElevation structure and max grade information into DirectedEdge and mean elevation into EdgeInfo. This saves space.
   * Reduce wayid to 32 bits. This allows sufficient growth when using OpenStreetMap data and frees space in EdgeInfo (allows moving speed limit and mean elevation from other structures).
   * Move name consistency from NodeInfo to DirectedEdge. This allows a more efficient lookup of name consistency.
   * Update all path algorithms to use NodeTransition logic rather than special DirectedEdge transition types. This simplifies PathAlgorithms slightly and removes some conditional logic.
   * Add an optional GraphFilter stage to tile building pipeline. This allows removal of edges and nodes based on access. This allows bicycle only, pedestrian only, or driving only datasets (or combinations) to be created - allowing smaller datasets for special purpose applications.
* **Deprecate**
   * Valhalla 3.0 removes support for OSMLR.

## Release Date: 2018-11-20 Valhalla 2.7.2
* **Enhancement**
   * UPDATED: Added a configuration variable for max_timedep_distance. This is used in selecting the path algorithm and provides the maximum distance between locations when choosing a time dependent path algorithm (other than multi modal). Above this distance, bidirectional A* is used with no time dependencies.
   * UPDATED: Remove transition edges from priority queue in Multimodal methods.
   * UPDATED: Fully implement street names and exit signs with ability to identify route numbers. [#1635](https://github.com/valhalla/valhalla/pull/1635)
* **Bug Fix**
   * FIXED: A timed-turned restriction should not be applied when a non-timed route is executed.  [#1615](https://github.com/valhalla/valhalla/pull/1615)
   * FIXED: Changed unordered_map to unordered_multimap for polys. Poly map can contain the same key but different multi-polygons. For example, islands for a country or timezone polygons for a country.
   * FIXED: Fixed timezone db issue where TZIDs did not exist in the Howard Hinnant date time db that is used in the date_time class for tz indexes.  Added logic to create aliases for TZIDs based on https://en.wikipedia.org/wiki/List_of_tz_database_time_zones
   * FIXED: Fixed the ramp turn modifiers for osrm compat [#1569](https://github.com/valhalla/valhalla/pull/1569)
   * FIXED: Fixed the step geometry when using the osrm compat mode [#1571](https://github.com/valhalla/valhalla/pull/1571)
   * FIXED: Fixed a data creation bug causing issues with A* routes ending on loops. [#1576](https://github.com/valhalla/valhalla/pull/1576)
   * FIXED: Fixed an issue with a bad route where destination only was present. Was due to thresholds in bidirectional A*. Changed threshold to be cost based rather than number of iterations). [#1586](https://github.com/valhalla/valhalla/pull/1586)
   * FIXED: Fixed an issue with destination only (private) roads being used in bicycle routes. Centralized some "base" transition cost logic in the base DynamicCost class. [#1587](https://github.com/valhalla/valhalla/pull/1587)
   * FIXED: Remove extraneous ramp maneuvers [#1657](https://github.com/valhalla/valhalla/pull/1657)

## Release Date: 2018-10-02 Valhalla 2.7.1
* **Enhancement**
   * UPDATED: Added date time support to forward and reverse isochrones. Add speed lookup (predicted speeds and/or free-flow or constrained flow speed) if date_time is present.
   * UPDATED: Add timezone checks to multimodal routes and isochrones (updates localtime if the path crosses into a timezone different than the start location).
* **Data Producer Update**
   * UPDATED: Removed boost date time support from transit.  Now using the Howard Hinnant date library.
* **Bug Fix**
   * FIXED: Fixed a bug with shortcuts that leads to inconsistent routes depending on whether shortcuts are taken, different origins can lead to different paths near the destination. This fix also improves performance on long routes and matrices.
   * FIXED: We were getting inconsistent results between departing at current date/time vs entering the current date/time.  This issue is due to the fact that the iso_date_time function returns the full iso date_time with the timezone offset (e.g., 2018-09-27T10:23-07:00 vs 2018-09-27T10:23). When we refactored the date_time code to use the new Howard Hinnant date library, we introduced this bug.
   * FIXED: Increased the threshold in CostMatrix to address null time and distance values occuring for truck costing with locations near the max distance.

## Release Date: 2018-09-13 Valhalla 2.7.0
* **Enhancement**
   * UPDATED: Refactor to use the pbf options instead of the ptree config [#1428](https://github.com/valhalla/valhalla/pull/1428) This completes [1357](https://github.com/valhalla/valhalla/issues/1357)
   * UPDATED: Removed the boost/date_time dependency from baldr and odin. We added the Howard Hinnant date and time library as a submodule. [#1494](https://github.com/valhalla/valhalla/pull/1494)
   * UPDATED: Fixed 'Drvie' typo [#1505](https://github.com/valhalla/valhalla/pull/1505) This completes [1504](https://github.com/valhalla/valhalla/issues/1504)
   * UPDATED: Optimizations of GetSpeed for predicted speeds [1490](https://github.com/valhalla/valhalla/issues/1490)
   * UPDATED: Isotile optimizations
   * UPDATED: Added stats to predictive traffic logging
   * UPDATED: resample_polyline - Breaks the polyline into equal length segments at a sample distance near the resolution. Break out of the loop through polyline points once we reach the specified number of samplesthen append the last
polyline point.
   * UPDATED: added android logging and uses a shared graph reader
   * UPDATED: Do not run a second pass on long pedestrian routes that include a ferry (but succeed on first pass). This is a performance fix. Long pedestrian routes with A star factor based on ferry speed end up being very inefficient.
* **Bug Fix**
   * FIXED: A* destination only
   * FIXED: Fixed through locations weren't honored [#1449](https://github.com/valhalla/valhalla/pull/1449)


## Release Date: 2018-08-02 Valhalla 3.0.0-rc.4
* **Node Bindings**
   * UPDATED: add some worker pool handling
   [#1467](https://github.com/valhalla/valhalla/pull/1467)

## Release Date: 2018-08-02 Valhalla 3.0.0-rc.3
* **Node Bindings**
   * UPDATED: replaced N-API with node-addon-api wrapper and made the actor
   functions asynchronous
   [#1457](https://github.com/valhalla/valhalla/pull/1457)

## Release Date: 2018-07-24 Valhalla 3.0.0-rc.2
* **Node Bindings**
   * FIXED: turn on the autocleanup functionality for the actor object.
   [#1439](https://github.com/valhalla/valhalla/pull/1439)

## Release Date: 2018-07-16 Valhalla 3.0.0-rc.1
* **Enhancement**
   * ADDED: exposed the rest of the actions to the node bindings and added tests. [#1415](https://github.com/valhalla/valhalla/pull/1415)

## Release Date: 2018-07-12 Valhalla 3.0.0-alpha.1
**NOTE**: There was already a small package named `valhalla` on the npm registry, only published up to version 0.0.3. The team at npm has transferred the package to us, but would like us to publish something to it ASAP to prove our stake in it. Though the bindings do not have all of the actor functionality exposed yet (just route), we are going to publish an alpha release of 3.0.0 to get something up on npm.
* **Infrastructure**:
   * ADDED: add in time dependent algorithms if the distance between locations is less than 500km.
   * ADDED: TurnLanes to indicate turning lanes at the end of a directed edge.
   * ADDED: Added PredictedSpeeds to Valhalla tiles and logic to compute speed based on predictive speed profiles.
* **Data Producer Update**
   * ADDED: is_route_num flag was added to Sign records. Set this to true if the exit sign comes from a route number/ref.
   * CHANGED: Lower speeds on driveways, drive-thru, and parking aisle. Set destination only flag for drive thru use.
   * ADDED: Initial implementation of turn lanes.
  **Bug Fix**
   * CHANGED: Fix destination only penalty for A* and time dependent cases.
   * CHANGED: Use the distance from GetOffsetForHeading, based on road classification and road use (e.g. ramp, turn channel, etc.), within tangent_angle function.
* **Map Matching**
   * FIXED: Fixed trace_route edge_walk server abort [#1365](https://github.com/valhalla/valhalla/pull/1365)
* **Enhancement**
   * ADDED: Added post process for updating free and constrained speeds in the directed edges.
   * UPDATED: Parse the json request once and store in a protocol buffer to pass along the pipeline. This completed the first portion of [1357](https://github.com/valhalla/valhalla/issues/1357)
   * UPDATED: Changed the shape_match attribute from a string to an enum. Fixes [1376](https://github.com/valhalla/valhalla/issues/1376)
   * ADDED: Node bindings for route [#1341](https://github.com/valhalla/valhalla/pull/1341)
   * UPDATED: Use a non-linear use_highways factor (to more heavily penalize highways as use_highways approaches 0).

## Release Date: 2018-07-15 Valhalla 2.6.3
* **API**:
   * FIXED: Use a non-linear use_highways factor (to more heavily penalize highways as use_highways approaches 0).
   * FIXED: Fixed the highway_factor when use_highways < 0.5.
   * ENHANCEMENT: Added logic to modulate the surface factor based on use_trails.
   * ADDED: New customer test requests for motorcycle costing.

## Release Date: 2018-06-28 Valhalla 2.6.2
* **Data Producer Update**
   * FIXED: Complex restriction sorting bug.  Check of has_dt in ComplexRestrictionBuilder::operator==.
* **API**:
   * FIXED: Fixed CostFactory convenience method that registers costing models
   * ADDED: Added use_tolls into motorcycle costing options

## Release Date: 2018-05-28 Valhalla 2.6.0
* **Infrastructure**:
   * CHANGED: Update cmake buildsystem to replace autoconf [#1272](https://github.com/valhalla/valhalla/pull/1272)
* **API**:
   * CHANGED: Move `trace_options` parsing to map matcher factory [#1260](https://github.com/valhalla/valhalla/pull/1260)
   * ADDED: New costing method for AutoDataFix [#1283](https://github.com/valhalla/valhalla/pull/1283)

## Release Date: 2018-05-21 Valhalla 2.5.0
* **Infrastructure**
   * ADDED: Add code formatting and linting.
* **API**
   * ADDED: Added new motorcycle costing, motorcycle access flag in data and use_trails option.
* **Routing**
   * ADDED: Add time dependnet forward and reverse A* methods.
   * FIXED: Increase minimum threshold for driving routes in bidirectional A* (fixes some instances of bad paths).
* **Data Producer Update**
   * CHANGED: Updates to properly handle cycleway crossings.
   * CHANGED: Conditionally include driveways that are private.
   * ADDED: Added logic to set motorcycle access.  This includes lua, country access, and user access flags for motorcycles.

## Release Date: 2018-04-11 Valhalla 2.4.9
* **Enhancement**
   * Added European Portuguese localization for Valhalla
   * Updates to EdgeStatus to improve performance. Use an unordered_map of tile Id and allocate an array for each edge in the tile. This allows using pointers to access status for sequential edges. This improves performance by 50% or so.
   * A couple of bicycle costing updates to improve route quality: avoid roads marked as part of a truck network, to remove the density penalty for transition costs.
   * When optimal matrix type is selected, now use CostMatrix for source to target pedestrian and bicycle matrix calls when both counts are above some threshold. This improves performance in general and lessens some long running requests.
*  **Data Producer Update**
   * Added logic to protect against setting a speed of 0 for ferries.

## Release Date: 2018-03-27 Valhalla 2.4.8
* **Enhancement**
   * Updates for Italian verbal translations
   * Optionally remove driveways at graph creation time
   * Optionally disable candidate edge penalty in path finding
   * OSRM compatible route, matrix and map matching response generation
   * Minimal Windows build compatibility
   * Refactoring to use PBF as the IPC mechanism for all objects
   * Improvements to internal intersection marking to reduce false positives
* **Bug Fix**
   * Cap candidate edge penalty in path finding to reduce excessive expansion
   * Fix trivial paths at deadends

## Release Date: 2018-02-08 Valhalla 2.4.7
* **Enhancement**
   * Speed up building tiles from small OSM imports by using boost directory iterator rather than going through all possible tiles and testing each if the file exists.
* **Bug Fix**
   * Protect against overflow in string to float conversion inside OSM parsing.

## Release Date: 2018-01-26 Valhalla 2.4.6
* **Enhancement**
   * Elevation library will lazy load RAW formatted sources

## Release Date: 2018-01-24 Valhalla 2.4.5
* **Enhancement**
   * Elevation packing utility can unpack lz4hc now
* **Bug Fix**
   * Fixed broken darwin builds

## Release Date: 2018-01-23 Valhalla 2.4.4
* **Enhancement**
   * Elevation service speed improvments and the ability to serve lz4hc compressed data
   * Basic support for downloading routing tiles on demand
   * Deprecated `valhalla_route_service`, now all services (including elevation) are found under `valhalla_service`

## Release Date: 2017-12-11 Valhalla 2.4.3
* **Enhancement**
   * Remove union from GraphId speeds up some platforms
   * Use SAC scale in pedestrian costing
   * Expanded python bindings to include all actions (route, matrix, isochrone, etc)
* **Bug Fix**
   * French translation typo fixes
*  **Data Producer Update**
   * Handling shapes that intersect the poles when binning
   * Handling when transit shapes are less than 2 points

## Release Date: 2017-11-09 Valhalla 2.4.1
*  **Data Producer Update**
   * Added kMopedAccess to modes for complex restrictions.  Remove the kMopedAccess when auto access is removed.  Also, add the kMopedAccess when an auto restriction is found.

## Release Date: 2017-11-08 Valhalla 2.4.0
*  **Data Producer Update**
   * Added logic to support restriction = x with a the except tag.  We apply the restriction to everything except for modes in the except tag.
   * Added logic to support railway_service and coach_service in transit.
* **Bug Fix**
  * Return proper edge_walk path for requested shape_match=walk_or_snap
  * Skip invalid stateid for Top-K requests

## Release Date: 2017-11-07 Valhalla 2.3.9
* **Enhancement**
  * Top-K map matched path generation now only returns unique paths and does so with fewer iterations
  * Navigator call outs for both imperial and metric units
  * The surface types allowed for a given bike route can now be controlled via a request parameter `avoid_bad_surfaces`
  * Improved support for motorscooter costing via surface types, road classification and vehicle specific tagging
* **Bug Fix**
  * Connectivity maps now include information about transit tiles
  * Lane counts for singly digitized roads are now correct for a given directed edge
  * Edge merging code for assigning osmlr segments is now robust to partial tile sets
  * Fix matrix path finding to allow transitioning down to lower levels when appropriate. In particular, do not supersede shortcut edges until no longer expanding on the next level.
  * Fix optimizer rotate location method. This fixes a bug where optimal ordering was bad for large location sets.
*  **Data Producer Update**
   * Duration tags are now used to properly set the speed of travel for a ferry routes

## Release Date: 2017-10-17 Valhalla 2.3.8
* **Bug Fix**
  * Fixed the roundabout exit count for bicycles when the roundabout is a road and not a cycleway
  * Enable a pedestrian path to remain on roundabout instead of getting off and back on
  * Fixed the penalization of candidate locations in the uni-directional A* algorithm (used for trivial paths)
*  **Data Producer Update**
   * Added logic to set bike forward and tag to true where kv["sac_scale"] == "hiking". All other values for sac_scale turn off bicycle access.  If sac_scale or mtb keys are found and a surface tag is not set we default to kPath.
   * Fixed a bug where surface=unpaved was being assigned Surface::kPavedSmooth.

## Release Date: 2017-9-11 Valhalla 2.3.7
* **Bug Fix**
  * Update bidirectional connections to handle cases where the connecting edge is one of the origin (or destination) edges and the cost is high. Fixes some pedestrian route issues that were reported.
*  **Data Producer Update**
   * Added support for motorroad tag (default and per country).
   * Update OSMLR segment association logic to fix issue where chunks wrote over leftover segments. Fix search along edges to include a radius so any nearby edges are also considered.

## Release Date: 2017-08-29 Valhalla 2.3.6
* **Bug Fix**
  * Pedestrian paths including ferries no longer cause circuitous routes
  * Fix a crash in map matching route finding where heading from shape was using a `nullptr` tile
  * Spanish language narrative corrections
  * Fix traffic segment matcher to always set the start time of a segment when its known
* **Enhancement**
  * Location correlation scoring improvements to avoid situations where less likely start or ending locations are selected

## Release Date: 2017-08-22 Valhalla 2.3.5
* **Bug Fix**
  * Clamp the edge score in thor. Extreme values were causing bad alloc crashes.
  * Fix multimodal isochrones. EdgeLabel refactor caused issues.
* **Data Producer Update**
  * Update lua logic to properly handle vehicle=no tags.

## Release Date: 2017-08-14 Valhalla 2.3.4
* **Bug Fix**
  * Enforce limits on maximum per point accuracy to avoid long running map matching computations

## Release Date: 2017-08-14 Valhalla 2.3.3
* **Bug Fix**
  * Maximum osm node reached now causes bitset to resize to accomodate when building tiles
  * Fix wrong side of street information and remove redundant node snapping
  * Fix path differences between services and `valhalla_run_route`
  * Fix map matching crash when interpolating duplicate input points
  * Fix unhandled exception when trace_route or trace_attributes when there are no continuous matches
* **Enhancement**
  * Folded Low-Stress Biking Code into the regular Bicycle code and removed the LowStressBicycleCost class. Now when making a query for bicycle routing, a value of 0 for use_hills and use_roads produces low-stress biking routes, while a value of 1 for both provides more intense professional bike routes.
  * Bike costing default values changed. use_roads and use_hills are now 0.25 by default instead of 0.5 and the default bike is now a hybrid bike instead of a road bike.
  * Added logic to use station hierarchy from transitland.  Osm and egress nodes are connected by transitconnections.  Egress and stations are connected by egressconnections.  Stations and platforms are connected by platformconnections.  This includes narrative updates for Odin as well.

## Release Date: 2017-07-31 Valhalla 2.3.2
* **Bug Fix**
  * Update to use oneway:psv if oneway:bus does not exist.
  * Fix out of bounds memory issue in DoubleBucketQueue.
  * Many things are now taken into consideration to determine which sides of the road have what cyclelanes, because they were not being parsed correctly before
  * Fixed issue where sometimes a "oneway:bicycle=no" tag on a two-way street would cause the road to become a oneway for bicycles
  * Fixed trace_attributes edge_walk cases where the start or end points in the shape are close to graph nodes (intersections)
  * Fixed 32bit architecture crashing for certain routes with non-deterministic placement of edges labels in bucketized queue datastructure
* **Enhancement**
  * Improve multi-modal routes by adjusting the pedestrian mode factor (routes use less walking in favor of public transit).
  * Added interface framework to support "top-k" paths within map-matching.
  * Created a base EdgeLabel class that contains all data needed within costing methods and supports the basic path algorithms (forward direction, A*, with accumulated path distance). Derive class for bidirectional algorithms (BDEdgeLabel) and for multimodal algorithms. Lowers memory use by combining some fields (using spare bits from GraphId).
  * Added elapsed time estimates to map-matching labels in preparation for using timestamps in map-matching.
  * Added parsing of various OSM tags: "bicycle=use_sidepath", "bicycle=dismount", "segregated=*", "shoulder=*", "cycleway:buffer=*", and several variations of these.
  * Both trace_route and trace_attributes will parse `time` and `accuracy` parameters when the shape is provided as unencoded
  * Map-matching will now use the time (in seconds) of each gps reading (if provided) to narrow the search space and avoid finding matches that are impossibly fast

## Release Date: 2017-07-10 Valhalla 2.3.0
* **Bug Fix**
  * Fixed a bug in traffic segment matcher where length was populated but had invalid times
* **Embedded Compilation**
  * Decoupled the service components from the rest of the worker objects so that the worker objects could be used in non http service contexts
   * Added an actor class which encapsulates the various worker objects and allows the various end points to be called /route /height etc. without needing to run a service
* **Low-Stress Bicycle**
  * Worked on creating a new low-stress biking option that focuses more on taking safer roads like cycle ways or residential roads than the standard bike costing option does.

## Release Date: 2017-06-26 Valhalla 2.2.9
* **Bug Fix**
  * Fix a bug introduced in 2.2.8 where map matching search extent was incorrect in longitude axis.

## Release Date: 2017-06-23 Valhalla 2.2.8
* **Bug Fix**
  * Traffic segment matcher (exposed through Python bindings) - fix cases where partial (or no) results could be returned when breaking out of loop in form_segments early.
* **Traffic Matching Update**
  * Traffic segment matcher - handle special cases when entering and exiting turn channels.
* **Guidance Improvements**
  * Added Swedish (se-SV) narrative file.

## Release Date: 2017-06-20 Valhalla 2.2.7
* **Bug Fixes**
  * Traffic segment matcher (exposed through Python bindings) makes use of accuracy per point in the input
  * Traffic segment matcher is robust to consecutive transition edges in matched path
* **Isochrone Changes**
  * Set up isochrone to be able to handle multi-location queries in the future
* **Data Producer Updates**
  * Fixes to valhalla_associate_segments to address threading issue.
  * Added support for restrictions that refers only to appropriate type of vehicle.
* **Navigator**
  * Added pre-alpha implementation that will perform guidance for mobile devices.
* **Map Matching Updates**
  * Added capability to customize match_options

## Release Date: 2017-06-12 Valhalla 2.2.6
* **Bug Fixes**
  * Fixed the begin shape index where an end_route_discontinuity exists
* **Guidance Improvements**
  * Updated Slovenian (sl-SI) narrative file.
* **Data Producer Updates**
  * Added support for per mode restrictions (e.g., restriction:&lt;type&gt;)  Saved these restrictions as "complex" restrictions which currently support per mode lookup (unlike simple restrictions which are assumed to apply to all driving modes).
* **Matrix Updates**
  * Increased max distance threshold for auto costing and other similar costings to 400 km instead of 200 km

## Release Date: 2017-06-05 Valhalla 2.2.5
* **Bug Fixes**
  * Fixed matched point edge_index by skipping transition edges.
  * Use double precision in meili grid traversal to fix some incorrect grid cases.
  * Update meili to use DoubleBucketQueue and GraphReader methods rather than internal methods.

## Release Date: 2017-05-17 Valhalla 2.2.4
* **Bug Fixes**
  * Fix isochrone bug where the default access mode was used - this rejected edges that should not have been rejected for cases than automobile.
  * Fix A* handling of edge costs for trivial routes. This fixed an issue with disconnected regions that projected to a single edge.
  * Fix TripPathBuilder crash if first edge is a transition edge (was occurring with map-matching in rare occasions).

## Release Date: 2017-05-15 Valhalla 2.2.3
* **Map Matching Improvement**
  * Return begin and end route discontinuities. Also, returns partial shape of edge at route discontinuity.
* **Isochrone Improvements**
  * Add logic to make sure the center location remains fixed at the center of a tile/grid in the isotile.
  * Add a default generalization factor that is based on the grid size. Users can still override this factor but the default behavior is improved.
  * Add ExpandForward and ExpandReverse methods as is done in bidirectional A*. This improves handling of transitions between hierarchy levels.
* **Graph Correlation Improvements**
  * Add options to control both radius and reachability per input location (with defaults) to control correlation of input locations to the graph in such a way as to avoid routing between disconnected regions and favor more likely paths.

## Release Date: 2017-05-08 Valhalla 2.2.0
* **Guidance Improvements**
  * Added Russian (ru-RU) narrative file.
  * Updated Slovenian (sl-SI) narrative file.
* **Data Producer Updates**
  * Assign destination sign info on bidirectional ramps.
  * Update ReclassifyLinks. Use a "link-tree" which is formed from the exit node and terminates at entrance nodes. Exit nodes are sorted by classification so motorway exits are done before trunks, etc. Updated the turn channel logic - now more consistently applies turn channel use.
  * Updated traffic segment associations to properly work with elevation and lane connectivity information (which is stored after the traffic association).

## Release Date: 2017-04-24 Valhalla 2.1.9
* **Elevation Update**
  * Created a new EdgeElevation structure which includes max upward and downward slope (moved from DirectedEdge) and mean elevation.
* **Routing Improvements**
  * Destination only fix when "nested" destination only areas cause a route failure. Allow destination only edges (with penalty) on 2nd pass.
  * Fix heading to properly use the partial edge shape rather than entire edge shape to determine heading at the begin and end locations.
  * Some cleanup and simplification of the bidirectional A* algorithm.
  * Some cleanup and simplification of TripPathBuilder.
  * Make TileHierarchy data and methods static and remove tile_dir from the tile hierarchy.
* **Map Matching Improvement**
  * Return matched points with trace attributes when using map_snap.
* **Data Producer Updates**
  * lua updates so that the chunnel will work again.

## Release Date: 2017-04-04 Valhalla 2.1.8
* **Map Matching Release**
  * Added max trace limits and out-of-bounds checks for customizable trace options

## Release Date: 2017-03-29 Valhalla 2.1.7
* **Map Matching Release**
  * Increased service limits for trace
* **Data Producer Updates**
  * Transit: Remove the dependency on using level 2 tiles for transit builder
* **Traffic Updates**
  * Segment matcher completely re-written to handle many complex issues when matching traces to OTSs
* **Service Improvement**
  * Bug Fix - relaxed rapidjson parsing to allow numeric type coercion
* **Routing Improvements**
  * Level the forward and reverse paths in bidirectional A * to account for distance approximation differences.
  * Add logic for Use==kPath to bicycle costing so that paths are favored (as are footways).

## Release Date: 2017-03-10 Valhalla 2.1.3
* **Guidance Improvement**
  * Corrections to Slovenian narrative language file
  **Routing Improvements**
  * Increased the pedestrian search radius from 25 to 50 within the meili configuration to reduce U-turns with map-matching
  * Added a max avoid location limit

## Release Date: 2017-02-22 Valhalla 2.1.0
* **Guidance Improvement**
  * Added ca-ES (Catalan) and sl-SI (Slovenian) narrative language files
* **Routing  Improvement**
  * Fix through location reverse ordering bug (introduced in 2.0.9) in output of route responses for depart_at routes
  * Fix edge_walking method to handle cases where more than 1 initial edge is found
* **Data Producer Updates**
  * Improved transit by processing frequency based schedules.
  * Updated graph validation to more aggressively check graph consistency on level 0 and level 1
  * Fix the EdgeInfo hash to not create duplicate edge info records when creating hierarchies

## Release Date: 2017-02-21 Valhalla 2.0.9
* **Guidance Improvement**
  * Improved Italian narrative by handling articulated prepositions
  * Properly calling out turn channel maneuver
* **Routing Improvement**
  * Improved path determination by increasing stop impact for link to link transitions at intersections
  * Fixed through location handling, now includes cost at throughs and properly uses heading
  * Added ability to adjust location heading tolerance
* **Traffic Updates**
  * Fixed segment matching json to properly return non-string values where apropriate
* **Data Producer Updates**
  * Process node:ref and way:junction_ref as a semicolon separated list for exit numbers
  * Removed duplicated interchange sign information when ways are split into edges
  * Use a sequence within HierarchyBuilder to lower memory requirements for planet / large data imports.
  * Add connecting OSM wayId to a transit stop within NodeInfo.
  * Lua update:  removed ways that were being added to the routing graph.
  * Transit:  Fixed an issue where add_service_day and remove_service_day was not using the tile creation date, but the service start date for transit.
  * Transit:  Added acceptance test logic.
  * Transit:  Added fallback option if the associated wayid is not found.  Use distance approximator to find the closest edge.
  * Transit:  Added URL encoding for one stop ids that contain diacriticals.  Also, added include_geometry=false for route requests.
* **Optimized Routing Update**
  * Added an original index to the location object in the optimized route response
* **Trace Route Improvement**
  * Updated find_start_node to fix "GraphTile NodeInfo index out of bounds" error

## Release Date: 2017-01-30 Valhalla 2.0.6
* **Guidance Improvement**
  * Italian phrases were updated
* **Routing Improvement**
  * Fixed an issue where date and time was returning an invalid ISO8601 time format for date_time values in positive UTC. + sign was missing.
  * Fixed an encoding issue that was discovered for tranist_fetcher.  We were not encoding onestop_ids or route_ids.  Also, added exclude_geometry=true for route API calls.
* **Data Producer Updates**
  * Added logic to grab a single feed in valhalla_build_transit.

## Release Date: 2017-01-04 Valhalla 2.0.3
* **Service Improvement**
  * Added support for interrupting requests. If the connection is closed, route computation and map-matching can be interrupted prior to completion.
* **Routing Improvement**
  * Ignore name inconsistency when entering a link to avoid double penalizing.
* **Data Producer Updates**
  * Fixed consistent name assignment for ramps and turn lanes which improved guidance.
  * Added a flag to directed edges indicating if the edge has names. This can potentially be used in costing methods.
  * Allow future use of spare GraphId bits within DirectedEdge.

## Release Date: 2016-12-13 Valhalla 2.0.2
* **Routing Improvement**
  * Added support for multi-way restrictions to matrix and isochrones.
  * Added HOV costing model.
  * Speed limit updates.   Added logic to save average speed separately from speed limits.
  * Added transit include and exclude logic to multimodal isochrone.
  * Fix some edge cases for trivial (single edge) paths.
  * Better treatment of destination access only when using bidirectional A*.
* **Performance Improvement**
  * Improved performance of the path algorithms by making many access methods inline.

## Release Date: 2016-11-28 Valhalla 2.0.1
* **Routing Improvement**
  * Preliminary support for multi-way restrictions
* **Issues Fixed**
  * Fixed tile incompatiblity between 64 and 32bit architectures
  * Fixed missing edges within tile edge search indexes
  * Fixed an issue where transit isochrone was cut off if we took transit that was greater than the max_seconds and other transit lines or buses were then not considered.

## Release Date: 2016-11-15 Valhalla 2.0

* **Tile Redesign**
  * Updated the graph tiles to store edges only on the hierarchy level they belong to. Prior to this, the highways were stored on all levels, they now exist only on the highway hierarchy. Similar changes were made for arterial level roads. This leads to about a 20% reduction in tile size.
  * The tile redesign required changes to the path generation algorithms. They must now transition freely beteeen levels, even for pedestrian and bicycle routes. To offset the extra transitions, the main algorithms were changed to expand nodes at each level that has directed edges, rather than adding the transition edges to the priority queue/adjacency list. This change helps performance. The hierarchy limits that are used to speed the computation of driving routes by utilizing the highway hierarchy were adjusted to work with the new path algorithms.
  * Some changes to costing were also required, for example pedestrian and bicycle routes skip shortcut edges.
  * Many tile data structures were altered to explicitly size different fields and make room for "spare" fields that will allow future growth. In addition, the tile itself has extra "spare" records that can be appended to the end of the tile and referenced from the tile header. This also will allow future growth without breaking backward compatibility.
* **Guidance Improvement**
  * Refactored trip path to use an enumerated `Use` for edge and an enumerated `NodeType` for node
  * Fixed some wording in the Hindi narrative file
  * Fixed missing turn maneuver by updating the forward intersecting edge logic
* **Issues Fixed**
  * Fixed an issue with pedestrian routes where a short u-turn was taken to avoid the "crossing" penalty.
  * Fixed bicycle routing due to high penalty to enter an access=destination area. Changed to a smaller, length based factor to try to avoid long regions where access = destination. Added a driveway penalty to avoid taking driveways (which are often marked as access=destination).
  * Fixed regression where service did not adhere to the list of allowed actions in the Loki configuration
* **Graph Correlation**
  * External contributions from Navitia have lead to greatly reduced per-location graph correlation. Average correlation time is now less than 1ms down from 4-9ms.

## Release Date: 2016-10-17

* **Guidance Improvement**
  * Added the Hindi (hi-IN) narrative language
* **Service Additions**
  * Added internal valhalla error codes utility in baldr and modified all services to make use of and return as JSON response
  * See documentation https://github.com/valhalla/valhalla-docs/blob/master/api-reference.md#internal-error-codes-and-conditions
* **Time-Distance Matrix Improvement**
  * Added a costmatrix performance fix for one_to_many matrix requests
* **Memory Mapped Tar Archive - Tile Extract Support**
  * Added the ability to load a tar archive of the routing graph tiles. This improves performance under heavy load and reduces the memory requirement while allowing multiple processes to share cache resources.

## Release Date: 2016-09-19

* **Guidance Improvement**
  * Added pirate narrative language
* **Routing Improvement**
  * Added the ability to include or exclude stops, routes, and operators in multimodal routing.
* **Service Improvement**
  * JSONify Error Response

## Release Date: 2016-08-30

* **Pedestrian Routing Improvement**
  * Fixes for trivial pedestrian routes

## Release Date: 2016-08-22

* **Guidance Improvements**
  * Added Spanish narrative
  * Updated the start and end edge heading calculation to be based on road class and edge use
* **Bicycle Routing Improvements**
  * Prevent getting off a higher class road for a small detour only to get back onto the road immediately.
  * Redo the speed penalties and road class factors - they were doubly penalizing many roads with very high values.
  * Simplify the computation of weighting factor for roads that do not have cycle lanes. Apply speed penalty to slightly reduce favoring
of non-separated bicycle lanes on high speed roads.
* **Routing Improvements**
  * Remove avoidance of U-turn for pedestrian routes. This improves use with map-matching since pedestrian routes can make U-turns.
  * Allow U-turns at dead-ends for driving (and bicycling) routes.
* **Service Additions**
  * Add support for multi-modal isochrones.
  * Added base code to allow reverse isochrones (path from anywhere to a single destination).
* **New Sources to Targets**
  * Added a new Matrix Service action that allows you to request any of the 3 types of time-distance matrices by calling 1 action.  This action takes a sources and targets parameter instead of the locations parameter.  Please see the updated Time-Distance Matrix Service API reference for more details.

## Release Date: 2016-08-08

 * **Service additions**
  * Latitude, longitude bounding boxes of the route and each leg have been added to the route results.
  * Added an initial isochrone capability. This includes methods to create an "isotile" - a 2-D gridded data set with time to reach each lat,lon grid from an origin location. This isoltile is then used to create contours at specified times. Interior contours are optionally removed and the remaining outer contours are generalized and converted to GeoJSON polygons. An initial version supporting multimodal route types has also been added.
 * **Data Producer Updates**
  * Fixed tranist scheduling issue where false schedules were getting added.
 * **Tools Additionas**
  * Added `valhalla_export_edges` tool to allow shape and names to be dumped from the routing tiles

## Release Date: 2016-07-19

 * **Guidance Improvements**
  * Added French narrative
  * Added capability to have narrative language aliases - For example: German `de-DE` has an alias of `de`
 * **Transit Stop Update** - Return latitude and longitude for each transit stop
 * **Data Producer Updates**
  * Added logic to use lanes:forward, lanes:backward, speed:forward, and speed:backward based on direction of the directed edge.
  * Added support for no_entry, no_exit, and no_turn restrictions.
  * Added logic to support country specific access. Based on country tables found here: http://wiki.openstreetmap.org/wiki/OSM_tags_for_routing/Access-Restrictions

## Release Date: 2016-06-08

 * **Bug Fix** - Fixed a bug where edge indexing created many small tiles where no edges actually intersected. This allowed impossible routes to be considered for path finding instead of rejecting them earlier.
 * **Guidance Improvements**
  * Fixed invalid u-turn direction
  * Updated to properly call out jughandle routes
  * Enhanced signless interchange maneuvers to help guide users
 * **Data Producer Updates**
  * Updated the speed assignment for ramp to be a percentage of the original road class speed assignment
  * Updated stop impact logic for turn channel onto ramp

## Release Date: 2016-05-19

 * **Bug Fix** - Fixed a bug where routes fail within small, disconnected "islands" due to the threshold logic in prior release. Also better logic for not-thru roads.

## Release Date: 2016-05-18

 * **Bidirectional A* Improvements** - Fixed an issue where if both origin and destination locations where on not-thru roads that meet at a common node the path ended up taking a long detour. Not all cases were fixed though - next release should fix. Trying to address the termination criteria for when the best connection point of the 2 paths is optimal. Turns out that the initial case where both opposing edges are settled is not guaranteed to be the least cost path. For now we are setting a threshold and extending the search while still tracking best connections. Fixed the opposing edge when a hierarchy transition occurs.
 * **Guidance Globalization** -  Fixed decimal distance to be locale based.
 * **Guidance Improvements**
  * Fixed roundabout spoke count issue by fixing the drive_on_right attribute.
  * Simplified narative by combining unnamed straight maneuvers
  * Added logic to confirm maneuver type assignment to avoid invalid guidance
  * Fixed turn maneuvers by improving logic for the following:
    * Internal intersection edges
    * 'T' intersections
    * Intersecting forward edges
 * **Data Producer Updates** - Fix the restrictions on a shortcut edge to be the same as the last directed edge of the shortcut (rather than the first one).

## Release Date: 2016-04-28

 * **Tile Format Updates** - Separated the transit graph from the "road only" graph into different tiles but retained their interconnectivity. Transit tiles are now hierarchy level 3.
 * **Tile Format Updates** - Reduced the size of graph edge shape data by 5% through the use of varint encoding (LEB128)
 * **Tile Format Updates** - Aligned `EdgeInfo` structures to proper byte boundaries so as to maintain compatibility for systems who don't support reading from unaligned addresses.
 * **Guidance Globalization** -  Added the it-IT(Italian) language file. Added support for CLDR plural rules. The cs-CZ(Czech), de-DE(German), and en-US(US English) language files have been updated.
 * **Travel mode based instructions** -  Updated the start, post ferry, and post transit insructions to be based on the travel mode, for example:
  * `Drive east on Main Street.`
  * `Walk northeast on Broadway.`
  * `Bike south on the cycleway.`

## Release Date: 2016-04-12

 * **Guidance Globalization** -  Added logic to use tagged language files that contain the guidance phrases. The initial versions of en-US, de-DE, and cs-CZ have been deployed.
 * **Updated ferry defaults** -  Bumped up use_ferry to 0.65 so that we don't penalize ferries as much.

## Release Date: 2016-03-31
 * **Data producer updates** - Do not generate shortcuts across a node which is a fork. This caused missing fork maneuvers on longer routes.  GetNames update ("Broadway fix").  Fixed an issue with looking up a name in the ref map and not the name map.  Also, removed duplicate names.  Private = false was unsetting destination only flags for parking aisles.

## Release Date: 2016-03-30
 * **TripPathBuilder Bug Fix** - Fixed an exception that was being thrown when trying to read directed edges past the end of the list within a tile. This was due to errors in setting walkability and cyclability on upper hierarchies.

## Release Date: 2016-03-28

 * **Improved Graph Correlation** -  Correlating input to the routing graph is carried out via closest first traversal of the graph's, now indexed, geometry. This results in faster correlation and gaurantees the absolute closest edge is found.

## Release Date: 2016-03-16

 * **Transit type returned** -  The transit type (e.g. tram, metro, rail, bus, ferry, cable car, gondola, funicular) is now returned with each transit maneuver.
 * **Guidance language** -  If the language option is not supplied or is unsupported then the language will be set to the default (en-US). Also, the service will return the language in the trip results.
 * **Update multimodal path algorithm** - Applied some fixes to multimodal path algorithm. In particular fixed a bug where the wrong sortcost was added to the adjacency list. Also separated "in-station" transfer costs from transfers between stops.
 * **Data producer updates** - Do not combine shortcut edges at gates or toll booths. Fixes avoid toll issues on routes that included shortcut edges.

## Release Date: 2016-03-07

 * **Updated all APIs to honor the optional DNT (Do not track) http header** -  This will avoid logging locations.
 * **Reduce 'Merge maneuver' verbal alert instructions** -  Only create a verbal alert instruction for a 'Merge maneuver' if the previous maneuver is > 1.5 km.
 * **Updated transit defaults.  Tweaked transit costing logic to obtain better routes.** -  use_rail = 0.6, use_transfers = 0.3, transfer_cost = 15.0 and transfer_penalty = 300.0.  Updated the TransferCostFactor to use the transfer_factor correctly.  TransitionCost for pedestrian costing bumped up from 20.0f to 30.0f when predecessor edge is a transit connection.
 * **Initial Guidance Globalization** -  Partial framework for Guidance Globalization. Started reading some guidance phrases from en-US.json file.

## Release Date: 2016-02-22

 * **Use bidirectional A* for automobile routes** - Switch to bidirectional A* for all but bus routes and short routes (where origin and destination are less than 10km apart). This improves performance and has less failure cases for longer routes. Some data import adjustments were made (02-19) to fix some issues encountered with arterial and highway hierarchies. Also only use a maximum of 2 passes for bidirecdtional A* to reduce "long time to fail" cases.
 * **Added verbal multi-cue guidance** - This combines verbal instructions when 2 successive maneuvers occur in a short amount of time (e.g., Turn right onto MainStreet. Then Turn left onto 1st Avenue).

## Release Date: 2016-02-19

 * **Data producer updates** - Reduce stop impact when all edges are links (ramps or turn channels). Update opposing edge logic to reject edges that do no have proper access (forward access == reverse access on opposing edge and vice-versa). Update ReclassifyLinks for cases where a single edge (often a service road) intersects a ramp improperly causing the ramp to reclassified when it should not be. Updated maximum OSM node Id (now exceeds 4000000000). Move lua from conf repository into mjolnir.

## Release Date: 2016-02-01

 * **Data producer updates** - Reduce speed on unpaved/rough roads. Add statistics for hgv (truck) restrictions.

## Release Date: 2016-01-26

 * **Added capability to disable narrative production** - Added the `narrative` boolean option to allow users to disable narrative production. Locations, shape, length, and time are still returned. The narrative production is enabled by default. The possible values for the `narrative` option are: false and true
 * **Added capability to mark a request with an id** - The `id` is returned with the response so a user could match to the corresponding request.
 * **Added some logging enhancements, specifically [ANALYTICS] logging** - We want to focus more on what our data is telling us by logging specific stats in Logstash.

## Release Date: 2016-01-18

 * **Data producer updates** - Data importer configuration (lua) updates to fix a bug where buses were not allowed on restricted lanes.  Fixed surface issue (change the default surface to be "compacted" for footways).

## Release Date: 2016-01-04

 * **Fixed Wrong Costing Options Applied** - Fixed a bug in which a previous requests costing options would be used as defaults for all subsequent requests.

## Release Date: 2015-12-18

 * **Fix for bus access** - Data importer configuration (lua) updates to fix a bug where bus lanes were turning off access for other modes.
 * **Fix for extra emergency data** - Data importer configuration (lua) updates to fix a bug where we were saving hospitals in the data.
 * **Bicycle costing update** - Updated kTCSlight and kTCFavorable so that cycleways are favored by default vs roads.

## Release Date: 2015-12-17

 * **Graph Tile Data Structure update** - Updated structures within graph tiles to support transit efforts and truck routing. Removed TransitTrip, changed TransitRoute and TransitStop to indexes (rather than binary search). Added access restrictions (like height and weight restrictions) and the mode which they impact to reduce need to look-up.
 * **Data producer updates** - Updated graph tile structures and import processes.

## Release Date: 2015-11-23

 * **Fixed Open App for OSRM functionality** - Added OSRM functionality back to Loki to support Open App.

## Release Date: 2015-11-13

 * **Improved narrative for unnamed walkway, cycleway, and mountain bike trail** - A generic description will be used for the street name when a walkway, cycleway, or mountain bike trail maneuver is unnamed. For example, a turn right onto a unnamed walkway maneuver will now be: "Turn right onto walkway."
 * **Fix costing bug** - Fix a bug introduced in EdgeLabel refactor (impacted time distance matrix only).

## Release Date: 2015-11-3

 * **Enhance bi-directional A* logic** - Updates to bidirectional A* algorithm to fix the route completion logic to handle cases where a long "connection" edge could lead to a sub-optimal path. Add hierarchy and shortcut logic so we can test and use bidirectional A* for driving routes. Fix the destination logic to properly handle oneways as the destination edge. Also fix U-turn detection for reverse search when hierarchy transitions occur.
 * **Change "Go" to "Head" for some instructions** - Start, exit ferry.
 * **Update to roundabout instructions** - Call out roundabouts for edges marked as links (ramps, turn channels).
 * **Update bicycle costing** - Fix the road factor (for applying weights based on road classification) and lower turn cost values.

## Data Producer Release Date: 2015-11-2

 * **Updated logic to not create shortcut edges on roundabouts** - This fixes some roundabout exit counts.

## Release Date: 2015-10-20

 * **Bug Fix for Pedestrian and Bicycle Routes** - Fixed a bug with setting the destination in the bi-directional Astar algorithm. Locations that snapped to a dead-end node would have failed the route and caused a timeout while searching for a valid path. Also fixed the elapsed time computation on the reverse path of bi-directional algorithm.

## Release Date: 2015-10-16

 * **Through Location Types** - Improved support for locations with type = "through". Routes now combine paths that meet at each through location to create a single "leg" between locations with type = "break". Paths that continue at a through location will not create a U-turn unless the path enters a "dead-end" region (neighborhood with no outbound access).
 * **Update shortcut edge logic** - Now skips long shortcut edges when close to the destination. This can lead to missing the proper connection if the shortcut is too long. Fixes #245 (thor).
 * **Per mode service limits** - Update configuration to allow setting different maximum number of locations and distance per mode.
 * **Fix shape index for trivial path** - Fix a bug where when building the the trip path for a "trivial" route (includes just one edge) where the shape index exceeded that size of the shape.

## Release Date: 2015-09-28

 * **Elevation Influenced Bicycle Routing** - Enabled elevation influenced bicycle routing. A "use-hills" option was added to the bicycle costing profile that can tune routes to avoid hills based on grade and amount of elevation change.
 * **"Loop Edge" Fix** - Fixed a bug with edges that form a loop. Split them into 2 edges during data import.
 * **Additional information returned from 'locate' method** - Added information that can be useful when debugging routes and data. Adds information about nodes and edges at a location.
 * **Guidance/Narrative Updates** - Added side of street to destination narrative. Updated verbal instructions.<|MERGE_RESOLUTION|>--- conflicted
+++ resolved
@@ -40,12 +40,9 @@
 
 * **Enhancement**
    * CHANGED: Favor turn channels more [#3222](https://github.com/valhalla/valhalla/pull/3222)
-<<<<<<< HEAD
    * ADDED: isochrone action for /expansion endpoint to track dijkstra expansion [#3215](https://github.com/valhalla/valhalla/pull/3215)
    * CHANGED: Rename `valhalla::midgard::logging::LogLevel` enumerators to avoid clash with common macros [#3236](https://github.com/valhalla/valhalla/pull/3236)
-=======
    * CHANGED: Rename `valhalla::midgard::logging::LogLevel` enumerators to avoid clash with common macros [#3237](https://github.com/valhalla/valhalla/pull/3237)
->>>>>>> a694ae65
    * CHANGED: Move pre-defined algorithm-based factors inside `RelaxHierarchyLimits` [#3253](https://github.com/valhalla/valhalla/pull/3253)
    * ADDED: Reject alternatives with too long detours [#3238](https://github.com/valhalla/valhalla/pull/3238)
    * ADDED: Added info to /status endpoint [#3008](https://github.com/valhalla/valhalla/pull/3008)
