--- conflicted
+++ resolved
@@ -14,11 +14,8 @@
    * FIXED: Undefined behaviour on some platforms due to unaligned reads [#3447](https://github.com/valhalla/valhalla/pull/3447)
    * FIXED: Fixed undefined behavior due to invalid shift exponent when getting edge's heading [#3450](https://github.com/valhalla/valhalla/pull/3450)
    * FIXED: Use midgard::unaligned_read in GraphTileBuilder::AddSigns [#3456](https://github.com/valhalla/valhalla/pull/3456)
-<<<<<<< HEAD
+   * FIXED: Relax test margin for time dependent traffic test [#3467](https://github.com/valhalla/valhalla/pull/3467)
    * FIXED: Fixed missed intersection heading [#3463](https://github.com/valhalla/valhalla/pull/3463)
-=======
-   * FIXED: Relax test margin for time dependent traffic test [#3467](https://github.com/valhalla/valhalla/pull/3467)
->>>>>>> d5d975d0
 
 * **Enhancement**
    * CHANGED: Pronunciation for names and destinations [#3132](https://github.com/valhalla/valhalla/pull/3132)
