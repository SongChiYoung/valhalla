--- conflicted
+++ resolved
@@ -27,9 +27,7 @@
    * ADDED: Support for date_time type invariant for map matching [#2712](https://github.com/valhalla/valhalla/pull/2712)
    * ADDED: Add Bulgarian locale [#2825](https://github.com/valhalla/valhalla/pull/2825)
    * FIXED: No need for write permissions on tarball indices [#2822](https://github.com/valhalla/valhalla/pull/2822)
-<<<<<<< HEAD
   * nit: Links debug build with lld [#2813](https://github.com/valhalla/valhalla/pull/2813)
-=======
    * ADDED: Add costing option `use_living_streets` to avoid or favor living streets in route. [#2788](https://github.com/valhalla/valhalla/pull/2788)
    * CHANGED: Do not allocate mapped_cache vector in skadi when no elevation source is provided. [#2841](https://github.com/valhalla/valhalla/pull/2841)
    * ADDED: Added support for destination for conditional access restrictions [#2857](https://github.com/valhalla/valhalla/pull/2857)
@@ -46,7 +44,6 @@
    * CHANGED: Service roads are not penalized for `pedestrian` costing by default. [#2898](https://github.com/valhalla/valhalla/pull/2898)
    * ADDED: Add complex mandatory restrictions support [#2766](https://github.com/valhalla/valhalla/pull/2766)
    * ADDED: Status endpoint for future status info and health checking of running service [#2907](https://github.com/valhalla/valhalla/pull/2907)
->>>>>>> 6901099c
 
 ## Release Date: 2021-01-25 Valhalla 3.1.0
 * **Removed**
