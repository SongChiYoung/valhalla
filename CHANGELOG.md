## Release Date: 2021-??-?? Valhalla 3.1.1
* **Removed**
   * REMOVED: The tossing of private roads in [#1960](https://github.com/valhalla/valhalla/pull/1960) was too aggressive and resulted in a lot of no routes.  Reverted this logic.  [#2934](https://github.com/valhalla/valhalla/pull/2934)

* **Bug Fix**
   * FIXED: Fix compression_utils.cc::inflate(...) throw - make it catchable [#2839](https://github.com/valhalla/valhalla/pull/2839)
   * FIXED: Fix compiler errors if HAVE_HTTP not enabled [#2807](https://github.com/valhalla/valhalla/pull/2807)
   * FIXED: Fix alternate route serialization [#2811](https://github.com/valhalla/valhalla/pull/2811)
   * FIXED: Store restrictions in the right tile [#2781](https://github.com/valhalla/valhalla/pull/2781)
   * FIXED: Failing to write tiles because of racing directory creation [#2810](https://github.com/valhalla/valhalla/pull/2810)
   * FIXED: Regression in stopping expansion on transitions down in time-dependent routes [#2815](https://github.com/valhalla/valhalla/pull/2815)
   * FIXED: Fix crash in loki when trace_route is called with 2 locations.[#2817](https://github.com/valhalla/valhalla/pull/2817)
   * FIXED: Mark the restriction start and end as via ways to fix IsBridgingEdge function in Bidirectional Astar [#2796](https://github.com/valhalla/valhalla/pull/2796)
   * FIXED: Dont add predictive traffic to the tile if it's empty [#2826](https://github.com/valhalla/valhalla/pull/2826)
   * FIXED: Fix logic bidirectional astar to avoid double u-turns and extra detours [#2802](https://github.com/valhalla/valhalla/pull/2802)
   * FIXED: Re-enable transition cost for motorcycle profile [#2837](https://github.com/valhalla/valhalla/pull/2837)
   * FIXED: Increase limits for timedep_* algorithms. Split track_factor into edge factor and transition penalty [#2845](https://github.com/valhalla/valhalla/pull/2845)
   * FIXED: Loki was looking up the wrong costing enum for avoids [#2856](https://github.com/valhalla/valhalla/pull/2856)
   * FIXED: Fix way_ids -> graph_ids conversion for complex restrictions: handle cases when a way is split into multiple edges [#2848](https://github.com/valhalla/valhalla/pull/2848)
   * FIXED: Honor access mode while matching OSMRestriction with the graph [#2849](https://github.com/valhalla/valhalla/pull/2849)
   * FIXED: Ensure route summaries are unique among all returned route/legs [#2874](https://github.com/valhalla/valhalla/pull/2874)
   * FIXED: Fix compilation errors when boost < 1.68 and libprotobuf < 3.6  [#2878](https://github.com/valhalla/valhalla/pull/2878)
   * FIXED: Allow u-turns at no-access barriers when forced by heading [#2875](https://github.com/valhalla/valhalla/pull/2875)
   * FIXED: Fixed "No route found" error in case of multipoint request with locations near low reachability edges [#2914](https://github.com/valhalla/valhalla/pull/2914)
   * FIXED: Python bindings installation [#2751](https://github.com/valhalla/valhalla/issues/2751)
   * FIXED: Skip bindings if there's no Python development version [#2893](https://github.com/valhalla/valhalla/pull/2893)
   * FIXED: Use CMakes built-in Python variables to configure installation [#2931](https://github.com/valhalla/valhalla/pull/2931)
   * FIXED: Sometimes emitting zero-length route geometry when traffic splits edge twice [#2943](https://github.com/valhalla/valhalla/pull/2943)
   * FIXED: Fix map-match segfault when gps-points project very near a node [#2946](https://github.com/valhalla/valhalla/pull/2946)
   * FIXED: Use kServiceRoad edges while searching for ferry connection [#2933](https://github.com/valhalla/valhalla/pull/2933)
   * FIXED: Enhanced logic for IsTurnChannelManeuverCombinable [#2952](https://github.com/valhalla/valhalla/pull/2952)
   * FIXED: Restore compatibility with gcc 6.3.0, libprotobuf 3.0.0, boost v1.62.0 [#2953](https://github.com/valhalla/valhalla/pull/2953)
   * FIXED: Dont abort bidirectional a-star search if only one direction is exhausted [#2936](https://github.com/valhalla/valhalla/pull/2936)
   * FIXED: Fixed missing comma in the scripts/valhalla_build_config [#2963](https://github.com/valhalla/valhalla/pull/2963)
   * FIXED: Reverse and Multimodal Isochrones were returning forward results [#2967](https://github.com/valhalla/valhalla/pull/2967)
   * FIXED: Map-match fix for first gps-point being exactly equal to street shape-point [#2977](https://github.com/valhalla/valhalla/pull/2977)
   * FIXED: Add missing GEOS:GEOS dep to mjolnir target [#2901](https://github.com/valhalla/valhalla/pull/2901)
   * FIXED: Fix polygon area calculation: use Shoelace formula [#2927](https://github.com/valhalla/valhalla/pull/2927)
   * FIXED: Isochrone: orient segments/rings acoording to the right-hand rule [#2932](https://github.com/valhalla/valhalla/pull/2932)
   * FIXED: Parsenodes fix: check if index is out-of-bound first [#2984](https://github.com/valhalla/valhalla/pull/2984)

* **Enhancement**
   * Pedestrian crossing should be a separate TripLeg_Use [#2950](https://github.com/valhalla/valhalla/pull/2950)
   * CHANGED: Azure uses ninja as generator [#2779](https://github.com/valhalla/valhalla/pull/2779)
   * ADDED: Support for date_time type invariant for map matching [#2712](https://github.com/valhalla/valhalla/pull/2712)
   * ADDED: Add Bulgarian locale [#2825](https://github.com/valhalla/valhalla/pull/2825)
   * FIXED: No need for write permissions on tarball indices [#2822](https://github.com/valhalla/valhalla/pull/2822)
   * ADDED: nit: Links debug build with lld [#2813](https://github.com/valhalla/valhalla/pull/2813)
   * ADDED: Add costing option `use_living_streets` to avoid or favor living streets in route. [#2788](https://github.com/valhalla/valhalla/pull/2788)
   * CHANGED: Do not allocate mapped_cache vector in skadi when no elevation source is provided. [#2841](https://github.com/valhalla/valhalla/pull/2841)
   * ADDED: avoid_polygons logic [#2750](https://github.com/valhalla/valhalla/pull/2750)
   * ADDED: Added support for destination for conditional access restrictions [#2857](https://github.com/valhalla/valhalla/pull/2857)
   * CHANGED: Large sequences are now merge sorted which can be dramatically faster with certain hardware configurations. This is especially useful in speeding up the earlier stages (parsing, graph construction) of tile building [#2850](https://github.com/valhalla/valhalla/pull/2850)
   * CHANGED: When creating the intial graph edges by setting at which nodes they start and end, first mark the indices of those nodes in another sequence and then sort them by edgeid so that we can do the setting of start and end node sequentially in the edges file. This is much more efficient on certain hardware configurations [#2851](https://github.com/valhalla/valhalla/pull/2851)
   * CHANGED: Use relative cost threshold to extend search in bidirectional astar in order to find more alternates [#2868](https://github.com/valhalla/valhalla/pull/2868)
   * CHANGED: Throw an exception if directory does not exist when building traffic extract [#2871](https://github.com/valhalla/valhalla/pull/2871)
   * CHANGED: Support for ignoring multiple consecutive closures at start/end locations [#2846](https://github.com/valhalla/valhalla/pull/2846)
   * ADDED: Added sac_scale to trace_attributes output and locate edge output [#2818](https://github.com/valhalla/valhalla/pull/2818)
   * ADDED: Ukrainian language translations [#2882](https://github.com/valhalla/valhalla/pull/2882)
   * ADDED: Add support for closure annotations [#2816](https://github.com/valhalla/valhalla/pull/2816)
   * ADDED: Add costing option `service_factor`. Implement possibility to avoid or favor generic service roads in route for all costing options. [#2870](https://github.com/valhalla/valhalla/pull/2870)
   * CHANGED: Reduce stop impact cost when flow data is present [#2891](https://github.com/valhalla/valhalla/pull/2891)
   * CHANGED: Update visual compare script [#2803](https://github.com/valhalla/valhalla/pull/2803)
   * CHANGED: Service roads are not penalized for `pedestrian` costing by default. [#2898](https://github.com/valhalla/valhalla/pull/2898)
   * ADDED: Add complex mandatory restrictions support [#2766](https://github.com/valhalla/valhalla/pull/2766)
   * ADDED: Status endpoint for future status info and health checking of running service [#2907](https://github.com/valhalla/valhalla/pull/2907)
   * ADDED: Add min_level argument to valhalla_ways_to_edges [#2918](https://github.com/valhalla/valhalla/pull/2918)
   * ADDED: Adding ability to store the roundabout_exit_turn_degree to the maneuver [#2941](https://github.com/valhalla/valhalla/pull/2941)
   * ADDED: Penalize pencil point uturns and uturns at short internal edges. Note: `motorcycle` and `motor_scooter` models do not penalize on short internal edges. No new uturn penalty logic has been added to the pedestrian and bicycle costing models. [#2944](https://github.com/valhalla/valhalla/pull/2944)
   * CHANGED: Allow config object to be passed-in to path algorithms [#2949](https://github.com/valhalla/valhalla/pull/2949)
   * CHANGED: Allow disabling Werror
   * ADDED: Add ability to build Valhalla modules as STATIC libraries. [#2957](https://github.com/valhalla/valhalla/pull/2957)
   * NIT: Enables compiler warnings in part of mjolnir module [#2922](https://github.com/valhalla/valhalla/pull/2922)
   * CHANGED: Refactor isochrone/reachability forward/reverse search to reduce code repetition [#2969](https://github.com/valhalla/valhalla/pull/2969)
   * ADDED: Set the roundabout exit shape index when we are collapsing the roundabout maneuvers. [#2975](https://github.com/valhalla/valhalla/pull/2975)
   * CHANGED: Penalized closed edges if using them at start/end locations [#2964](https://github.com/valhalla/valhalla/pull/2964)
<<<<<<< HEAD
   * CHANGED: Refactor bidirectional astar forward/reverse search to reduce code repetition [#2970](https://github.com/valhalla/valhalla/pull/2970)
=======
   * ADDED: Add shoulder to trace_attributes output. [#2980](https://github.com/valhalla/valhalla/pull/2980)
>>>>>>> 2e74c327

## Release Date: 2021-01-25 Valhalla 3.1.0
* **Removed**
   * REMOVED: Remove Node bindings. [#2502](https://github.com/valhalla/valhalla/pull/2502)
   * REMOVED: appveyor builds. [#2550](https://github.com/valhalla/valhalla/pull/2550)
   * REMOVED: Removed x86 CI builds. [#2792](https://github.com/valhalla/valhalla/pull/2792)

* **Bug Fix**
   * FIXED: Crazy ETAs.  If a way has forward speed with no backward speed and it is not oneway, then we must set the default speed.  The reverse logic applies as well.  If a way has no backward speed but has a forward speed and it is not a oneway, then set the default speed. [#2102](https://github.com/valhalla/valhalla/pull/2102)
   * FIXED: Map matching elapsed times spliced amongst different legs and discontinuities are now correct [#2104](https://github.com/valhalla/valhalla/pull/2104)
   * FIXED: Date time information is now propogated amongst different legs and discontinuities [#2107](https://github.com/valhalla/valhalla/pull/2107)
   * FIXED: Adds support for geos-3.8 c++ api [#2021](https://github.com/valhalla/valhalla/issues/2021)
   * FIXED: Updated the osrm serializer to not set junction name for osrm origin/start maneuver - this is not helpful since we are not transitioning through the intersection.  [#2121](https://github.com/valhalla/valhalla/pull/2121)
   * FIXED: Removes precomputing of edge-costs which lead to wrong results [#2120](https://github.com/valhalla/valhalla/pull/2120)
   * FIXED: Complex turn-restriction invalidates edge marked as kPermanent [#2103](https://github.com/valhalla/valhalla/issues/2103)
   * FIXED: Fixes bug with inverted time-restriction parsing [#2167](https://github.com/valhalla/valhalla/pull/2167)
   * FIXED: Fixed several bugs with numeric underflow in map-matching trip durations. These may
     occur when serializing match results where adjacent trace points appear out-of-sequence on the
     same edge [#2178](https://github.com/valhalla/valhalla/pull/2178)
     - `MapMatcher::FormPath` now catches route discontinuities on the same edge when the distance
       percentage along don't agree. The trip leg builder builds disconnected legs on a single edge
       to avoid duration underflow.
     - Correctly populate edge groups when matching results contain loops. When a loop occurs,
       the leg builder now starts at the correct edge where the loop ends, and correctly accounts
       for any contained edges.
     - Duration over-trimming at the terminating edge of a match.
   * FIXED: Increased internal precision of time tracking per edge and maneuver so that maneuver times sum to the same time represented in the leg summary [#2195](https://github.com/valhalla/valhalla/pull/2195)
   * FIXED: Tagged speeds were not properly marked. We were not using forward and backward speeds to flag if a speed is tagged or not.  Should not update turn channel speeds if we are not inferring them.  Added additional logic to handle PH in the conditional restrictions. Do not update stop impact for ramps if they are marked as internal. [#2198](https://github.com/valhalla/valhalla/pull/2198)
   * FIXED: Fixed the sharp turn phrase [#2226](https://github.com/valhalla/valhalla/pull/2226)
   * FIXED: Protect against duplicate points in the input or points that snap to the same location resulting in `nan` times for the legs of the map match (of a 0 distance route) [#2229](https://github.com/valhalla/valhalla/pull/2229)
   * FIXED: Improves restriction check on briding edge in Bidirectional Astar [#2228](https://github.com/valhalla/valhalla/pull/2242)
   * FIXED: Allow nodes at location 0,0 [#2245](https://github.com/valhalla/valhalla/pull/2245)
   * FIXED: Fix RapidJSON compiler warnings and naming conflict [#2249](https://github.com/valhalla/valhalla/pull/2249)
   * FIXED: Fixed bug in resample_spherical_polyline where duplicate successive lat,lng locations in the polyline resulting in `nan` for the distance computation which shortcuts further sampling [#2239](https://github.com/valhalla/valhalla/pull/2239)
   * FIXED: Update exit logic for non-motorways [#2252](https://github.com/valhalla/valhalla/pull/2252)
   * FIXED: Transition point map-matching. When match results are on a transition point, we search for the sibling nodes at that transition and snap it to the corresponding edges in the route. [#2258](https://github.com/valhalla/valhalla/pull/2258)
   * FIXED: Fixed verbal multi-cue logic [#2270](https://github.com/valhalla/valhalla/pull/2270)
   * FIXED: Fixed Uturn cases when a not_thru edge is connected to the origin edge. [#2272](https://github.com/valhalla/valhalla/pull/2272)
   * FIXED: Update intersection classes in osrm response to not label all ramps as motorway [#2279](https://github.com/valhalla/valhalla/pull/2279)
   * FIXED: Fixed bug in mapmatcher when interpolation point goes before the first valid match or after the last valid match. Such behavior usually leads to discontinuity in matching. [#2275](https://github.com/valhalla/valhalla/pull/2275)
   * FIXED: Fixed an issue for time_allowed logic.  Previously we returned false on the first time allowed restriction and did not check them all. Added conditional restriction gurka test and datetime optional argument to gurka header file. [#2286](https://github.com/valhalla/valhalla/pull/2286)
   * FIXED: Fixed an issue for date ranges.  For example, for the range Jan 04 to Jan 02 we need to test to end of the year and then from the first of the year to the end date.  Also, fixed an emergency tag issue.  We should only set the use to emergency if all other access is off. [#2290](https://github.com/valhalla/valhalla/pull/2290)
   * FIXED: Found a few issues with the initial ref and direction logic for ways.  We were overwriting the refs with directionals to the name_offset_map instead of concatenating them together.  Also, we did not allow for blank entries for GetTagTokens. [#2298](https://github.com/valhalla/valhalla/pull/2298)
   * FIXED: Fixed an issue where MatchGuidanceViewJunctions is only looking at the first edge. Set the data_id for guidance views to the changeset id as it is already being populated. Also added test for guidance views. [#2303](https://github.com/valhalla/valhalla/pull/2303)
   * FIXED: Fixed a problem with live speeds where live speeds were being used to determine access, even when a live
   speed (current time) route wasn't what was requested. [#2311](https://github.com/valhalla/valhalla/pull/2311)
   * FIXED: Fix break/continue typo in search filtering [#2317](https://github.com/valhalla/valhalla/pull/2317)
   * FIXED: Fix a crash in trace_route due to iterating past the end of a vector. [#2322](https://github.com/valhalla/valhalla/pull/2322)
   * FIXED: Don't allow timezone information in the local date time string attached at each location. [#2312](https://github.com/valhalla/valhalla/pull/2312)
   * FIXED: Fix short route trimming in bidirectional astar [#2323](https://github.com/valhalla/valhalla/pull/2323)
   * FIXED: Fix shape trimming in leg building for snap candidates that lie within the margin of rounding error [#2326](https://github.com/valhalla/valhalla/pull/2326)
   * FIXED: Fixes route duration underflow with traffic data [#2325](https://github.com/valhalla/valhalla/pull/2325)
   * FIXED: Parse mtb:scale tags and set bicycle access if present [#2117](https://github.com/valhalla/valhalla/pull/2117)
   * FIXED: Fixed segfault.  Shape was missing from options for valhalla_path_comparison and valhalla_run_route.  Also, costing options was missing in valhalla_path_comparison. [#2343](https://github.com/valhalla/valhalla/pull/2343)
   * FIXED: Handle decimal numbers with zero-value mantissa properly in Lua [#2355](https://github.com/valhalla/valhalla/pull/2355)
   * FIXED: Many issues that resulted in discontinuities, failed matches or incorrect time/duration for map matching requests. [#2292](https://github.com/valhalla/valhalla/pull/2292)
   * FIXED: Seeing segfault when loading large osmdata data files before loading LuaJit. LuaJit fails to create luaL_newstate() Ref: [#2158](https://github.com/ntop/ntopng/issues/2158) Resolution is to load LuaJit before loading the data files. [#2383](https://github.com/valhalla/valhalla/pull/2383)
   * FIXED: Store positive/negative OpenLR offsets in bucketed form [#2405](https://github.com/valhalla/valhalla/2405)
   * FIXED: Fix on map-matching return code when breakage distance limitation exceeds. Instead of letting the request goes into meili and fails in finding a route, we check the distance in loki and early return with exception code 172. [#2406](https://github.com/valhalla/valhalla/pull/2406)
   * FIXED: Don't create edges for portions of ways that are doubled back on themselves as this confuses opposing edge index computations [#2385](https://github.com/valhalla/valhalla/pull/2385)
   * FIXED: Protect against nan in uniform_resample_spherical_polyline. [#2431](https://github.com/valhalla/valhalla/pull/2431)
   * FIXED: Obvious maneuvers. [#2436](https://github.com/valhalla/valhalla/pull/2436)
   * FIXED: Base64 encoding/decoding [#2452](https://github.com/valhalla/valhalla/pull/2452)
   * FIXED: Added post roundabout instruction when enter/exit roundabout maneuvers are combined [#2454](https://github.com/valhalla/valhalla/pull/2454)
   * FIXED: openlr: Explicitly check for linear reference option for Valhalla serialization. [#2458](https://github.com/valhalla/valhalla/pull/2458)
   * FIXED: Fix segfault: Do not combine last turn channel maneuver. [#2463](https://github.com/valhalla/valhalla/pull/2463)
   * FIXED: Remove extraneous whitespaces from ja-JP.json. [#2471](https://github.com/valhalla/valhalla/pull/2471)
   * FIXED: Checks protobuf serialization/parsing success [#2477](https://github.com/valhalla/valhalla/pull/2477)
   * FIXED: Fix dereferencing of end for std::lower_bound in sequence and possible UB [#2488](https://github.com/valhalla/valhalla/pull/2488)
   * FIXED: Make tile building reproducible: fix UB-s [#2480](https://github.com/valhalla/valhalla/pull/2480)
   * FIXED: Zero initialize EdgeInfoInner.spare0_. Uninitialized spare0_ field produced UB which causes gurka_reproduce_tile_build to fail intermittently. [2499](https://github.com/valhalla/valhalla/pull/2499)
   * FIXED: Drop unused CHANGELOG validation script, straggling NodeJS references [#2506](https://github.com/valhalla/valhalla/pull/2506)
   * FIXED: Fix missing nullptr checks in graphreader and loki::Reach (causing segfault during routing with not all levels of tiles availble) [#2504](https://github.com/valhalla/valhalla/pull/2504)
   * FIXED: Fix mismatch of triplegedge roadclass and directededge roadclass [#2507](https://github.com/valhalla/valhalla/pull/2507)
   * FIXED: Improve german destination_verbal_alert phrases [#2509](https://github.com/valhalla/valhalla/pull/2509)
   * FIXED: Undefined behavior cases discovered with undefined behavior sanitizer tool. [2498](https://github.com/valhalla/valhalla/pull/2498)
   * FIXED: Fixed logic so verbal keep instructions use branch exit sign info for ramps [#2520](https://github.com/valhalla/valhalla/pull/2520)
   * FIXED: Fix bug in trace_route for uturns causing garbage coordinates [#2517](https://github.com/valhalla/valhalla/pull/2517)
   * FIXED: Simplify heading calculation for turn type. Remove undefined behavior case. [#2513](https://github.com/valhalla/valhalla/pull/2513)
   * FIXED: Always set costing name even if one is not provided for osrm serializer weight_name. [#2528](https://github.com/valhalla/valhalla/pull/2528)
   * FIXED: Make single-thread tile building reproducible: fix seed for shuffle, use concurrency configuration from the mjolnir section. [#2515](https://github.com/valhalla/valhalla/pull/2515)
   * FIXED: More Windows compatibility: build tiles and some run actions work now (including CI tests) [#2300](https://github.com/valhalla/valhalla/issues/2300)
   * FIXED: Transcoding of c++ location to pbf location used path edges in the place of filtered edges. [#2542](https://github.com/valhalla/valhalla/pull/2542)
   * FIXED: Add back whitelisting action types. [#2545](https://github.com/valhalla/valhalla/pull/2545)
   * FIXED: Allow uturns for truck costing now that we have derived deadends marked in the edge label [#2559](https://github.com/valhalla/valhalla/pull/2559)
   * FIXED: Map matching uturn trimming at the end of an edge where it wasn't needed. [#2558](https://github.com/valhalla/valhalla/pull/2558)
   * FIXED: Multicue enter roundabout [#2556](https://github.com/valhalla/valhalla/pull/2556)
   * FIXED: Changed reachability computation to take into account live speed [#2597](https://github.com/valhalla/valhalla/pull/2597)
   * FIXED: Fixed a bug where the temp files were not getting read in if you started with the construct edges or build phase for valhalla_build_tiles. [#2601](https://github.com/valhalla/valhalla/pull/2601)
   * FIXED: Updated fr-FR.json with partial translations. [#2605](https://github.com/valhalla/valhalla/pull/2605)
   * FIXED: Removed superfluous const qualifier from odin/signs [#2609](https://github.com/valhalla/valhalla/pull/2609)
   * FIXED: Internal maneuver placement [#2600](https://github.com/valhalla/valhalla/pull/2600)
   * FIXED: Complete fr-FR.json locale. [#2614](https://github.com/valhalla/valhalla/pull/2614)
   * FIXED: Don't truncate precision in polyline encoding [#2632](https://github.com/valhalla/valhalla/pull/2632)
   * FIXED: Fix all compiler warnings in sif and set to -Werror [#2642](https://github.com/valhalla/valhalla/pull/2642)
   * FIXED: Remove unnecessary maneuvers to continue straight [#2647](https://github.com/valhalla/valhalla/pull/2647)
   * FIXED: Linear reference support in route/mapmatch apis (FOW, FRC, bearing, and number of references) [#2645](https://github.com/valhalla/valhalla/pull/2645)
   * FIXED: Ambiguous local to global (with timezone information) date time conversions now all choose to use the later time instead of throwing unhandled exceptions [#2665](https://github.com/valhalla/valhalla/pull/2665)
   * FIXED: Overestimated reach caused be reenquing transition nodes without checking that they had been already expanded [#2670](https://github.com/valhalla/valhalla/pull/2670)
   * FIXED: Build with C++17 standard. Deprecated function calls are substituted with new ones. [#2669](https://github.com/valhalla/valhalla/pull/2669)
   * FIXED: Improve German post_transition_verbal instruction [#2677](https://github.com/valhalla/valhalla/pull/2677)
   * FIXED: Lane updates.  Add the turn lanes to all edges of the way.  Do not "enhance" turn lanes if they are part of a complex restriction.  Moved ProcessTurnLanes after UpdateManeuverPlacementForInternalIntersectionTurns.  Fix for a missing "uturn" indication for intersections on the previous maneuver, we were serializing an empty list. [#2679](https://github.com/valhalla/valhalla/pull/2679)
   * FIXED: Fixes OpenLr serialization [#2688](https://github.com/valhalla/valhalla/pull/2688)
   * FIXED: Internal edges can't be also a ramp or a turn channel.  Also, if an edge is marked as ramp and turn channel mark it as a ramp.  [2689](https://github.com/valhalla/valhalla/pull/2689)
   * FIXED: Check that speeds are equal for the edges going in the same direction while buildig shortcuts [#2691](https://github.com/valhalla/valhalla/pull/2691)
   * FIXED: Missing fork or bear instruction [#2683](https://github.com/valhalla/valhalla/pull/2683)
   * FIXED: Eliminate null pointer dereference in GraphReader::AreEdgesConnected [#2695](https://github.com/valhalla/valhalla/issues/2695)
   * FIXED: Fix polyline simplification float/double comparison [#2698](https://github.com/valhalla/valhalla/issues/2698)
   * FIXED: Weights were sometimes negative due to incorrect updates to elapsed_cost [#2702](https://github.com/valhalla/valhalla/pull/2702)
   * FIXED: Fix bidirectional route failures at deadends [#2705](https://github.com/valhalla/valhalla/pull/2705)
   * FIXED: Updated logic to call out a non-obvious turn [#2708](https://github.com/valhalla/valhalla/pull/2708)
   * FIXED: valhalla_build_statistics multithreaded mode fixed [#2707](https://github.com/valhalla/valhalla/pull/2707)
   * FIXED: If infer_internal_intersections is true then allow internals that are also ramps or TCs. Without this we produce an extra continue manuever.  [#2710](https://github.com/valhalla/valhalla/pull/2710)
   * FIXED: We were routing down roads that should be destination only. Now we mark roads with motor_vehicle=destination and motor_vehicle=customers or access=destination and access=customers as destination only. [#2722](https://github.com/valhalla/valhalla/pull/2722)
   * FIXED: Replace all Python2 print statements with Python3 syntax [#2716](https://github.com/valhalla/valhalla/issues/2716)
   * FIXED: Some HGT files not found [#2723](https://github.com/valhalla/valhalla/issues/2723)
   * FIXED: Fix PencilPointUturn detection by removing short-edge check and updating angle threshold [#2725](https://github.com/valhalla/valhalla/issues/2725)
   * FIXED: Fix invalid continue/bear maneuvers [#2729](https://github.com/valhalla/valhalla/issues/2729)
   * FIXED: Fixes an issue that lead to double turns within a very short distance, when instead, it should be a u-turn. We now collapse double L turns or double R turns in short non-internal intersections to u-turns. [#2740](https://github.com/valhalla/valhalla/pull/2740)
   * FIXED: fixes an issue that lead to adding an extra maneuver. We now combine a current maneuver short length non-internal edges (left or right) with the next maneuver that is a kRampStraight. [#2741](https://github.com/valhalla/valhalla/pull/2741)
   * FIXED: Reduce verbose instructions by collapsing small end ramp forks [#2762](https://github.com/valhalla/valhalla/issues/2762)
   * FIXED: Remove redundant return statements [#2776](https://github.com/valhalla/valhalla/pull/2776)
   * FIXED: Added unit test for BuildAdminFromPBF() to test GEOS 3.9 update. [#2787](https://github.com/valhalla/valhalla/pull/2787)
   * FIXED: Add support for geos-3.9 c++ api [#2739](https://github.com/valhalla/valhalla/issues/2739)
   * FIXED: Fix check for live speed validness [#2797](https://github.com/valhalla/valhalla/pull/2797)

* **Enhancement**
   * ADDED: Matrix of Bike Share [#2590](https://github.com/valhalla/valhalla/pull/2590)
   * ADDED: Add ability to provide custom implementation for candidate collection in CandidateQuery. [#2328](https://github.com/valhalla/valhalla/pull/2328)
   * ADDED: Cancellation of tile downloading. [#2319](https://github.com/valhalla/valhalla/pull/2319)
   * ADDED: Return the coordinates of the nodes isochrone input locations snapped to [#2111](https://github.com/valhalla/valhalla/pull/2111)
   * ADDED: Allows more complicated routes in timedependent a-star before timing out [#2068](https://github.com/valhalla/valhalla/pull/2068)
   * ADDED: Guide signs and junction names [#2096](https://github.com/valhalla/valhalla/pull/2096)
   * ADDED: Added a bool to the config indicating whether to use commercially set attributes.  Added logic to not call IsIntersectionInternal if this is a commercial data set.  [#2132](https://github.com/valhalla/valhalla/pull/2132)
   * ADDED: Removed commerical data set bool to the config and added more knobs for data.  Added infer_internal_intersections, infer_turn_channels, apply_country_overrides, and use_admin_db.  [#2173](https://github.com/valhalla/valhalla/pull/2173)
   * ADDED: Allow using googletest in unit tests and convert all tests to it (old test.cc is completely removed). [#2128](https://github.com/valhalla/valhalla/pull/2128)
   * ADDED: Add guidance view capability. [#2209](https://github.com/valhalla/valhalla/pull/2209)
   * ADDED: Collect turn cost information as path is formed so that it can be seralized out for trace attributes or osrm flavored intersections. Also add shape_index to osrm intersections. [#2207](https://github.com/valhalla/valhalla/pull/2207)
   * ADDED: Added alley factor to autocost.  Factor is defaulted at 1.0f or do not avoid alleys. [#2246](https://github.com/valhalla/valhalla/pull/2246)
   * ADDED: Support unlimited speed limits where maxspeed=none. [#2251](https://github.com/valhalla/valhalla/pull/2251)
   * ADDED: Implement improved Reachability check using base class Dijkstra. [#2243](https://github.com/valhalla/valhalla/pull/2243)
   * ADDED: Gurka integration test framework with ascii-art maps [#2244](https://github.com/valhalla/valhalla/pull/2244)
   * ADDED: Add to the stop impact when transitioning from higher to lower class road and we are not on a turn channel or ramp. Also, penalize lefts when driving on the right and vice versa. [#2282](https://github.com/valhalla/valhalla/pull/2282)
   * ADDED: Added reclassify_links, use_direction_on_ways, and allow_alt_name as config options.  If `use_direction_on_ways = true` then use `direction` and `int_direction` on the way to update the directional for the `ref` and `int_ref`.  Also, copy int_efs to the refs. [#2285](https://github.com/valhalla/valhalla/pull/2285)
   * ADDED: Add support for live traffic. [#2268](https://github.com/valhalla/valhalla/pull/2268)
   * ADDED: Implement per-location search filters for functional road class and forms of way. [#2289](https://github.com/valhalla/valhalla/pull/2289)
   * ADDED: Approach, multi-cue, and length updates [#2313](https://github.com/valhalla/valhalla/pull/2313)
   * ADDED: Speed up timezone differencing calculation if cache is provided. [#2316](https://github.com/valhalla/valhalla/pull/2316)
   * ADDED: Added rapidjson/schema.h to baldr/rapidjson_util.h to make it available for use within valhalla. [#2330](https://github.com/valhalla/valhalla/issues/2330)
   * ADDED: Support decimal precision for height values in elevation service. Also support polyline5 for encoded polylines input and output to elevation service. [#2324](https://github.com/valhalla/valhalla/pull/2324)
   * ADDED: Use both imminent and distant verbal multi-cue phrases. [#2353](https://github.com/valhalla/valhalla/pull/2353)
   * ADDED: Split parsing stage into 3 separate stages. [#2339](https://github.com/valhalla/valhalla/pull/2339)
   * CHANGED: Speed up graph enhancing by avoiding continuous unordered_set rebuilding [#2349](https://github.com/valhalla/valhalla/pull/2349)
   * CHANGED: Skip calling out to Lua for nodes/ways/relations with not tags - speeds up parsing. [#2351](https://github.com/valhalla/valhalla/pull/2351)
   * CHANGED: Switch to LuaJIT for lua scripting - speeds up file parsing [#2352](https://github.com/valhalla/valhalla/pull/2352)
   * ADDED: Ability to create OpenLR records from raw data. [#2356](https://github.com/valhalla/valhalla/pull/2356)
   * ADDED: Revamp length phrases [#2359](https://github.com/valhalla/valhalla/pull/2359)
   * CHANGED: Do not allocate memory in skadi if we don't need it. [#2373](https://github.com/valhalla/valhalla/pull/2373)
   * CHANGED: Map matching: throw error (443/NoSegment) when no candidate edges are available. [#2370](https://github.com/valhalla/valhalla/pull/2370/)
   * ADDED: Add sk-SK.json (slovak) localization file. [#2376](https://github.com/valhalla/valhalla/pull/2376)
   * ADDED: Extend roundabout phrases. [#2378](https://github.com/valhalla/valhalla/pull/2378)
   * ADDED: More roundabout phrase tests. [#2382](https://github.com/valhalla/valhalla/pull/2382)
   * ADDED: Update the turn and continue phrases to include junction names and guide signs. [#2386](https://github.com/valhalla/valhalla/pull/2386)
   * ADDED: Add the remaining guide sign toward phrases [#2389](https://github.com/valhalla/valhalla/pull/2389)
   * ADDED: The ability to allow immediate uturns at trace points in a map matching request [#2380](https://github.com/valhalla/valhalla/pull/2380)
   * ADDED: Add utility functions to Signs. [#2390](https://github.com/valhalla/valhalla/pull/2390)
   * ADDED: Unified time tracking for all algorithms that support time-based graph expansion. [#2278](https://github.com/valhalla/valhalla/pull/2278)
   * ADDED: Add rail_ferry use and costing. [#2408](https://github.com/valhalla/valhalla/pull/2408)
   * ADDED: `street_side_max_distance`, `display_lat` and `display_lon` to `locations` in input for better control of routing side of street [#1769](https://github.com/valhalla/valhalla/pull/1769)
   * ADDED: Add addtional exit phrases. [#2421](https://github.com/valhalla/valhalla/pull/2421)
   * ADDED: Add Japanese locale, update German. [#2432](https://github.com/valhalla/valhalla/pull/2432)
   * ADDED: Gurka expect_route refactor [#2435](https://github.com/valhalla/valhalla/pull/2435)
   * ADDED: Add option to suppress roundabout exits [#2437](https://github.com/valhalla/valhalla/pull/2437)
   * ADDED: Add Greek locale. [#2438](https://github.com/valhalla/valhalla/pull/2438)
   * ADDED (back): Support for 64bit wide way ids in the edgeinfo structure with no impact to size for data sources with ids 32bits wide. [#2422](https://github.com/valhalla/valhalla/pull/2422)
   * ADDED: Support for 64bit osm node ids in parsing stage of tile building [#2422](https://github.com/valhalla/valhalla/pull/2422)
   * CHANGED: Point2/PointLL are now templated to allow for higher precision coordinate math when desired [#2429](https://github.com/valhalla/valhalla/pull/2429)
   * ADDED: Optional OpenLR Encoded Path Edges in API Response [#2424](https://github.com/valhalla/valhalla/pull/2424)
   * ADDED: Add explicit include for sstream to be compatible with msvc_x64 toolset. [#2449](https://github.com/valhalla/valhalla/pull/2449)
   * ADDED: Properly split returned path if traffic conditions change partway along edges [#2451](https://github.com/valhalla/valhalla/pull/2451/files)
   * ADDED: Add Dutch locale. [#2464](https://github.com/valhalla/valhalla/pull/2464)
   * ADDED: Check with address sanititizer in CI. Add support for undefined behavior sanitizer. [#2487](https://github.com/valhalla/valhalla/pull/2487)
   * ADDED: Ability to recost a path and increased cost/time details along the trippath and json output [#2425](https://github.com/valhalla/valhalla/pull/2425)
   * ADDED: Add the ability to do bikeshare based (ped/bike) multimodal routing [#2031](https://github.com/valhalla/valhalla/pull/2031)
   * ADDED: Route through restrictions enabled by introducing a costing option. [#2469](https://github.com/valhalla/valhalla/pull/2469)
   * ADDED: Migrated to Ubuntu 20.04 base-image [#2508](https://github.com/valhalla/valhalla/pull/2508)
   * CHANGED: Speed up parseways stage by avoiding multiple string comparisons [#2518](https://github.com/valhalla/valhalla/pull/2518)
   * CHANGED: Speed up enhance stage by avoiding GraphTileBuilder copying [#2468](https://github.com/valhalla/valhalla/pull/2468)
   * ADDED: Costing options now includes shortest flag which favors shortest path routes [#2555](https://github.com/valhalla/valhalla/pull/2555)
   * ADDED: Incidents in intersections [#2547](https://github.com/valhalla/valhalla/pull/2547)
   * CHANGED: Refactor mapmatching configuration to use a struct (instead of `boost::property_tree::ptree`). [#2485](https://github.com/valhalla/valhalla/pull/2485)
   * ADDED: Save exit maneuver's begin heading when combining enter & exit roundabout maneuvers. [#2554](https://github.com/valhalla/valhalla/pull/2554)
   * ADDED: Added new urban flag that can be set if edge is within city boundaries to data processing; new use_urban_tag config option; added to osrm response within intersections. [#2522](https://github.com/valhalla/valhalla/pull/2522)
   * ADDED: Parses OpenLr of type PointAlongLine [#2565](https://github.com/valhalla/valhalla/pull/2565)
   * ADDED: Use edge.is_urban is set for serializing is_urban. [#2568](https://github.com/valhalla/valhalla/pull/2568)
   * ADDED: Added new rest/service area uses on the edge. [#2533](https://github.com/valhalla/valhalla/pull/2533)
   * ADDED: Dependency cache for Azure [#2567](https://github.com/valhalla/valhalla/pull/2567)
   * ADDED: Added flexibility to remove the use of the admindb and to use the country and state iso from the tiles; [#2579](https://github.com/valhalla/valhalla/pull/2579)
   * ADDED: Added toll gates and collection points (gantry) to the node;  [#2532](https://github.com/valhalla/valhalla/pull/2532)
   * ADDED: Added osrm serialization for rest/service areas and admins. [#2594](https://github.com/valhalla/valhalla/pull/2594)
   * CHANGED: Improved Russian localization; [#2593](https://github.com/valhalla/valhalla/pull/2593)
   * ADDED: Support restricted class in intersection annotations [#2589](https://github.com/valhalla/valhalla/pull/2589)
   * ADDED: Added trail type trace [#2606](https://github.com/valhalla/valhalla/pull/2606)
   * ADDED: Added tunnel names to the edges as a tagged name.  [#2608](https://github.com/valhalla/valhalla/pull/2608)
   * CHANGED: Moved incidents to the trip leg and cut the shape of the leg at that location [#2610](https://github.com/valhalla/valhalla/pull/2610)
   * ADDED: Costing option to ignore_closures when routing with current flow [#2615](https://github.com/valhalla/valhalla/pull/2615)
   * ADDED: Cross-compilation ability with MinGW64 [#2619](https://github.com/valhalla/valhalla/pull/2619)
   * ADDED: Defines the incident tile schema and incident metadata [#2620](https://github.com/valhalla/valhalla/pull/2620)
   * ADDED: Moves incident serializer logic into a generic serializer [#2621](https://github.com/valhalla/valhalla/pull/2621)
   * ADDED: Incident loading singleton for continually refreshing incident tiles[#2573](https://github.com/valhalla/valhalla/pull/2573)
   * ADDED: One shot mode to valhalla_service so you can run a single request of any type without starting a server [#2624](https://github.com/valhalla/valhalla/pull/2624)
   * ADDED: Adds text instructions to OSRM output [#2625](https://github.com/valhalla/valhalla/pull/2625)
   * ADDED: Adds support for alternate routes [#2626](https://github.com/valhalla/valhalla/pull/2626)
   * CHANGED: Switch Python bindings generator from boost.python to header-only pybind11[#2644](https://github.com/valhalla/valhalla/pull/2644)
   * ADDED: Add support of input file for one-shot mode of valhalla_service [#2648](https://github.com/valhalla/valhalla/pull/2648)
   * ADDED: Linear reference support to locate api [#2645](https://github.com/valhalla/valhalla/pull/2645)
   * ADDED: Implemented OSRM-like turn duration calculation for car. Uses it now in auto costing. [#2651](https://github.com/valhalla/valhalla/pull/2651)
   * ADDED: Enhanced turn lane information in guidance [#2653](https://github.com/valhalla/valhalla/pull/2653)
   * ADDED: `top_speed` option for all motorized vehicles [#2667](https://github.com/valhalla/valhalla/issues/2667)
   * CHANGED: Move turn_lane_direction helper to odin/util [#2675](https://github.com/valhalla/valhalla/pull/2675)
   * ADDED: Add annotations to osrm response including speed limits, unit and sign conventions [#2668](https://github.com/valhalla/valhalla/pull/2668)
   * ADDED: Added functions for predicted speeds encoding-decoding [#2674](https://github.com/valhalla/valhalla/pull/2674)
   * ADDED: Time invariant routing via the bidirectional algorithm. This has the effect that when time dependent routes (arrive_by and depart_at) fall back to bidirectional due to length restrictions they will actually use the correct time of day for one of the search directions [#2660](https://github.com/valhalla/valhalla/pull/2660)
   * ADDED: If the length of the edge is greater than kMaxEdgeLength, then consider this a catastrophic error if the should_error bool is true in the set_length function. [2678](https://github.com/valhalla/valhalla/pull/2678)
   * ADDED: Moved lat,lon coordinates structures from single to double precision. Improves geometry accuracy noticibly at zooms above 17 as well as coordinate snapping and any other geometric operations. Addes about a 2% performance pentalty for standard routes. Graph nodes now have 7 digits of precision.  [#2693](https://github.com/valhalla/valhalla/pull/2693)
   * ADDED: Added signboards to guidance views.  [#2687](https://github.com/valhalla/valhalla/pull/2687)
   * ADDED: Regular speed on shortcut edges is calculated with turn durations taken into account. Truck, motorcycle and motorscooter profiles use OSRM-like turn duration. [#2662](https://github.com/valhalla/valhalla/pull/2662)
   * CHANGED: Remove astar algorithm and replace its use with timedep_forward as its redundant [#2706](https://github.com/valhalla/valhalla/pull/2706)
   * ADDED: Recover and recost all shortcuts in final path for bidirectional astar algorithm [#2711](https://github.com/valhalla/valhalla/pull/2711)
   * ADDED: An option for shortcut recovery to be cached at start up to reduce the time it takes to do so on the fly [#2714](https://github.com/valhalla/valhalla/pull/2714)
   * ADDED: If width <= 1.9 then no access for auto, truck, bus, taxi, emergency and hov. [#2713](https://github.com/valhalla/valhalla/pull/2713)
   * ADDED: Centroid/Converge/Rendezvous/Meet API which allows input locations to find a least cost convergence point from all locations [#2734](https://github.com/valhalla/valhalla/pull/2734)
   * ADDED: Added support to process the sump_buster tag.  Also, fixed a few small access bugs for nodes. [#2731](https://github.com/valhalla/valhalla/pull/2731)
   * ADDED: Log message if failed to create tiles directory. [#2738](https://github.com/valhalla/valhalla/pull/2738)
   * CHANGED: Tile memory is only owned by the GraphTile rather than shared amongst copies of the graph tile (in GraphReader and TileCaches). [#2340](https://github.com/valhalla/valhalla/pull/2340)
   * ADDED: Add Estonian locale. [#2748](https://github.com/valhalla/valhalla/pull/2748)
   * CHANGED: Handle GraphTile objects as smart pointers [#2703](https://github.com/valhalla/valhalla/pull/2703)
   * CHANGED: Improve stability with no RTTI build [#2759](https://github.com/valhalla/valhalla/pull/2759) and [#2760](https://github.com/valhalla/valhalla/pull/2760)
   * CHANGED: Change generic service roads to a new Use=kServiceRoad. This is for highway=service without other service= tags (such as driveway, alley, parking aisle) [#2419](https://github.com/valhalla/valhalla/pull/2419)
   * ADDED: Isochrones support isodistance lines as well [#2699](https://github.com/valhalla/valhalla/pull/2699)
   * ADDED: Add support for ignoring live traffic closures for waypoints [#2685](https://github.com/valhalla/valhalla/pull/2685)
   * ADDED: Add use_distance to auto cost to allow choosing between two primary cost components, time or distance [#2771](https://github.com/valhalla/valhalla/pull/2771)
   * CHANGED: nit: Enables compiler warnings in part of loki module [#2767](https://github.com/valhalla/valhalla/pull/2767)
   * CHANGED: Reducing the number of uturns by increasing the cost to for them to 9.5f. Note: Did not increase the cost for motorcycles or motorscooters. [#2770](https://github.com/valhalla/valhalla/pull/2770)
   * ADDED: Add option to use thread-safe GraphTile's reference counter. [#2772](https://github.com/valhalla/valhalla/pull/2772)
   * CHANGED: nit: Enables compiler warnings in part of thor module [#2768](https://github.com/valhalla/valhalla/pull/2768)
   * ADDED: Add costing option `use_tracks` to avoid or favor tracks in route. [#2769](https://github.com/valhalla/valhalla/pull/2769)
   * CHANGED: chore: Updates libosmium [#2786](https://github.com/valhalla/valhalla/pull/2786)
   * CHANGED: Optimize double bucket queue to reduce memory reallocations. [#2719](https://github.com/valhalla/valhalla/pull/2719)
   * CHANGED: Collapse merge maneuvers [#2773](https://github.com/valhalla/valhalla/pull/2773)
   * CHANGED: Add shortcuts to the tiles' bins so we can find them when doing spatial lookups. [#2744](https://github.com/valhalla/valhalla/pull/2744)

## Release Date: 2019-11-21 Valhalla 3.0.9
* **Bug Fix**
   * FIXED: Changed reachability computation to consider both directions of travel wrt candidate edges [#1965](https://github.com/valhalla/valhalla/pull/1965)
   * FIXED: toss ways where access=private and highway=service and service != driveway. [#1960](https://github.com/valhalla/valhalla/pull/1960)
   * FIXED: Fix search_cutoff check in loki correlate_node. [#2023](https://github.com/valhalla/valhalla/pull/2023)
   * FIXED: Computes notion of a deadend at runtime in bidirectional a-star which fixes no-route with a complicated u-turn. [#1982](https://github.com/valhalla/valhalla/issues/1982)
   * FIXED: Fix a bug with heading filter at nodes. [#2058](https://github.com/valhalla/valhalla/pull/2058)
   * FIXED: Bug in map matching continuity checking such that continuity must only be in the forward direction. [#2029](https://github.com/valhalla/valhalla/pull/2029)
   * FIXED: Allow setting the time for map matching paths such that the time is used for speed lookup. [#2030](https://github.com/valhalla/valhalla/pull/2030)
   * FIXED: Don't use density factor for transition cost when user specified flag disables flow speeds. [#2048](https://github.com/valhalla/valhalla/pull/2048)
   * FIXED: Map matching trace_route output now allows for discontinuities in the match though multi match is not supported in valhalla route output. [#2049](https://github.com/valhalla/valhalla/pull/2049)
   * FIXED: Allows routes with no time specified to use time conditional edges and restrictions with a flag denoting as much [#2055](https://github.com/valhalla/valhalla/pull/2055)
   * FIXED: Fixed a bug with 'current' time type map matches. [#2060](https://github.com/valhalla/valhalla/pull/2060)
   * FIXED: Fixed a bug with time dependent expansion in which the expansion distance heuristic was not being used. [#2064](https://github.com/valhalla/valhalla/pull/2064)

* **Enhancement**
   * ADDED: Establish pinpoint test pattern [#1969](https://github.com/valhalla/valhalla/pull/1969)
   * ADDED: Suppress relative direction in ramp/exit instructions if it matches driving side of street [#1990](https://github.com/valhalla/valhalla/pull/1990)
   * ADDED: Added relative direction to the merge maneuver [#1989](https://github.com/valhalla/valhalla/pull/1989)
   * ADDED: Refactor costing to better handle multiple speed datasources [#2026](https://github.com/valhalla/valhalla/pull/2026)
   * ADDED: Better usability of curl for fetching tiles on the fly [#2026](https://github.com/valhalla/valhalla/pull/2026)
   * ADDED: LRU cache scheme for tile storage [#2026](https://github.com/valhalla/valhalla/pull/2026)
   * ADDED: GraphTile size check [#2026](https://github.com/valhalla/valhalla/pull/2026)
   * ADDED: Pick more sane values for highway and toll avoidance [#2026](https://github.com/valhalla/valhalla/pull/2026)
   * ADDED: Refactor adding predicted speed info to speed up process [#2026](https://github.com/valhalla/valhalla/pull/2026)
   * ADDED: Allow selecting speed data sources at request time [#2026](https://github.com/valhalla/valhalla/pull/2026)
   * ADDED: Allow disabling certain neighbors in connectivity map [#2026](https://github.com/valhalla/valhalla/pull/2026)
   * ADDED: Allows routes with time-restricted edges if no time specified and notes restriction in response [#1992](https://github.com/valhalla/valhalla/issues/1992)
   * ADDED: Runtime deadend detection to timedependent a-star. [#2059](https://github.com/valhalla/valhalla/pull/2059)

## Release Date: 2019-09-06 Valhalla 3.0.8
* **Bug Fix**
   * FIXED: Added logic to detect if user is to merge to the left or right [#1892](https://github.com/valhalla/valhalla/pull/1892)
   * FIXED: Overriding the destination_only flag when reclassifying ferries; Also penalizing ferries with a 5 min. penalty in the cost to allow us to avoid destination_only the majority of the time except when it is necessary. [#1895](https://github.com/valhalla/valhalla/pull/1905)
   * FIXED: Suppress forks at motorway junctions and intersecting service roads [#1909](https://github.com/valhalla/valhalla/pull/1909)
   * FIXED: Enhanced fork assignment logic [#1912](https://github.com/valhalla/valhalla/pull/1912)
   * FIXED: Added logic to fall back to return country poly if no state and updated lua for Metro Manila and Ireland [#1910](https://github.com/valhalla/valhalla/pull/1910)
   * FIXED: Added missing motorway fork instruction [#1914](https://github.com/valhalla/valhalla/pull/1914)
   * FIXED: Use begin street name for osrm compat mode [#1916](https://github.com/valhalla/valhalla/pull/1916)
   * FIXED: Added logic to fix missing highway cardinal directions in the US [#1917](https://github.com/valhalla/valhalla/pull/1917)
   * FIXED: Handle forward traversable significant road class intersecting edges [#1928](https://github.com/valhalla/valhalla/pull/1928)
   * FIXED: Fixed bug with shape trimming that impacted Uturns at Via locations. [#1935](https://github.com/valhalla/valhalla/pull/1935)
   * FIXED: Dive bomb updates.  Updated default speeds for urban areas based on roadclass for the enhancer.  Also, updated default speeds based on roadclass in lua.  Fixed an issue where we were subtracting 1 from uint32_t when 0 for stop impact.  Updated reclassify link logic to allow residential roads to be added to the tree, but we only downgrade the links to tertiary.  Updated TransitionCost functions to add 1.5 to the turncost when transitioning from a ramp to a non ramp and vice versa.  Also, added 0.5f to the turncost if the edge is a roundabout. [#1931](https://github.com/valhalla/valhalla/pull/1931)

* **Enhancement**
   * ADDED: Caching url fetched tiles to disk [#1887](https://github.com/valhalla/valhalla/pull/1887)
   * ADDED: filesystem::remove_all [#1887](https://github.com/valhalla/valhalla/pull/1887)
   * ADDED: Minimum enclosing bounding box tool [#1887](https://github.com/valhalla/valhalla/pull/1887)
   * ADDED: Use constrained flow speeds in bidirectional_astar.cc [#1907](https://github.com/valhalla/valhalla/pull/1907)
   * ADDED: Bike Share Stations are now in the graph which should set us up to do multimodal walk/bike scenarios [#1852](https://github.com/valhalla/valhalla/pull/1852)

## Release Date: 2019-7-18 Valhalla 3.0.7
* **Bug Fix**
   * FIXED: Fix pedestrian fork [#1886](https://github.com/valhalla/valhalla/pull/1886)

## Release Date: 2019-7-15 Valhalla 3.0.6
* **Bug Fix**
   * FIXED: Admin name changes. [#1853](https://github.com/valhalla/valhalla/pull/1853) Ref: [#1854](https://github.com/valhalla/valhalla/issues/1854)
   * FIXED: valhalla_add_predicted_traffic was overcommitted while gathering stats. Added a clear. [#1857](https://github.com/valhalla/valhalla/pull/1857)
   * FIXED: regression in map matching when moving to valhalla v3.0.0 [#1863](https://github.com/valhalla/valhalla/pull/1863)
   * FIXED: last step shape in osrm serializer should be 2 of the same point [#1867](https://github.com/valhalla/valhalla/pull/1867)
   * FIXED: Shape trimming at the beginning and ending of the route to not be degenerate [#1876](https://github.com/valhalla/valhalla/pull/1876)
   * FIXED: Duplicate waypoints in osrm serializer [#1880](https://github.com/valhalla/valhalla/pull/1880)
   * FIXED: Updates for heading precision [#1881](https://github.com/valhalla/valhalla/pull/1881)
   * FIXED: Map matching allowed untraversable edges at start of route [#1884](https://github.com/valhalla/valhalla/pull/1884)

* **Enhancement**
   * ADDED: Use the same protobuf object the entire way through the request process [#1837](https://github.com/valhalla/valhalla/pull/1837)
   * ADDED: Enhanced turn lane processing [#1859](https://github.com/valhalla/valhalla/pull/1859)
   * ADDED: Add global_synchronized_cache in valhalla_build_config [#1851](https://github.com/valhalla/valhalla/pull/1851)

## Release Date: 2019-06-04 Valhalla 3.0.5
* **Bug Fix**
   * FIXED: Protect against unnamed rotaries and routes that end in roundabouts not turning off rotary logic [#1840](https://github.com/valhalla/valhalla/pull/1840)

* **Enhancement**
   * ADDED: Add turn lane info at maneuver point [#1830](https://github.com/valhalla/valhalla/pull/1830)

## Release Date: 2019-05-31 Valhalla 3.0.4
* **Bug Fix**
   * FIXED: Improved logic to decide between bear vs. continue [#1798](https://github.com/valhalla/valhalla/pull/1798)
   * FIXED: Bicycle costing allows use of roads with all surface values, but with a penalty based on bicycle type. However, the edge filter totally disallows bad surfaces for some bicycle types, creating situations where reroutes fail if a rider uses a road with a poor surface. [#1800](https://github.com/valhalla/valhalla/pull/1800)
   * FIXED: Moved complex restrictions building to before validate. [#1805](https://github.com/valhalla/valhalla/pull/1805)
   * FIXED: Fix bicycle edge filter whan avoid_bad_surfaces = 1.0 [#1806](https://github.com/valhalla/valhalla/pull/1806)
   * FIXED: Replace the EnhancedTripPath class inheritance with aggregation [#1807](https://github.com/valhalla/valhalla/pull/1807)
   * FIXED: Replace the old timezone shape zip file every time valhalla_build_timezones is ran [#1817](https://github.com/valhalla/valhalla/pull/1817)
   * FIXED: Don't use island snapped edge candidates (from disconnected components or low reach edges) when we rejected other high reachability edges that were closer [#1835](https://github.com/valhalla/valhalla/pull/1835)

## Release Date: 2019-05-08 Valhalla 3.0.3
* **Bug Fix**
   * FIXED: Fixed a rare loop condition in route matcher (edge walking to match a trace).
   * FIXED: Fixed VACUUM ANALYZE syntax issue.  [#1704](https://github.com/valhalla/valhalla/pull/1704)
   * FIXED: Fixed the osrm maneuver type when a maneuver has the to_stay_on attribute set.  [#1714](https://github.com/valhalla/valhalla/pull/1714)
   * FIXED: Fixed osrm compatibility mode attributes.  [#1716](https://github.com/valhalla/valhalla/pull/1716)
   * FIXED: Fixed rotary/roundabout issues in Valhalla OSRM compatibility.  [#1727](https://github.com/valhalla/valhalla/pull/1727)
   * FIXED: Fixed the destinations assignment for exit names in OSRM compatibility mode. [#1732](https://github.com/valhalla/valhalla/pull/1732)
   * FIXED: Enhance merge maneuver type assignment. [#1735](https://github.com/valhalla/valhalla/pull/1735)
   * FIXED: Fixed fork assignments and on ramps for OSRM compatibility mode. [#1738](https://github.com/valhalla/valhalla/pull/1738)
   * FIXED: Fixed cardinal direction on reference names when forward/backward tag is present on relations. Fixes singly digitized roads with opposing directional modifiers. [#1741](https://github.com/valhalla/valhalla/pull/1741)
   * FIXED: Fixed fork assignment and narrative logic when a highway ends and splits into multiple ramps. [#1742](https://github.com/valhalla/valhalla/pull/1742)
   * FIXED: Do not use any avoid edges as origin or destination of a route, matrix, or isochrone. [#1745](https://github.com/valhalla/valhalla/pull/1745)
   * FIXED: Add leg summary and remove unused hint attribute for OSRM compatibility mode. [#1753](https://github.com/valhalla/valhalla/pull/1753)
   * FIXED: Improvements for pedestrian forks, pedestrian roundabouts, and continue maneuvers. [#1768](https://github.com/valhalla/valhalla/pull/1768)
   * FIXED: Added simplified overview for OSRM response and added use_toll logic back to truck costing. [#1765](https://github.com/valhalla/valhalla/pull/1765)
   * FIXED: temp fix for location distance bug [#1774](https://github.com/valhalla/valhalla/pull/1774)
   * FIXED: Fix pedestrian routes using walkway_factor [#1780](https://github.com/valhalla/valhalla/pull/1780)
   * FIXED: Update the begin and end heading of short edges based on use [#1783](https://github.com/valhalla/valhalla/pull/1783)
   * FIXED: GraphReader::AreEdgesConnected update.  If transition count == 0 return false and do not call transition function. [#1786](https://github.com/valhalla/valhalla/pull/1786)
   * FIXED: Only edge candidates that were used in the path are send to serializer: [1788](https://github.com/valhalla/valhalla/pull/1788)
   * FIXED: Added logic to prevent the removal of a destination maneuver when ending on an internal edge [#1792](https://github.com/valhalla/valhalla/pull/1792)
   * FIXED: Fixed instructions when starting on an internal edge [#1796](https://github.com/valhalla/valhalla/pull/1796)

* **Enhancement**
   * Add the ability to run valhalla_build_tiles in stages. Specify the begin_stage and end_stage as command line options. Also cleans up temporary files as the last stage in the pipeline.
   * Add `remove` to `filesystem` namespace. [#1752](https://github.com/valhalla/valhalla/pull/1752)
   * Add TaxiCost into auto costing options.
   * Add `preferred_side` to allow per-location filtering of edges based on the side of the road the location is on and the driving side for that locale.
   * Slightly decreased the internal side-walk factor to .90f to favor roads with attached sidewalks. This impacts roads that have added sidewalk:left, sidewalk:right or sidewalk:both OSM tags (these become attributes on each directedEdge). The user can then avoid/penalize dedicated sidewalks and walkways, when they increase the walkway_factor. Since we slightly decreased the sidewalk_factor internally and only favor sidewalks if use is tagged as sidewalk_left or sidewalk_right, we should tend to route on roads with attached sidewalks rather than separate/dedicated sidewalks, allowing for more road names to be called out since these are labeled more.
   * Add `via` and `break_through` location types [#1737](https://github.com/valhalla/valhalla/pull/1737)
   * Add `street_side_tolerance` and `search_cutoff` to input `location` [#1777](https://github.com/valhalla/valhalla/pull/1777)
   * Return the Valhalla error `Path distance exceeds the max distance limit` for OSRM responses when the route is greater than the service limits. [#1781](https://github.com/valhalla/valhalla/pull/1781)

## Release Date: 2019-01-14 Valhalla 3.0.2
* **Bug Fix**
   * FIXED: Transit update - fix dow and exception when after midnight trips are normalized [#1682](https://github.com/valhalla/valhalla/pull/1682)
   * FIXED: valhalla_convert_transit segfault - GraphTileBuilder has null GraphTileHeader [#1683](https://github.com/valhalla/valhalla/issues/1683)
   * FIXED: Fix crash for trace_route with osrm serialization. Was passing shape rather than locations to the waypoint method.
   * FIXED: Properly set driving_side based on data set in TripPath.
   * FIXED: A bad bicycle route exposed an issue with bidirectional A* when the origin and destination edges are connected. Use A* in these cases to avoid requiring a high cost threshold in BD A*.
   * FIXED: x86 and x64 data compatibility was fixed as the structures weren't aligned.
   * FIXED: x86 tests were failing due mostly to floating point issues and the aforementioned structure misalignment.
* **Enhancement**
   * Add a durations list (delta time between each pair of trace points), a begin_time and a use_timestamp flag to trace_route requests. This allows using the input trace timestamps or durations plus the begin_time to compute elapsed time at each edge in the matched path (rather than using costing methods).
   * Add support for polyline5 encoding for OSRM formatted output.
* **Note**
   * Isochrones and openlr are both noted as not working with release builds for x86 (32bit) platforms. We'll look at getting this fixed in a future release

## Release Date: 2018-11-21 Valhalla 3.0.1
* **Bug Fix**
   * FIXED: Fixed a rare, but serious bug with bicycle costing. ferry_factor_ in bicycle costing shadowed the data member in the base dynamic cost class, leading to an unitialized variable. Occasionally, this would lead to negative costs which caused failures. [#1663](https://github.com/valhalla/valhalla/pull/1663)
   * FIXED: Fixed use of units in OSRM compatibility mode. [#1662](https://github.com/valhalla/valhalla/pull/1662)

## Release Date: 2018-11-21 Valhalla 3.0.0
* **NOTE**
   * This release changes the Valhalla graph tile formats to make the tile data more efficient and flexible. Tile data is incompatible with Valhalla 2.x builds, and code for 3.x is incompatible with data built for Valahalla 2.x versions. Valhalla tile sizes are slightly smaller (for datasets using elevation information the size savings is over 10%). In addition, there is increased flexibility for creating different variants of tiles to support different applications (e.g. bicycle only, or driving only).
* **Enhancement**
   * Remove the use of DirectedEdge for transitions between nodes on different hierarchy levels. A new structure, NodeTransition, is now used to transition to nodes on different hierarchy level. This saves space since only the end node GraphId is needed for the transitions (and DirectedEdge is a large data structure).
   * Change the NodeInfo lat,lon to use an offset from the tile base lat,lon. This potentially allows higher precision than using float, but more importantly saves space and allows support for NodeTransitions as well as spare for future growth.
   * Remove the EdgeElevation structure and max grade information into DirectedEdge and mean elevation into EdgeInfo. This saves space.
   * Reduce wayid to 32 bits. This allows sufficient growth when using OpenStreetMap data and frees space in EdgeInfo (allows moving speed limit and mean elevation from other structures).
   * Move name consistency from NodeInfo to DirectedEdge. This allows a more efficient lookup of name consistency.
   * Update all path algorithms to use NodeTransition logic rather than special DirectedEdge transition types. This simplifies PathAlgorithms slightly and removes some conditional logic.
   * Add an optional GraphFilter stage to tile building pipeline. This allows removal of edges and nodes based on access. This allows bicycle only, pedestrian only, or driving only datasets (or combinations) to be created - allowing smaller datasets for special purpose applications.
* **Deprecate**
   * Valhalla 3.0 removes support for OSMLR.

## Release Date: 2018-11-20 Valhalla 2.7.2
* **Enhancement**
   * UPDATED: Added a configuration variable for max_timedep_distance. This is used in selecting the path algorithm and provides the maximum distance between locations when choosing a time dependent path algorithm (other than multi modal). Above this distance, bidirectional A* is used with no time dependencies.
   * UPDATED: Remove transition edges from priority queue in Multimodal methods.
   * UPDATED: Fully implement street names and exit signs with ability to identify route numbers. [#1635](https://github.com/valhalla/valhalla/pull/1635)
* **Bug Fix**
   * FIXED: A timed-turned restriction should not be applied when a non-timed route is executed.  [#1615](https://github.com/valhalla/valhalla/pull/1615)
   * FIXED: Changed unordered_map to unordered_multimap for polys. Poly map can contain the same key but different multi-polygons. For example, islands for a country or timezone polygons for a country.
   * FIXED: Fixed timezone db issue where TZIDs did not exist in the Howard Hinnant date time db that is used in the date_time class for tz indexes.  Added logic to create aliases for TZIDs based on https://en.wikipedia.org/wiki/List_of_tz_database_time_zones
   * FIXED: Fixed the ramp turn modifiers for osrm compat [#1569](https://github.com/valhalla/valhalla/pull/1569)
   * FIXED: Fixed the step geometry when using the osrm compat mode [#1571](https://github.com/valhalla/valhalla/pull/1571)
   * FIXED: Fixed a data creation bug causing issues with A* routes ending on loops. [#1576](https://github.com/valhalla/valhalla/pull/1576)
   * FIXED: Fixed an issue with a bad route where destination only was present. Was due to thresholds in bidirectional A*. Changed threshold to be cost based rather than number of iterations). [#1586](https://github.com/valhalla/valhalla/pull/1586)
   * FIXED: Fixed an issue with destination only (private) roads being used in bicycle routes. Centralized some "base" transition cost logic in the base DynamicCost class. [#1587](https://github.com/valhalla/valhalla/pull/1587)
   * FIXED: Remove extraneous ramp maneuvers [#1657](https://github.com/valhalla/valhalla/pull/1657)

## Release Date: 2018-10-02 Valhalla 2.7.1
* **Enhancement**
   * UPDATED: Added date time support to forward and reverse isochrones. Add speed lookup (predicted speeds and/or free-flow or constrained flow speed) if date_time is present.
   * UPDATED: Add timezone checks to multimodal routes and isochrones (updates localtime if the path crosses into a timezone different than the start location).
* **Data Producer Update**
   * UPDATED: Removed boost date time support from transit.  Now using the Howard Hinnant date library.
* **Bug Fix**
   * FIXED: Fixed a bug with shortcuts that leads to inconsistent routes depending on whether shortcuts are taken, different origins can lead to different paths near the destination. This fix also improves performance on long routes and matrices.
   * FIXED: We were getting inconsistent results between departing at current date/time vs entering the current date/time.  This issue is due to the fact that the iso_date_time function returns the full iso date_time with the timezone offset (e.g., 2018-09-27T10:23-07:00 vs 2018-09-27T10:23). When we refactored the date_time code to use the new Howard Hinnant date library, we introduced this bug.
   * FIXED: Increased the threshold in CostMatrix to address null time and distance values occuring for truck costing with locations near the max distance.

## Release Date: 2018-09-13 Valhalla 2.7.0
* **Enhancement**
   * UPDATED: Refactor to use the pbf options instead of the ptree config [#1428](https://github.com/valhalla/valhalla/pull/1428) This completes [1357](https://github.com/valhalla/valhalla/issues/1357)
   * UPDATED: Removed the boost/date_time dependency from baldr and odin. We added the Howard Hinnant date and time library as a submodule. [#1494](https://github.com/valhalla/valhalla/pull/1494)
   * UPDATED: Fixed 'Drvie' typo [#1505](https://github.com/valhalla/valhalla/pull/1505) This completes [1504](https://github.com/valhalla/valhalla/issues/1504)
   * UPDATED: Optimizations of GetSpeed for predicted speeds [1490](https://github.com/valhalla/valhalla/issues/1490)
   * UPDATED: Isotile optimizations
   * UPDATED: Added stats to predictive traffic logging
   * UPDATED: resample_polyline - Breaks the polyline into equal length segments at a sample distance near the resolution. Break out of the loop through polyline points once we reach the specified number of samplesthen append the last
polyline point.
   * UPDATED: added android logging and uses a shared graph reader
   * UPDATED: Do not run a second pass on long pedestrian routes that include a ferry (but succeed on first pass). This is a performance fix. Long pedestrian routes with A star factor based on ferry speed end up being very inefficient.
* **Bug Fix**
   * FIXED: A* destination only
   * FIXED: Fixed through locations weren't honored [#1449](https://github.com/valhalla/valhalla/pull/1449)


## Release Date: 2018-08-02 Valhalla 3.0.0-rc.4
* **Node Bindings**
   * UPDATED: add some worker pool handling
   [#1467](https://github.com/valhalla/valhalla/pull/1467)

## Release Date: 2018-08-02 Valhalla 3.0.0-rc.3
* **Node Bindings**
   * UPDATED: replaced N-API with node-addon-api wrapper and made the actor
   functions asynchronous
   [#1457](https://github.com/valhalla/valhalla/pull/1457)

## Release Date: 2018-07-24 Valhalla 3.0.0-rc.2
* **Node Bindings**
   * FIXED: turn on the autocleanup functionality for the actor object.
   [#1439](https://github.com/valhalla/valhalla/pull/1439)

## Release Date: 2018-07-16 Valhalla 3.0.0-rc.1
* **Enhancement**
   * ADDED: exposed the rest of the actions to the node bindings and added tests. [#1415](https://github.com/valhalla/valhalla/pull/1415)

## Release Date: 2018-07-12 Valhalla 3.0.0-alpha.1
**NOTE**: There was already a small package named `valhalla` on the npm registry, only published up to version 0.0.3. The team at npm has transferred the package to us, but would like us to publish something to it ASAP to prove our stake in it. Though the bindings do not have all of the actor functionality exposed yet (just route), we are going to publish an alpha release of 3.0.0 to get something up on npm.
* **Infrastructure**:
   * ADDED: add in time dependent algorithms if the distance between locations is less than 500km.
   * ADDED: TurnLanes to indicate turning lanes at the end of a directed edge.
   * ADDED: Added PredictedSpeeds to Valhalla tiles and logic to compute speed based on predictive speed profiles.
* **Data Producer Update**
   * ADDED: is_route_num flag was added to Sign records. Set this to true if the exit sign comes from a route number/ref.
   * CHANGED: Lower speeds on driveways, drive-thru, and parking aisle. Set destination only flag for drive thru use.
   * ADDED: Initial implementation of turn lanes.
  **Bug Fix**
   * CHANGED: Fix destination only penalty for A* and time dependent cases.
   * CHANGED: Use the distance from GetOffsetForHeading, based on road classification and road use (e.g. ramp, turn channel, etc.), within tangent_angle function.
* **Map Matching**
   * FIXED: Fixed trace_route edge_walk server abort [#1365](https://github.com/valhalla/valhalla/pull/1365)
* **Enhancement**
   * ADDED: Added post process for updating free and constrained speeds in the directed edges.
   * UPDATED: Parse the json request once and store in a protocol buffer to pass along the pipeline. This completed the first portion of [1357](https://github.com/valhalla/valhalla/issues/1357)
   * UPDATED: Changed the shape_match attribute from a string to an enum. Fixes [1376](https://github.com/valhalla/valhalla/issues/1376)
   * ADDED: Node bindings for route [#1341](https://github.com/valhalla/valhalla/pull/1341)
   * UPDATED: Use a non-linear use_highways factor (to more heavily penalize highways as use_highways approaches 0).

## Release Date: 2018-07-15 Valhalla 2.6.3
* **API**:
   * FIXED: Use a non-linear use_highways factor (to more heavily penalize highways as use_highways approaches 0).
   * FIXED: Fixed the highway_factor when use_highways < 0.5.
   * ENHANCEMENT: Added logic to modulate the surface factor based on use_trails.
   * ADDED: New customer test requests for motorcycle costing.

## Release Date: 2018-06-28 Valhalla 2.6.2
* **Data Producer Update**
   * FIXED: Complex restriction sorting bug.  Check of has_dt in ComplexRestrictionBuilder::operator==.
* **API**:
   * FIXED: Fixed CostFactory convenience method that registers costing models
   * ADDED: Added use_tolls into motorcycle costing options

## Release Date: 2018-05-28 Valhalla 2.6.0
* **Infrastructure**:
   * CHANGED: Update cmake buildsystem to replace autoconf [#1272](https://github.com/valhalla/valhalla/pull/1272)
* **API**:
   * CHANGED: Move `trace_options` parsing to map matcher factory [#1260](https://github.com/valhalla/valhalla/pull/1260)
   * ADDED: New costing method for AutoDataFix [#1283](https://github.com/valhalla/valhalla/pull/1283)

## Release Date: 2018-05-21 Valhalla 2.5.0
* **Infrastructure**
   * ADDED: Add code formatting and linting.
* **API**
   * ADDED: Added new motorcycle costing, motorcycle access flag in data and use_trails option.
* **Routing**
   * ADDED: Add time dependnet forward and reverse A* methods.
   * FIXED: Increase minimum threshold for driving routes in bidirectional A* (fixes some instances of bad paths).
* **Data Producer Update**
   * CHANGED: Updates to properly handle cycleway crossings.
   * CHANGED: Conditionally include driveways that are private.
   * ADDED: Added logic to set motorcycle access.  This includes lua, country access, and user access flags for motorcycles.

## Release Date: 2018-04-11 Valhalla 2.4.9
* **Enhancement**
   * Added European Portuguese localization for Valhalla
   * Updates to EdgeStatus to improve performance. Use an unordered_map of tile Id and allocate an array for each edge in the tile. This allows using pointers to access status for sequential edges. This improves performance by 50% or so.
   * A couple of bicycle costing updates to improve route quality: avoid roads marked as part of a truck network, to remove the density penalty for transition costs.
   * When optimal matrix type is selected, now use CostMatrix for source to target pedestrian and bicycle matrix calls when both counts are above some threshold. This improves performance in general and lessens some long running requests.
*  **Data Producer Update**
   * Added logic to protect against setting a speed of 0 for ferries.

## Release Date: 2018-03-27 Valhalla 2.4.8
* **Enhancement**
   * Updates for Italian verbal translations
   * Optionally remove driveways at graph creation time
   * Optionally disable candidate edge penalty in path finding
   * OSRM compatible route, matrix and map matching response generation
   * Minimal Windows build compatibility
   * Refactoring to use PBF as the IPC mechanism for all objects
   * Improvements to internal intersection marking to reduce false positives
* **Bug Fix**
   * Cap candidate edge penalty in path finding to reduce excessive expansion
   * Fix trivial paths at deadends

## Release Date: 2018-02-08 Valhalla 2.4.7
* **Enhancement**
   * Speed up building tiles from small OSM imports by using boost directory iterator rather than going through all possible tiles and testing each if the file exists.
* **Bug Fix**
   * Protect against overflow in string to float conversion inside OSM parsing.

## Release Date: 2018-01-26 Valhalla 2.4.6
* **Enhancement**
   * Elevation library will lazy load RAW formatted sources

## Release Date: 2018-01-24 Valhalla 2.4.5
* **Enhancement**
   * Elevation packing utility can unpack lz4hc now
* **Bug Fix**
   * Fixed broken darwin builds

## Release Date: 2018-01-23 Valhalla 2.4.4
* **Enhancement**
   * Elevation service speed improvments and the ability to serve lz4hc compressed data
   * Basic support for downloading routing tiles on demand
   * Deprecated `valhalla_route_service`, now all services (including elevation) are found under `valhalla_service`

## Release Date: 2017-12-11 Valhalla 2.4.3
* **Enhancement**
   * Remove union from GraphId speeds up some platforms
   * Use SAC scale in pedestrian costing
   * Expanded python bindings to include all actions (route, matrix, isochrone, etc)
* **Bug Fix**
   * French translation typo fixes
*  **Data Producer Update**
   * Handling shapes that intersect the poles when binning
   * Handling when transit shapes are less than 2 points

## Release Date: 2017-11-09 Valhalla 2.4.1
*  **Data Producer Update**
   * Added kMopedAccess to modes for complex restrictions.  Remove the kMopedAccess when auto access is removed.  Also, add the kMopedAccess when an auto restriction is found.

## Release Date: 2017-11-08 Valhalla 2.4.0
*  **Data Producer Update**
   * Added logic to support restriction = x with a the except tag.  We apply the restriction to everything except for modes in the except tag.
   * Added logic to support railway_service and coach_service in transit.
* **Bug Fix**
  * Return proper edge_walk path for requested shape_match=walk_or_snap
  * Skip invalid stateid for Top-K requests

## Release Date: 2017-11-07 Valhalla 2.3.9
* **Enhancement**
  * Top-K map matched path generation now only returns unique paths and does so with fewer iterations
  * Navigator call outs for both imperial and metric units
  * The surface types allowed for a given bike route can now be controlled via a request parameter `avoid_bad_surfaces`
  * Improved support for motorscooter costing via surface types, road classification and vehicle specific tagging
* **Bug Fix**
  * Connectivity maps now include information about transit tiles
  * Lane counts for singly digitized roads are now correct for a given directed edge
  * Edge merging code for assigning osmlr segments is now robust to partial tile sets
  * Fix matrix path finding to allow transitioning down to lower levels when appropriate. In particular, do not supersede shortcut edges until no longer expanding on the next level.
  * Fix optimizer rotate location method. This fixes a bug where optimal ordering was bad for large location sets.
*  **Data Producer Update**
   * Duration tags are now used to properly set the speed of travel for a ferry routes

## Release Date: 2017-10-17 Valhalla 2.3.8
* **Bug Fix**
  * Fixed the roundabout exit count for bicycles when the roundabout is a road and not a cycleway
  * Enable a pedestrian path to remain on roundabout instead of getting off and back on
  * Fixed the penalization of candidate locations in the uni-directional A* algorithm (used for trivial paths)
*  **Data Producer Update**
   * Added logic to set bike forward and tag to true where kv["sac_scale"] == "hiking". All other values for sac_scale turn off bicycle access.  If sac_scale or mtb keys are found and a surface tag is not set we default to kPath.
   * Fixed a bug where surface=unpaved was being assigned Surface::kPavedSmooth.

## Release Date: 2017-9-11 Valhalla 2.3.7
* **Bug Fix**
  * Update bidirectional connections to handle cases where the connecting edge is one of the origin (or destination) edges and the cost is high. Fixes some pedestrian route issues that were reported.
*  **Data Producer Update**
   * Added support for motorroad tag (default and per country).
   * Update OSMLR segment association logic to fix issue where chunks wrote over leftover segments. Fix search along edges to include a radius so any nearby edges are also considered.

## Release Date: 2017-08-29 Valhalla 2.3.6
* **Bug Fix**
  * Pedestrian paths including ferries no longer cause circuitous routes
  * Fix a crash in map matching route finding where heading from shape was using a `nullptr` tile
  * Spanish language narrative corrections
  * Fix traffic segment matcher to always set the start time of a segment when its known
* **Enhancement**
  * Location correlation scoring improvements to avoid situations where less likely start or ending locations are selected

## Release Date: 2017-08-22 Valhalla 2.3.5
* **Bug Fix**
  * Clamp the edge score in thor. Extreme values were causing bad alloc crashes.
  * Fix multimodal isochrones. EdgeLabel refactor caused issues.
* **Data Producer Update**
  * Update lua logic to properly handle vehicle=no tags.

## Release Date: 2017-08-14 Valhalla 2.3.4
* **Bug Fix**
  * Enforce limits on maximum per point accuracy to avoid long running map matching computations

## Release Date: 2017-08-14 Valhalla 2.3.3
* **Bug Fix**
  * Maximum osm node reached now causes bitset to resize to accomodate when building tiles
  * Fix wrong side of street information and remove redundant node snapping
  * Fix path differences between services and `valhalla_run_route`
  * Fix map matching crash when interpolating duplicate input points
  * Fix unhandled exception when trace_route or trace_attributes when there are no continuous matches
* **Enhancement**
  * Folded Low-Stress Biking Code into the regular Bicycle code and removed the LowStressBicycleCost class. Now when making a query for bicycle routing, a value of 0 for use_hills and use_roads produces low-stress biking routes, while a value of 1 for both provides more intense professional bike routes.
  * Bike costing default values changed. use_roads and use_hills are now 0.25 by default instead of 0.5 and the default bike is now a hybrid bike instead of a road bike.
  * Added logic to use station hierarchy from transitland.  Osm and egress nodes are connected by transitconnections.  Egress and stations are connected by egressconnections.  Stations and platforms are connected by platformconnections.  This includes narrative updates for Odin as well.

## Release Date: 2017-07-31 Valhalla 2.3.2
* **Bug Fix**
  * Update to use oneway:psv if oneway:bus does not exist.
  * Fix out of bounds memory issue in DoubleBucketQueue.
  * Many things are now taken into consideration to determine which sides of the road have what cyclelanes, because they were not being parsed correctly before
  * Fixed issue where sometimes a "oneway:bicycle=no" tag on a two-way street would cause the road to become a oneway for bicycles
  * Fixed trace_attributes edge_walk cases where the start or end points in the shape are close to graph nodes (intersections)
  * Fixed 32bit architecture crashing for certain routes with non-deterministic placement of edges labels in bucketized queue datastructure
* **Enhancement**
  * Improve multi-modal routes by adjusting the pedestrian mode factor (routes use less walking in favor of public transit).
  * Added interface framework to support "top-k" paths within map-matching.
  * Created a base EdgeLabel class that contains all data needed within costing methods and supports the basic path algorithms (forward direction, A*, with accumulated path distance). Derive class for bidirectional algorithms (BDEdgeLabel) and for multimodal algorithms. Lowers memory use by combining some fields (using spare bits from GraphId).
  * Added elapsed time estimates to map-matching labels in preparation for using timestamps in map-matching.
  * Added parsing of various OSM tags: "bicycle=use_sidepath", "bicycle=dismount", "segregated=*", "shoulder=*", "cycleway:buffer=*", and several variations of these.
  * Both trace_route and trace_attributes will parse `time` and `accuracy` parameters when the shape is provided as unencoded
  * Map-matching will now use the time (in seconds) of each gps reading (if provided) to narrow the search space and avoid finding matches that are impossibly fast

## Release Date: 2017-07-10 Valhalla 2.3.0
* **Bug Fix**
  * Fixed a bug in traffic segment matcher where length was populated but had invalid times
* **Embedded Compilation**
  * Decoupled the service components from the rest of the worker objects so that the worker objects could be used in non http service contexts
   * Added an actor class which encapsulates the various worker objects and allows the various end points to be called /route /height etc. without needing to run a service
* **Low-Stress Bicycle**
  * Worked on creating a new low-stress biking option that focuses more on taking safer roads like cycle ways or residential roads than the standard bike costing option does.

## Release Date: 2017-06-26 Valhalla 2.2.9
* **Bug Fix**
  * Fix a bug introduced in 2.2.8 where map matching search extent was incorrect in longitude axis.

## Release Date: 2017-06-23 Valhalla 2.2.8
* **Bug Fix**
  * Traffic segment matcher (exposed through Python bindings) - fix cases where partial (or no) results could be returned when breaking out of loop in form_segments early.
* **Traffic Matching Update**
  * Traffic segment matcher - handle special cases when entering and exiting turn channels.
* **Guidance Improvements**
  * Added Swedish (se-SV) narrative file.

## Release Date: 2017-06-20 Valhalla 2.2.7
* **Bug Fixes**
  * Traffic segment matcher (exposed through Python bindings) makes use of accuracy per point in the input
  * Traffic segment matcher is robust to consecutive transition edges in matched path
* **Isochrone Changes**
  * Set up isochrone to be able to handle multi-location queries in the future
* **Data Producer Updates**
  * Fixes to valhalla_associate_segments to address threading issue.
  * Added support for restrictions that refers only to appropriate type of vehicle.
* **Navigator**
  * Added pre-alpha implementation that will perform guidance for mobile devices.
* **Map Matching Updates**
  * Added capability to customize match_options

## Release Date: 2017-06-12 Valhalla 2.2.6
* **Bug Fixes**
  * Fixed the begin shape index where an end_route_discontinuity exists
* **Guidance Improvements**
  * Updated Slovenian (sl-SI) narrative file.
* **Data Producer Updates**
  * Added support for per mode restrictions (e.g., restriction:&lt;type&gt;)  Saved these restrictions as "complex" restrictions which currently support per mode lookup (unlike simple restrictions which are assumed to apply to all driving modes).
* **Matrix Updates**
  * Increased max distance threshold for auto costing and other similar costings to 400 km instead of 200 km

## Release Date: 2017-06-05 Valhalla 2.2.5
* **Bug Fixes**
  * Fixed matched point edge_index by skipping transition edges.
  * Use double precision in meili grid traversal to fix some incorrect grid cases.
  * Update meili to use DoubleBucketQueue and GraphReader methods rather than internal methods.

## Release Date: 2017-05-17 Valhalla 2.2.4
* **Bug Fixes**
  * Fix isochrone bug where the default access mode was used - this rejected edges that should not have been rejected for cases than automobile.
  * Fix A* handling of edge costs for trivial routes. This fixed an issue with disconnected regions that projected to a single edge.
  * Fix TripPathBuilder crash if first edge is a transition edge (was occurring with map-matching in rare occasions).

## Release Date: 2017-05-15 Valhalla 2.2.3
* **Map Matching Improvement**
  * Return begin and end route discontinuities. Also, returns partial shape of edge at route discontinuity.
* **Isochrone Improvements**
  * Add logic to make sure the center location remains fixed at the center of a tile/grid in the isotile.
  * Add a default generalization factor that is based on the grid size. Users can still override this factor but the default behavior is improved.
  * Add ExpandForward and ExpandReverse methods as is done in bidirectional A*. This improves handling of transitions between hierarchy levels.
* **Graph Correlation Improvements**
  * Add options to control both radius and reachability per input location (with defaults) to control correlation of input locations to the graph in such a way as to avoid routing between disconnected regions and favor more likely paths.

## Release Date: 2017-05-08 Valhalla 2.2.0
* **Guidance Improvements**
  * Added Russian (ru-RU) narrative file.
  * Updated Slovenian (sl-SI) narrative file.
* **Data Producer Updates**
  * Assign destination sign info on bidirectional ramps.
  * Update ReclassifyLinks. Use a "link-tree" which is formed from the exit node and terminates at entrance nodes. Exit nodes are sorted by classification so motorway exits are done before trunks, etc. Updated the turn channel logic - now more consistently applies turn channel use.
  * Updated traffic segment associations to properly work with elevation and lane connectivity information (which is stored after the traffic association).

## Release Date: 2017-04-24 Valhalla 2.1.9
* **Elevation Update**
  * Created a new EdgeElevation structure which includes max upward and downward slope (moved from DirectedEdge) and mean elevation.
* **Routing Improvements**
  * Destination only fix when "nested" destination only areas cause a route failure. Allow destination only edges (with penalty) on 2nd pass.
  * Fix heading to properly use the partial edge shape rather than entire edge shape to determine heading at the begin and end locations.
  * Some cleanup and simplification of the bidirectional A* algorithm.
  * Some cleanup and simplification of TripPathBuilder.
  * Make TileHierarchy data and methods static and remove tile_dir from the tile hierarchy.
* **Map Matching Improvement**
  * Return matched points with trace attributes when using map_snap.
* **Data Producer Updates**
  * lua updates so that the chunnel will work again.

## Release Date: 2017-04-04 Valhalla 2.1.8
* **Map Matching Release**
  * Added max trace limits and out-of-bounds checks for customizable trace options

## Release Date: 2017-03-29 Valhalla 2.1.7
* **Map Matching Release**
  * Increased service limits for trace
* **Data Producer Updates**
  * Transit: Remove the dependency on using level 2 tiles for transit builder
* **Traffic Updates**
  * Segment matcher completely re-written to handle many complex issues when matching traces to OTSs
* **Service Improvement**
  * Bug Fix - relaxed rapidjson parsing to allow numeric type coercion
* **Routing Improvements**
  * Level the forward and reverse paths in bidirectional A * to account for distance approximation differences.
  * Add logic for Use==kPath to bicycle costing so that paths are favored (as are footways).

## Release Date: 2017-03-10 Valhalla 2.1.3
* **Guidance Improvement**
  * Corrections to Slovenian narrative language file
  **Routing Improvements**
  * Increased the pedestrian search radius from 25 to 50 within the meili configuration to reduce U-turns with map-matching
  * Added a max avoid location limit

## Release Date: 2017-02-22 Valhalla 2.1.0
* **Guidance Improvement**
  * Added ca-ES (Catalan) and sl-SI (Slovenian) narrative language files
* **Routing  Improvement**
  * Fix through location reverse ordering bug (introduced in 2.0.9) in output of route responses for depart_at routes
  * Fix edge_walking method to handle cases where more than 1 initial edge is found
* **Data Producer Updates**
  * Improved transit by processing frequency based schedules.
  * Updated graph validation to more aggressively check graph consistency on level 0 and level 1
  * Fix the EdgeInfo hash to not create duplicate edge info records when creating hierarchies

## Release Date: 2017-02-21 Valhalla 2.0.9
* **Guidance Improvement**
  * Improved Italian narrative by handling articulated prepositions
  * Properly calling out turn channel maneuver
* **Routing Improvement**
  * Improved path determination by increasing stop impact for link to link transitions at intersections
  * Fixed through location handling, now includes cost at throughs and properly uses heading
  * Added ability to adjust location heading tolerance
* **Traffic Updates**
  * Fixed segment matching json to properly return non-string values where apropriate
* **Data Producer Updates**
  * Process node:ref and way:junction_ref as a semicolon separated list for exit numbers
  * Removed duplicated interchange sign information when ways are split into edges
  * Use a sequence within HierarchyBuilder to lower memory requirements for planet / large data imports.
  * Add connecting OSM wayId to a transit stop within NodeInfo.
  * Lua update:  removed ways that were being added to the routing graph.
  * Transit:  Fixed an issue where add_service_day and remove_service_day was not using the tile creation date, but the service start date for transit.
  * Transit:  Added acceptance test logic.
  * Transit:  Added fallback option if the associated wayid is not found.  Use distance approximator to find the closest edge.
  * Transit:  Added URL encoding for one stop ids that contain diacriticals.  Also, added include_geometry=false for route requests.
* **Optimized Routing Update**
  * Added an original index to the location object in the optimized route response
* **Trace Route Improvement**
  * Updated find_start_node to fix "GraphTile NodeInfo index out of bounds" error

## Release Date: 2017-01-30 Valhalla 2.0.6
* **Guidance Improvement**
  * Italian phrases were updated
* **Routing Improvement**
  * Fixed an issue where date and time was returning an invalid ISO8601 time format for date_time values in positive UTC. + sign was missing.
  * Fixed an encoding issue that was discovered for tranist_fetcher.  We were not encoding onestop_ids or route_ids.  Also, added exclude_geometry=true for route API calls.
* **Data Producer Updates**
  * Added logic to grab a single feed in valhalla_build_transit.

## Release Date: 2017-01-04 Valhalla 2.0.3
* **Service Improvement**
  * Added support for interrupting requests. If the connection is closed, route computation and map-matching can be interrupted prior to completion.
* **Routing Improvement**
  * Ignore name inconsistency when entering a link to avoid double penalizing.
* **Data Producer Updates**
  * Fixed consistent name assignment for ramps and turn lanes which improved guidance.
  * Added a flag to directed edges indicating if the edge has names. This can potentially be used in costing methods.
  * Allow future use of spare GraphId bits within DirectedEdge.

## Release Date: 2016-12-13 Valhalla 2.0.2
* **Routing Improvement**
  * Added support for multi-way restrictions to matrix and isochrones.
  * Added HOV costing model.
  * Speed limit updates.   Added logic to save average speed separately from speed limits.
  * Added transit include and exclude logic to multimodal isochrone.
  * Fix some edge cases for trivial (single edge) paths.
  * Better treatment of destination access only when using bidirectional A*.
* **Performance Improvement**
  * Improved performance of the path algorithms by making many access methods inline.

## Release Date: 2016-11-28 Valhalla 2.0.1
* **Routing Improvement**
  * Preliminary support for multi-way restrictions
* **Issues Fixed**
  * Fixed tile incompatiblity between 64 and 32bit architectures
  * Fixed missing edges within tile edge search indexes
  * Fixed an issue where transit isochrone was cut off if we took transit that was greater than the max_seconds and other transit lines or buses were then not considered.

## Release Date: 2016-11-15 Valhalla 2.0

* **Tile Redesign**
  * Updated the graph tiles to store edges only on the hierarchy level they belong to. Prior to this, the highways were stored on all levels, they now exist only on the highway hierarchy. Similar changes were made for arterial level roads. This leads to about a 20% reduction in tile size.
  * The tile redesign required changes to the path generation algorithms. They must now transition freely beteeen levels, even for pedestrian and bicycle routes. To offset the extra transitions, the main algorithms were changed to expand nodes at each level that has directed edges, rather than adding the transition edges to the priority queue/adjacency list. This change helps performance. The hierarchy limits that are used to speed the computation of driving routes by utilizing the highway hierarchy were adjusted to work with the new path algorithms.
  * Some changes to costing were also required, for example pedestrian and bicycle routes skip shortcut edges.
  * Many tile data structures were altered to explicitly size different fields and make room for "spare" fields that will allow future growth. In addition, the tile itself has extra "spare" records that can be appended to the end of the tile and referenced from the tile header. This also will allow future growth without breaking backward compatibility.
* **Guidance Improvement**
  * Refactored trip path to use an enumerated `Use` for edge and an enumerated `NodeType` for node
  * Fixed some wording in the Hindi narrative file
  * Fixed missing turn maneuver by updating the forward intersecting edge logic
* **Issues Fixed**
  * Fixed an issue with pedestrian routes where a short u-turn was taken to avoid the "crossing" penalty.
  * Fixed bicycle routing due to high penalty to enter an access=destination area. Changed to a smaller, length based factor to try to avoid long regions where access = destination. Added a driveway penalty to avoid taking driveways (which are often marked as access=destination).
  * Fixed regression where service did not adhere to the list of allowed actions in the Loki configuration
* **Graph Correlation**
  * External contributions from Navitia have lead to greatly reduced per-location graph correlation. Average correlation time is now less than 1ms down from 4-9ms.

## Release Date: 2016-10-17

* **Guidance Improvement**
  * Added the Hindi (hi-IN) narrative language
* **Service Additions**
  * Added internal valhalla error codes utility in baldr and modified all services to make use of and return as JSON response
  * See documentation https://github.com/valhalla/valhalla-docs/blob/master/api-reference.md#internal-error-codes-and-conditions
* **Time-Distance Matrix Improvement**
  * Added a costmatrix performance fix for one_to_many matrix requests
* **Memory Mapped Tar Archive - Tile Extract Support**
  * Added the ability to load a tar archive of the routing graph tiles. This improves performance under heavy load and reduces the memory requirement while allowing multiple processes to share cache resources.

## Release Date: 2016-09-19

* **Guidance Improvement**
  * Added pirate narrative language
* **Routing Improvement**
  * Added the ability to include or exclude stops, routes, and operators in multimodal routing.
* **Service Improvement**
  * JSONify Error Response

## Release Date: 2016-08-30

* **Pedestrian Routing Improvement**
  * Fixes for trivial pedestrian routes

## Release Date: 2016-08-22

* **Guidance Improvements**
  * Added Spanish narrative
  * Updated the start and end edge heading calculation to be based on road class and edge use
* **Bicycle Routing Improvements**
  * Prevent getting off a higher class road for a small detour only to get back onto the road immediately.
  * Redo the speed penalties and road class factors - they were doubly penalizing many roads with very high values.
  * Simplify the computation of weighting factor for roads that do not have cycle lanes. Apply speed penalty to slightly reduce favoring
of non-separated bicycle lanes on high speed roads.
* **Routing Improvements**
  * Remove avoidance of U-turn for pedestrian routes. This improves use with map-matching since pedestrian routes can make U-turns.
  * Allow U-turns at dead-ends for driving (and bicycling) routes.
* **Service Additions**
  * Add support for multi-modal isochrones.
  * Added base code to allow reverse isochrones (path from anywhere to a single destination).
* **New Sources to Targets**
  * Added a new Matrix Service action that allows you to request any of the 3 types of time-distance matrices by calling 1 action.  This action takes a sources and targets parameter instead of the locations parameter.  Please see the updated Time-Distance Matrix Service API reference for more details.

## Release Date: 2016-08-08

 * **Service additions**
  * Latitude, longitude bounding boxes of the route and each leg have been added to the route results.
  * Added an initial isochrone capability. This includes methods to create an "isotile" - a 2-D gridded data set with time to reach each lat,lon grid from an origin location. This isoltile is then used to create contours at specified times. Interior contours are optionally removed and the remaining outer contours are generalized and converted to GeoJSON polygons. An initial version supporting multimodal route types has also been added.
 * **Data Producer Updates**
  * Fixed tranist scheduling issue where false schedules were getting added.
 * **Tools Additionas**
  * Added `valhalla_export_edges` tool to allow shape and names to be dumped from the routing tiles

## Release Date: 2016-07-19

 * **Guidance Improvements**
  * Added French narrative
  * Added capability to have narrative language aliases - For example: German `de-DE` has an alias of `de`
 * **Transit Stop Update** - Return latitude and longitude for each transit stop
 * **Data Producer Updates**
  * Added logic to use lanes:forward, lanes:backward, speed:forward, and speed:backward based on direction of the directed edge.
  * Added support for no_entry, no_exit, and no_turn restrictions.
  * Added logic to support country specific access. Based on country tables found here: http://wiki.openstreetmap.org/wiki/OSM_tags_for_routing/Access-Restrictions

## Release Date: 2016-06-08

 * **Bug Fix** - Fixed a bug where edge indexing created many small tiles where no edges actually intersected. This allowed impossible routes to be considered for path finding instead of rejecting them earlier.
 * **Guidance Improvements**
  * Fixed invalid u-turn direction
  * Updated to properly call out jughandle routes
  * Enhanced signless interchange maneuvers to help guide users
 * **Data Producer Updates**
  * Updated the speed assignment for ramp to be a percentage of the original road class speed assignment
  * Updated stop impact logic for turn channel onto ramp

## Release Date: 2016-05-19

 * **Bug Fix** - Fixed a bug where routes fail within small, disconnected "islands" due to the threshold logic in prior release. Also better logic for not-thru roads.

## Release Date: 2016-05-18

 * **Bidirectional A* Improvements** - Fixed an issue where if both origin and destination locations where on not-thru roads that meet at a common node the path ended up taking a long detour. Not all cases were fixed though - next release should fix. Trying to address the termination criteria for when the best connection point of the 2 paths is optimal. Turns out that the initial case where both opposing edges are settled is not guaranteed to be the least cost path. For now we are setting a threshold and extending the search while still tracking best connections. Fixed the opposing edge when a hierarchy transition occurs.
 * **Guidance Globalization** -  Fixed decimal distance to be locale based.
 * **Guidance Improvements**
  * Fixed roundabout spoke count issue by fixing the drive_on_right attribute.
  * Simplified narative by combining unnamed straight maneuvers
  * Added logic to confirm maneuver type assignment to avoid invalid guidance
  * Fixed turn maneuvers by improving logic for the following:
    * Internal intersection edges
    * 'T' intersections
    * Intersecting forward edges
 * **Data Producer Updates** - Fix the restrictions on a shortcut edge to be the same as the last directed edge of the shortcut (rather than the first one).

## Release Date: 2016-04-28

 * **Tile Format Updates** - Separated the transit graph from the "road only" graph into different tiles but retained their interconnectivity. Transit tiles are now hierarchy level 3.
 * **Tile Format Updates** - Reduced the size of graph edge shape data by 5% through the use of varint encoding (LEB128)
 * **Tile Format Updates** - Aligned `EdgeInfo` structures to proper byte boundaries so as to maintain compatibility for systems who don't support reading from unaligned addresses.
 * **Guidance Globalization** -  Added the it-IT(Italian) language file. Added support for CLDR plural rules. The cs-CZ(Czech), de-DE(German), and en-US(US English) language files have been updated.
 * **Travel mode based instructions** -  Updated the start, post ferry, and post transit insructions to be based on the travel mode, for example:
  * `Drive east on Main Street.`
  * `Walk northeast on Broadway.`
  * `Bike south on the cycleway.`

## Release Date: 2016-04-12

 * **Guidance Globalization** -  Added logic to use tagged language files that contain the guidance phrases. The initial versions of en-US, de-DE, and cs-CZ have been deployed.
 * **Updated ferry defaults** -  Bumped up use_ferry to 0.65 so that we don't penalize ferries as much.

## Release Date: 2016-03-31
 * **Data producer updates** - Do not generate shortcuts across a node which is a fork. This caused missing fork maneuvers on longer routes.  GetNames update ("Broadway fix").  Fixed an issue with looking up a name in the ref map and not the name map.  Also, removed duplicate names.  Private = false was unsetting destination only flags for parking aisles.

## Release Date: 2016-03-30
 * **TripPathBuilder Bug Fix** - Fixed an exception that was being thrown when trying to read directed edges past the end of the list within a tile. This was due to errors in setting walkability and cyclability on upper hierarchies.

## Release Date: 2016-03-28

 * **Improved Graph Correlation** -  Correlating input to the routing graph is carried out via closest first traversal of the graph's, now indexed, geometry. This results in faster correlation and gaurantees the absolute closest edge is found.

## Release Date: 2016-03-16

 * **Transit type returned** -  The transit type (e.g. tram, metro, rail, bus, ferry, cable car, gondola, funicular) is now returned with each transit maneuver.
 * **Guidance language** -  If the language option is not supplied or is unsupported then the language will be set to the default (en-US). Also, the service will return the language in the trip results.
 * **Update multimodal path algorithm** - Applied some fixes to multimodal path algorithm. In particular fixed a bug where the wrong sortcost was added to the adjacency list. Also separated "in-station" transfer costs from transfers between stops.
 * **Data producer updates** - Do not combine shortcut edges at gates or toll booths. Fixes avoid toll issues on routes that included shortcut edges.

## Release Date: 2016-03-07

 * **Updated all APIs to honor the optional DNT (Do not track) http header** -  This will avoid logging locations.
 * **Reduce 'Merge maneuver' verbal alert instructions** -  Only create a verbal alert instruction for a 'Merge maneuver' if the previous maneuver is > 1.5 km.
 * **Updated transit defaults.  Tweaked transit costing logic to obtain better routes.** -  use_rail = 0.6, use_transfers = 0.3, transfer_cost = 15.0 and transfer_penalty = 300.0.  Updated the TransferCostFactor to use the transfer_factor correctly.  TransitionCost for pedestrian costing bumped up from 20.0f to 30.0f when predecessor edge is a transit connection.
 * **Initial Guidance Globalization** -  Partial framework for Guidance Globalization. Started reading some guidance phrases from en-US.json file.

## Release Date: 2016-02-22

 * **Use bidirectional A* for automobile routes** - Switch to bidirectional A* for all but bus routes and short routes (where origin and destination are less than 10km apart). This improves performance and has less failure cases for longer routes. Some data import adjustments were made (02-19) to fix some issues encountered with arterial and highway hierarchies. Also only use a maximum of 2 passes for bidirecdtional A* to reduce "long time to fail" cases.
 * **Added verbal multi-cue guidance** - This combines verbal instructions when 2 successive maneuvers occur in a short amount of time (e.g., Turn right onto MainStreet. Then Turn left onto 1st Avenue).

## Release Date: 2016-02-19

 * **Data producer updates** - Reduce stop impact when all edges are links (ramps or turn channels). Update opposing edge logic to reject edges that do no have proper access (forward access == reverse access on opposing edge and vice-versa). Update ReclassifyLinks for cases where a single edge (often a service road) intersects a ramp improperly causing the ramp to reclassified when it should not be. Updated maximum OSM node Id (now exceeds 4000000000). Move lua from conf repository into mjolnir.

## Release Date: 2016-02-01

 * **Data producer updates** - Reduce speed on unpaved/rough roads. Add statistics for hgv (truck) restrictions.

## Release Date: 2016-01-26

 * **Added capability to disable narrative production** - Added the `narrative` boolean option to allow users to disable narrative production. Locations, shape, length, and time are still returned. The narrative production is enabled by default. The possible values for the `narrative` option are: false and true
 * **Added capability to mark a request with an id** - The `id` is returned with the response so a user could match to the corresponding request.
 * **Added some logging enhancements, specifically [ANALYTICS] logging** - We want to focus more on what our data is telling us by logging specific stats in Logstash.

## Release Date: 2016-01-18

 * **Data producer updates** - Data importer configuration (lua) updates to fix a bug where buses were not allowed on restricted lanes.  Fixed surface issue (change the default surface to be "compacted" for footways).

## Release Date: 2016-01-04

 * **Fixed Wrong Costing Options Applied** - Fixed a bug in which a previous requests costing options would be used as defaults for all subsequent requests.

## Release Date: 2015-12-18

 * **Fix for bus access** - Data importer configuration (lua) updates to fix a bug where bus lanes were turning off access for other modes.
 * **Fix for extra emergency data** - Data importer configuration (lua) updates to fix a bug where we were saving hospitals in the data.
 * **Bicycle costing update** - Updated kTCSlight and kTCFavorable so that cycleways are favored by default vs roads.

## Release Date: 2015-12-17

 * **Graph Tile Data Structure update** - Updated structures within graph tiles to support transit efforts and truck routing. Removed TransitTrip, changed TransitRoute and TransitStop to indexes (rather than binary search). Added access restrictions (like height and weight restrictions) and the mode which they impact to reduce need to look-up.
 * **Data producer updates** - Updated graph tile structures and import processes.

## Release Date: 2015-11-23

 * **Fixed Open App for OSRM functionality** - Added OSRM functionality back to Loki to support Open App.

## Release Date: 2015-11-13

 * **Improved narrative for unnamed walkway, cycleway, and mountain bike trail** - A generic description will be used for the street name when a walkway, cycleway, or mountain bike trail maneuver is unnamed. For example, a turn right onto a unnamed walkway maneuver will now be: "Turn right onto walkway."
 * **Fix costing bug** - Fix a bug introduced in EdgeLabel refactor (impacted time distance matrix only).

## Release Date: 2015-11-3

 * **Enhance bi-directional A* logic** - Updates to bidirectional A* algorithm to fix the route completion logic to handle cases where a long "connection" edge could lead to a sub-optimal path. Add hierarchy and shortcut logic so we can test and use bidirectional A* for driving routes. Fix the destination logic to properly handle oneways as the destination edge. Also fix U-turn detection for reverse search when hierarchy transitions occur.
 * **Change "Go" to "Head" for some instructions** - Start, exit ferry.
 * **Update to roundabout instructions** - Call out roundabouts for edges marked as links (ramps, turn channels).
 * **Update bicycle costing** - Fix the road factor (for applying weights based on road classification) and lower turn cost values.

## Data Producer Release Date: 2015-11-2

 * **Updated logic to not create shortcut edges on roundabouts** - This fixes some roundabout exit counts.

## Release Date: 2015-10-20

 * **Bug Fix for Pedestrian and Bicycle Routes** - Fixed a bug with setting the destination in the bi-directional Astar algorithm. Locations that snapped to a dead-end node would have failed the route and caused a timeout while searching for a valid path. Also fixed the elapsed time computation on the reverse path of bi-directional algorithm.

## Release Date: 2015-10-16

 * **Through Location Types** - Improved support for locations with type = "through". Routes now combine paths that meet at each through location to create a single "leg" between locations with type = "break". Paths that continue at a through location will not create a U-turn unless the path enters a "dead-end" region (neighborhood with no outbound access).
 * **Update shortcut edge logic** - Now skips long shortcut edges when close to the destination. This can lead to missing the proper connection if the shortcut is too long. Fixes #245 (thor).
 * **Per mode service limits** - Update configuration to allow setting different maximum number of locations and distance per mode.
 * **Fix shape index for trivial path** - Fix a bug where when building the the trip path for a "trivial" route (includes just one edge) where the shape index exceeded that size of the shape.

## Release Date: 2015-09-28

 * **Elevation Influenced Bicycle Routing** - Enabled elevation influenced bicycle routing. A "use-hills" option was added to the bicycle costing profile that can tune routes to avoid hills based on grade and amount of elevation change.
 * **"Loop Edge" Fix** - Fixed a bug with edges that form a loop. Split them into 2 edges during data import.
 * **Additional information returned from 'locate' method** - Added information that can be useful when debugging routes and data. Adds information about nodes and edges at a location.
 * **Guidance/Narrative Updates** - Added side of street to destination narrative. Updated verbal instructions.<|MERGE_RESOLUTION|>--- conflicted
+++ resolved
@@ -74,11 +74,8 @@
    * CHANGED: Refactor isochrone/reachability forward/reverse search to reduce code repetition [#2969](https://github.com/valhalla/valhalla/pull/2969)
    * ADDED: Set the roundabout exit shape index when we are collapsing the roundabout maneuvers. [#2975](https://github.com/valhalla/valhalla/pull/2975)
    * CHANGED: Penalized closed edges if using them at start/end locations [#2964](https://github.com/valhalla/valhalla/pull/2964)
-<<<<<<< HEAD
+   * ADDED: Add shoulder to trace_attributes output. [#2980](https://github.com/valhalla/valhalla/pull/2980)
    * CHANGED: Refactor bidirectional astar forward/reverse search to reduce code repetition [#2970](https://github.com/valhalla/valhalla/pull/2970)
-=======
-   * ADDED: Add shoulder to trace_attributes output. [#2980](https://github.com/valhalla/valhalla/pull/2980)
->>>>>>> 2e74c327
 
 ## Release Date: 2021-01-25 Valhalla 3.1.0
 * **Removed**
